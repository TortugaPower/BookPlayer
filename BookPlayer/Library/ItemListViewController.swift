//
//  ItemListViewController.swift
//  BookPlayer
//
//  Created by Gianni Carlo on 5/12/18.
//  Copyright © 2018 Tortuga Power. All rights reserved.
//

import BookPlayerKit
import MediaPlayer
import SwiftReorder
import Themeable
import UIKit

// swiftlint:disable file_length

class ItemListViewController: UIViewController, ItemList, ItemListAlerts, ItemListActions {
    @IBOutlet weak var emptyStatePlaceholder: UIView!
    @IBOutlet weak var loadingView: LoadingView!
    @IBOutlet weak var loadingHeightConstraintView: NSLayoutConstraint!
    @IBOutlet weak var bulkControls: BulkControlsView!

    @IBOutlet weak var tableView: UITableView!

    private var previousLeftButtons: [UIBarButtonItem]?
<<<<<<< HEAD
    lazy var selectButton: UIBarButtonItem = UIBarButtonItem(title: "Select All", style: .plain, target: self, action: #selector(selectButtonPressed))
    lazy var searchController: UISearchController = {
        let searchController = UISearchController(searchResultsController: nil)
        searchController.obscuresBackgroundDuringPresentation = false
        searchController.searchResultsUpdater = self
        return searchController
    }()
=======
    lazy var selectButton: UIBarButtonItem = UIBarButtonItem(title: "select_all_title".localized, style: .plain, target: self, action: #selector(selectButtonPressed))
>>>>>>> fd124cc2

    var library: Library!

    var items: [LibraryItem] {
        guard
            self.library != nil,
            let items = self.library.items?.array as? [LibraryItem]
        else {
            return []
        }

        guard
            let searchText = self.searchController.searchBar.text?.localizedLowercase,
            !searchText.trimmingCharacters(in: .whitespacesAndNewlines).isEmpty
        else {
            return items
        }

        return items.filter { item in

            if let book = item as? Book {
                return book.title.localizedLowercase.contains(searchText)
                    || book.author.localizedLowercase.contains(searchText)
            }

            if let playlist = item as? Playlist,
                let books = playlist.books?.array as? [Book] {
                return playlist.title.localizedLowercase.contains(searchText)
                    || books.contains { book in
                        return book.title.localizedLowercase.contains(searchText)
                            || book.author.localizedLowercase.contains(searchText)
                }
            }

            return item.title.localizedLowercase.contains(searchText)
        }
    }

    // MARK: - Lifecycle

    override func viewDidLoad() {
        super.viewDidLoad()

        self.setupBulkControls()

        self.navigationItem.rightBarButtonItem = self.editButtonItem

        setUpTheming()

        self.tableView.register(UINib(nibName: "BookCellView", bundle: nil), forCellReuseIdentifier: "BookCellView")
        self.tableView.register(UINib(nibName: "AddCellView", bundle: nil), forCellReuseIdentifier: "AddCellView")
        self.tableView.allowsSelection = true
        self.tableView.allowsMultipleSelectionDuringEditing = true

        self.tableView.reorder.delegate = self
        self.tableView.reorder.cellScale = 1.07
        self.tableView.reorder.shadowColor = UIColor.black
        self.tableView.reorder.shadowOffset = CGSize(width: 0.0, height: 3.0)
        self.tableView.reorder.shadowOpacity = 0.25
        self.tableView.reorder.shadowRadius = 8.0
        self.tableView.reorder.animationDuration = 0.15

        // The bottom offset has to be adjusted for the miniplayer as the notification doing this would be sent before the current VC was created
        self.adjustBottomOffsetForMiniPlayer()

        // Remove the line after the last cell
        self.tableView.tableFooterView = UIView(frame: CGRect(x: 0, y: 0, width: self.tableView.frame.size.width, height: 1))

        // Fixed tableview having strange offset
        self.edgesForExtendedLayout = UIRectEdge()

        // Prepare empty states
        self.toggleEmptyStateView()
        self.showLoadView(false)

        self.navigationItem.searchController = self.searchController

        self.setupObservers()
    }

    func setupObservers() {
        NotificationCenter.default.addObserver(self, selector: #selector(self.bookReady), name: .bookReady, object: nil)
        NotificationCenter.default.addObserver(self, selector: #selector(self.updateProgress(_:)), name: .updatePercentage, object: nil)
        NotificationCenter.default.addObserver(self, selector: #selector(self.updateProgress(_:)), name: .bookEnd, object: nil)
        NotificationCenter.default.addObserver(self, selector: #selector(self.adjustBottomOffsetForMiniPlayer), name: .playerPresented, object: nil)
        NotificationCenter.default.addObserver(self, selector: #selector(self.adjustBottomOffsetForMiniPlayer), name: .playerDismissed, object: nil)
        NotificationCenter.default.addObserver(self, selector: #selector(self.onBookPlay), name: .bookPlayed, object: nil)
        NotificationCenter.default.addObserver(self, selector: #selector(self.onBookPause), name: .bookPaused, object: nil)
        NotificationCenter.default.addObserver(self, selector: #selector(self.onBookStop(_:)), name: .bookStopped, object: nil)
    }

    func setupBulkControls() {
        self.bulkControls.isHidden = true
        self.bulkControls.layer.cornerRadius = 13
        self.bulkControls.layer.shadowOpacity = 0.3
        self.bulkControls.layer.shadowRadius = 5
        self.bulkControls.layer.shadowOffset = .zero

        self.bulkControls.onSortTap = {
            self.present(self.sortDialog(), animated: true, completion: nil)
        }

        self.bulkControls.onMoveTap = {
            guard let indexPaths = self.tableView.indexPathsForSelectedRows else {
                return
            }

            let selectedItems = indexPaths.map { (indexPath) -> LibraryItem in
                self.items[indexPath.row]
            }

            self.handleMove(selectedItems)
        }

        self.bulkControls.onDeleteTap = {
            guard let indexPaths = self.tableView.indexPathsForSelectedRows else {
                return
            }

            let selectedItems = indexPaths.map { (indexPath) -> LibraryItem in
                self.items[indexPath.row]
            }

            self.handleTrash(selectedItems)
        }
    }

    func deleteRows(at indexPaths: [IndexPath]) {
        self.tableView.beginUpdates()
        self.tableView.deleteRows(at: indexPaths, with: .none)
        self.tableView.endUpdates()
        self.toggleEmptyStateView()
    }

    override func setEditing(_ editing: Bool, animated: Bool) {
        super.setEditing(editing, animated: animated)

        let notification: Notification.Name = !editing ? .playerDismissed : .playerPresented

        self.animateView(self.bulkControls, show: editing)
        self.tableView.setEditing(editing, animated: true)

        if editing {
            self.previousLeftButtons = navigationItem.leftBarButtonItems
            self.navigationItem.leftBarButtonItems = [self.selectButton]
            self.selectButton.isEnabled = self.tableView.numberOfRows(inSection: Section.data.rawValue) > 0
            self.updateSelectionStatus()
        } else {
            self.navigationItem.leftBarButtonItems = self.previousLeftButtons
        }

        NotificationCenter.default.post(name: notification, object: nil, userInfo: nil)
    }

    func updateSelectionStatus() {
        guard self.tableView.isEditing else { return }

        self.selectButton.title = self.tableView.numberOfRows(inSection: Section.data.rawValue) > (self.tableView.indexPathsForSelectedRows?.count ?? 0)
            ? "select_all_title".localized
            : "deselect_all_title".localized

        guard self.tableView.indexPathForSelectedRow == nil else {
            self.bulkControls.moveButton.isEnabled = true
            self.bulkControls.trashButton.isEnabled = true
            return
        }

        self.bulkControls.moveButton.isEnabled = false
        self.bulkControls.trashButton.isEnabled = false
    }

    func toggleEmptyStateView() {
        self.emptyStatePlaceholder.isHidden = !self.items.isEmpty
    }

    func presentImportFilesAlert() {
        let providerList = UIDocumentPickerViewController(documentTypes: ["public.audio", "com.pkware.zip-archive", "public.movie"], in: .import)

        providerList.delegate = self
        providerList.allowsMultipleSelection = true

        UIApplication.shared.isIdleTimerDisabled = true

        self.present(providerList, animated: true, completion: nil)
    }

    func showPlayerView(book: Book) {
        let storyboard = UIStoryboard(name: "Player", bundle: nil)

        if let playerVC = storyboard.instantiateViewController(withIdentifier: "PlayerViewController") as? PlayerViewController {
            playerVC.currentBook = book

            self.present(playerVC, animated: true)
        }
    }

    func setupPlayer(book: Book, _ override: Bool = false) {
        // Make sure player is for a different book
        guard
            let currentBook = PlayerManager.shared.currentBook,
            currentBook == book,
            !override
        else {
            // Handle loading new player
            self.loadPlayer(book: book)

            return
        }

        self.showPlayerView(book: currentBook)
    }

    func loadPlayer(book: Book) {
        guard DataManager.exists(book) else {
            self.showAlert("file_missing_title".localized, message: "file_missing_description".localized)

            return
        }

        // Replace player with new one
        PlayerManager.shared.load(book) { loaded in
            guard loaded else {
                self.showAlert("file_error_title".localized, message: "file_error_description".localized)
                return
            }

            self.showPlayerView(book: book)

            PlayerManager.shared.playPause()
        }
    }

    func handleOperationCompletion(_ files: [FileItem]) {
        fatalError("handleOperationCompletion must be overriden")
    }

    func presentCreatePlaylistAlert(_ namePlaceholder: String = "new_playlist_button".localized, handler: ((_ title: String) -> Void)?) {
        let playlistAlert = self.createPlaylistAlert(namePlaceholder, handler: handler)

        let vc = presentedViewController ?? self

        vc.present(playlistAlert, animated: true) {
            guard let textfield = playlistAlert.textFields?.first else { return }
            textfield.becomeFirstResponder()
            textfield.selectedTextRange = textfield.textRange(from: textfield.beginningOfDocument, to: textfield.endOfDocument)
        }
    }

    func sort(by sortType: PlayListSortOrder) {}

    func handleMove(_ selectedItems: [LibraryItem]) {}

    func handleTrash(_ selectedItems: [LibraryItem]) {}

    func handleDelete(books: [Book]) {
        let alert = UIAlertController(title: String.localizedStringWithFormat("delete_multiple_items_title".localized, books.count), message: nil, preferredStyle: .alert)

        if books.count == 1, let book = books.first {
            alert.title = String(format: "delete_single_item_title".localized, book.title!)
        }

        alert.addAction(UIAlertAction(title: "cancel_button".localized, style: .cancel, handler: nil))

        alert.addAction(UIAlertAction(title: "delete_button".localized, style: .destructive, handler: { _ in
            self.delete(books, mode: .deep)
        }))

        alert.popoverPresentationController?.sourceView = view
        alert.popoverPresentationController?.sourceRect = CGRect(x: Double(view.bounds.size.width / 2.0), y: Double(view.bounds.size.height - 45), width: 1.0, height: 1.0)

        present(alert, animated: true, completion: nil)
    }

    func createOptionsSheetController(_ item: LibraryItem) -> UIAlertController {
        let sheet = UIAlertController(title: item.title, message: nil, preferredStyle: .actionSheet)

        sheet.addAction(UIAlertAction(title: "rename_button".localized, style: .default) { _ in
            let alert = self.renameItemAlert(item)

            self.present(alert, animated: true, completion: nil)
        })

        sheet.addAction(UIAlertAction(title: "move_title".localized, style: .default, handler: { _ in
            self.handleMove([item])
        }))

        if let book = item as? Book {
            sheet.addAction(UIAlertAction(title: "export_button".localized, style: .default, handler: { _ in
                let shareController = self.createExportController(book)

                self.present(shareController, animated: true, completion: nil)
            }))
        }

        sheet.addAction(UIAlertAction(title: "jump_start_title".localized, style: .default, handler: { _ in
            DataManager.jumpToStart(item)
            self.reloadData()
        }))

        let markTitle = item.isFinished ? "mark_unfinished_title".localized : "mark_finished_title".localized

        sheet.addAction(UIAlertAction(title: markTitle, style: .default, handler: { _ in
            DataManager.mark(item, asFinished: !item.isFinished)
            self.reloadData()
        }))

        sheet.addAction(UIAlertAction(title: "cancel_button".localized, style: .cancel, handler: nil))
        return sheet
    }

    override func traitCollectionDidChange(_ previousTraitCollection: UITraitCollection?) {
        super.traitCollectionDidChange(previousTraitCollection)

        guard self.traitCollection.userInterfaceStyle != .unspecified else { return }

        ThemeManager.shared.checkSystemMode()
    }
}

// MARK: - Callback events

extension ItemListViewController {
    @objc func reloadData() {
        CATransaction.begin()
        if self.isEditing {
            CATransaction.setCompletionBlock {
                self.isEditing = false
            }
        }
        self.tableView.beginUpdates()
        self.tableView.reloadSections(IndexSet(integer: Section.data.rawValue), with: .none)
        self.tableView.endUpdates()
        CATransaction.commit()
        self.toggleEmptyStateView()
        MPPlayableContentManager.shared().reloadData()
    }

    @objc func bookReady() {
        self.tableView.reloadData()
    }

    @objc func onBookPlay() {
        guard
            let currentBook = PlayerManager.shared.currentBook,
            let fileURL = currentBook.fileURL,
            let index = self.library.itemIndex(with: fileURL),
            let bookCell = self.tableView.cellForRow(at: IndexPath(row: index, section: .data)) as? BookCellView
        else {
            return
        }

        bookCell.playbackState = .playing
    }

    @objc func onBookPause() {
        guard
            let book = PlayerManager.shared.currentBook,
            let fileURL = book.fileURL,
            let index = self.library.itemIndex(with: fileURL),
            let bookCell = self.tableView.cellForRow(at: IndexPath(row: index, section: .data)) as? BookCellView
        else {
            return
        }

        bookCell.playbackState = .paused
    }

    @objc func onBookStop(_ notification: Notification) {
        guard
            let userInfo = notification.userInfo,
            let book = userInfo["book"] as? Book,
            !book.isFault,
            let fileURL = book.fileURL,
            let index = self.library.itemIndex(with: fileURL),
            let bookCell = self.tableView.cellForRow(at: IndexPath(row: index, section: .data)) as? BookCellView
        else {
            return
        }

        bookCell.playbackState = .stopped
    }

    @objc func updateProgress(_ notification: Notification) {
        guard let userInfo = notification.userInfo,
            let fileURL = userInfo["fileURL"] as? URL else {
            return
        }

        guard let index = (self.items.firstIndex { (item) -> Bool in
            if let book = item as? Book {
                return book.fileURL == fileURL
            }

            if let playlist = item as? Playlist {
                return playlist.getBook(with: fileURL) != nil
            }

            return false
        }), let cell = self.tableView.cellForRow(at: IndexPath(row: index, section: .data)) as? BookCellView else {
            return
        }

        let item = self.items[index]

        let progress = item is Playlist
            ? item.progress
            : userInfo["progress"] as? Double ?? item.progress

        cell.progress = item.isFinished ? 1.0 : progress
    }

    @objc func adjustBottomOffsetForMiniPlayer() {
        if let rootViewController = self.parent?.parent as? RootViewController {
            self.tableView.contentInset.bottom = rootViewController.miniPlayerIsHidden ? 0.0 : 88.0
        }
    }

    @objc func selectButtonPressed(_ sender: Any) {
        if self.tableView.numberOfRows(inSection: Section.data.rawValue) == (self.tableView.indexPathsForSelectedRows?.count ?? 0) {
            for row in 0..<self.tableView.numberOfRows(inSection: Section.data.rawValue) {
                self.tableView.deselectRow(at: IndexPath(row: row, section: .data), animated: true)
            }
        } else {
            for row in 0..<self.tableView.numberOfRows(inSection: Section.data.rawValue) {
                self.tableView.selectRow(at: IndexPath(row: row, section: .data), animated: true, scrollPosition: .none)
            }
        }

        self.updateSelectionStatus()
    }
}

// MARK: - Feedback

extension ItemListViewController: ItemListFeedback {
    func showLoadView(_ show: Bool, title: String? = nil, subtitle: String? = nil) {
        if let title = title {
            self.loadingView.titleLabel.text = title
        }

        if let subtitle = subtitle {
            self.loadingView.subtitleLabel.text = subtitle
            self.loadingView.subtitleLabel.isHidden = false
        } else {
            self.loadingView.subtitleLabel.isHidden = true
        }

        // verify there's something to do
        guard self.loadingView.isHidden == show else {
            return
        }

        self.loadingHeightConstraintView.constant = show
            ? 65
            : 0
        UIView.animate(withDuration: 0.5) {
            self.loadingView.isHidden = !show
            self.view.layoutIfNeeded()
        }
    }
}

// MARK: - TableView DataSource

extension ItemListViewController: UITableViewDataSource {
    func tableView(_ tableView: UITableView, numberOfRowsInSection section: Int) -> Int {
        return section == Section.data.rawValue
            ? self.items.count
            : 1
    }

    func tableView(_ tableView: UITableView, cellForRowAt indexPath: IndexPath) -> UITableViewCell {
        if let spacer = tableView.reorder.spacerCell(for: indexPath) {
            return spacer
        }

        guard indexPath.sectionValue != .add,
            let cell = tableView.dequeueReusableCell(withIdentifier: "BookCellView", for: indexPath) as? BookCellView else {
            return tableView.dequeueReusableCell(withIdentifier: "AddCellView", for: indexPath)
        }

        let item = self.items[indexPath.row]

        cell.artwork = item.artwork
        cell.title = item.title
        cell.playbackState = .stopped
        cell.type = item is Playlist ? .playlist : .book

        cell.onArtworkTap = { [weak self] in
            guard !tableView.isEditing else {
                if cell.isSelected {
                    tableView.deselectRow(at: indexPath, animated: true)
                    self?.tableView(tableView, didDeselectRowAt: indexPath)
                } else {
                    tableView.selectRow(at: indexPath, animated: true, scrollPosition: .none)
                    self?.tableView(tableView, didSelectRowAt: indexPath)
                }
                return
            }

            guard let book = self?.getNextBook(item) else { return }

            self?.setupPlayer(book: book, true)
        }

        if let book = item as? Book {
            cell.subtitle = book.author
        } else if let playlist = item as? Playlist {
            cell.subtitle = playlist.info()
        }

        cell.progress = item.isFinished ? 1.0 : item.progress

        return cell
    }

    func getNextBook(_ item: LibraryItem) -> Book? {
        guard let playlist = item as? Playlist else {
            return item.getBookToPlay()
        }

        // Special treatment for playlists
        guard
            let bookPlaying = PlayerManager.shared.currentBook,
            let currentPlaylist = bookPlaying.playlist,
            currentPlaylist == playlist else {
            // restart the selected playlist if current playing book has no relation to it
            if item.isFinished {
                DataManager.jumpToStart(item)
            }

            return item.getBookToPlay()
        }

        // override next book with the one already playing
        return bookPlaying
    }

    func numberOfSections(in tableView: UITableView) -> Int {
        return Section.total.rawValue
    }
}

// MARK: - TableView Delegate

extension ItemListViewController: UITableViewDelegate {
    func tableView(_ tableView: UITableView, canFocusRowAt indexPath: IndexPath) -> Bool {
        return true
    }

    func tableView(_ tableView: UITableView, canEditRowAt indexPath: IndexPath) -> Bool {
        return indexPath.sectionValue == .data
    }

    func tableView(_ tableView: UITableView, editingStyleForRowAt indexPath: IndexPath) -> UITableViewCell.EditingStyle {
        return .none
    }

    func tableView(_ tableView: UITableView, heightForRowAt indexPath: IndexPath) -> CGFloat {
        return 86
    }

    func tableView(_ tableView: UITableView, willSelectRowAt indexPath: IndexPath) -> IndexPath? {
        guard tableView.isEditing else { return indexPath }

        guard indexPath.sectionValue == .data else { return nil }

        return indexPath
    }

    func tableView(_ tableView: UITableView, didSelectRowAt indexPath: IndexPath) {
        self.updateSelectionStatus()
    }

    func tableView(_ tableView: UITableView, didDeselectRowAt indexPath: IndexPath) {
        self.updateSelectionStatus()
    }
}

// MARK: - Reorder Delegate

extension ItemListViewController: TableViewReorderDelegate {
    func tableViewDidBeginReordering(_ tableView: UITableView, at indexPath: IndexPath) {
        UIImpactFeedbackGenerator(style: .medium).impactOccurred()
    }

    @objc func tableView(_ tableView: UITableView, reorderRowAt sourceIndexPath: IndexPath, to destinationIndexPath: IndexPath) {
        UIImpactFeedbackGenerator(style: .medium).impactOccurred()
    }

    func tableView(_ tableView: UITableView, canReorderRowAt indexPath: IndexPath) -> Bool {
        return indexPath.sectionValue == .data
    }

    func tableView(_ tableView: UITableView, targetIndexPathForReorderFromRowAt sourceIndexPath: IndexPath, to proposedDestinationIndexPath: IndexPath, snapshot: UIView?) -> IndexPath {
        guard proposedDestinationIndexPath.sectionValue == .data else {
            return sourceIndexPath
        }

        if let snapshot = snapshot {
            UIView.animate(withDuration: 0.2) {
                snapshot.transform = CGAffineTransform.identity
            }
        }

        return proposedDestinationIndexPath
    }

    @objc func tableView(_ tableView: UITableView, sourceIndexPath: IndexPath, overIndexPath: IndexPath, snapshot: UIView) {
        guard overIndexPath.sectionValue == .data else {
            return
        }

        UIImpactFeedbackGenerator(style: .light).impactOccurred()

        let scale: CGFloat = 0.90

        UIView.animate(withDuration: 0.2, delay: 0.0, options: .curveEaseOut, animations: {
            snapshot.transform = CGAffineTransform(scaleX: scale, y: scale)
        })
    }

    @objc func tableViewDidFinishReordering(_ tableView: UITableView, from initialSourceIndexPath: IndexPath, to finalDestinationIndexPath: IndexPath, dropped overIndexPath: IndexPath?) {
        MPPlayableContentManager.shared().reloadData()
    }
}

// MARK: DocumentPicker Delegate

extension ItemListViewController: UIDocumentPickerDelegate {
    func documentPickerWasCancelled(_ controller: UIDocumentPickerViewController) {
        UIApplication.shared.isIdleTimerDisabled = false
    }

    func documentPicker(_ controller: UIDocumentPickerViewController, didPickDocumentsAt urls: [URL]) {
        UIApplication.shared.isIdleTimerDisabled = false
        for url in urls {
            DataManager.processFile(at: url)
        }
    }
}

extension ItemListViewController: Themeable {
    func applyTheme(_ theme: Theme) {
        self.view.backgroundColor = theme.backgroundColor
        self.tableView.backgroundColor = theme.backgroundColor
        self.tableView.separatorColor = theme.separatorColor
        self.emptyStatePlaceholder.backgroundColor = theme.backgroundColor
        self.emptyStatePlaceholder.tintColor = theme.highlightColor
        self.bulkControls.backgroundColor = theme.backgroundColor
        self.bulkControls.tintColor = theme.highlightColor
        self.bulkControls.layer.shadowColor = theme.useDarkVariant
            ? UIColor.white.cgColor
            : UIColor(red: 0.12, green: 0.14, blue: 0.15, alpha: 1.0).cgColor
    }
}

extension ItemListViewController: UISearchResultsUpdating {
    func updateSearchResults(for searchController: UISearchController) {
        self.tableView.reloadData()
    }
}<|MERGE_RESOLUTION|>--- conflicted
+++ resolved
@@ -23,17 +23,13 @@
     @IBOutlet weak var tableView: UITableView!
 
     private var previousLeftButtons: [UIBarButtonItem]?
-<<<<<<< HEAD
-    lazy var selectButton: UIBarButtonItem = UIBarButtonItem(title: "Select All", style: .plain, target: self, action: #selector(selectButtonPressed))
+    lazy var selectButton: UIBarButtonItem = UIBarButtonItem(title: "select_all_title".localized, style: .plain, target: self, action: #selector(selectButtonPressed))
     lazy var searchController: UISearchController = {
         let searchController = UISearchController(searchResultsController: nil)
         searchController.obscuresBackgroundDuringPresentation = false
         searchController.searchResultsUpdater = self
         return searchController
     }()
-=======
-    lazy var selectButton: UIBarButtonItem = UIBarButtonItem(title: "select_all_title".localized, style: .plain, target: self, action: #selector(selectButtonPressed))
->>>>>>> fd124cc2
 
     var library: Library!
 

//
//  MainCoordinator.swift
//  BookPlayer
//
//  Created by Gianni Carlo on 5/9/21.
//  Copyright © 2021 Tortuga Power. All rights reserved.
//

import Alamofire
import BookPlayerKit
<<<<<<< HEAD
import RevenueCat
=======
import DeviceKit
import MediaPlayer
import Themeable
>>>>>>> ae18f4f5
import UIKit

class MainCoordinator: Coordinator {
  let tabBarController: AppTabBarController

  let playerManager: PlayerManager
  let libraryService: LibraryServiceProtocol
  let playbackService: PlaybackServiceProtocol
  let accountService: AccountServiceProtocol
  let syncService: SyncServiceProtocol
  let watchConnectivityService: PhoneWatchConnectivityService

  var reachabilityManager: NetworkReachabilityManager?

  init(
    navigationController: UINavigationController,
    libraryService: LibraryServiceProtocol,
    accountService: AccountServiceProtocol,
    syncService: SyncServiceProtocol
  ) {
    self.libraryService = libraryService
    self.accountService = accountService
    self.syncService = syncService
    let playbackService = PlaybackService(libraryService: libraryService)
    self.playbackService = playbackService

    self.playerManager = PlayerManager(
      libraryService: libraryService,
      playbackService: self.playbackService,
      speedService: SpeedService(libraryService: libraryService)
    )

    let watchService = PhoneWatchConnectivityService(
      libraryService: libraryService,
      playbackService: playbackService,
      playerManager: playerManager
    )
    self.watchConnectivityService = watchService

    ThemeManager.shared.libraryService = libraryService

    let viewModel = MiniPlayerViewModel(playerManager: self.playerManager)
    self.tabBarController = AppTabBarController(miniPlayerViewModel: viewModel)
    tabBarController.modalPresentationStyle = .fullScreen
    tabBarController.modalTransitionStyle = .crossDissolve

    super.init(navigationController: navigationController, flowType: .modal)
<<<<<<< HEAD
    viewModel.coordinator = self

    accountService.loginIfUserExists()
    accountService.setDelegate(self)
=======

    setUpTheming()
>>>>>>> ae18f4f5
  }

  override func start() {
    self.presentingViewController = tabBarController

    if let currentTheme = try? self.libraryService.getLibraryCurrentTheme() {
      ThemeManager.shared.currentTheme = SimpleTheme(with: currentTheme)
    }

    let libraryCoordinator = LibraryListCoordinator(
      navigationController: AppNavigationController.instantiate(from: .Main),
      playerManager: self.playerManager,
      importManager: ImportManager(libraryService: self.libraryService),
      libraryService: self.libraryService,
      playbackService: self.playbackService
    )
    libraryCoordinator.tabBarController = tabBarController
    libraryCoordinator.parentCoordinator = self
    self.childCoordinators.append(libraryCoordinator)
    libraryCoordinator.start()

    let profileCoordinator = ProfileCoordinator(
      libraryService: self.libraryService,
      accountService: self.accountService,
      syncService: self.syncService,
      navigationController: AppNavigationController.instantiate(from: .Main)
    )
    profileCoordinator.tabBarController = tabBarController
    profileCoordinator.parentCoordinator = self
    self.childCoordinators.append(profileCoordinator)
    profileCoordinator.start()

    let settingsCoordinator = SettingsCoordinator(
      libraryService: self.libraryService,
      accountService: self.accountService,
      navigationController: AppNavigationController.instantiate(from: .Settings)
    )
    settingsCoordinator.tabBarController = tabBarController
    settingsCoordinator.parentCoordinator = self
    self.childCoordinators.append(settingsCoordinator)
    settingsCoordinator.start()

    self.watchConnectivityService.startSession()
    self.setupReachability()

    self.navigationController.present(tabBarController, animated: false)
  }

  func showPlayer() {
    let playerCoordinator = PlayerCoordinator(
      playerManager: self.playerManager,
      libraryService: self.libraryService,
      presentingViewController: self.presentingViewController
    )
    playerCoordinator.parentCoordinator = self
    self.childCoordinators.append(playerCoordinator)
    playerCoordinator.start()
  }

  func showMiniPlayer(_ flag: Bool) {
    guard flag else {
      self.tabBarController.animateView(self.tabBarController.miniPlayer, show: flag)
      return
    }

    if self.playerManager.hasLoadedBook() {
      self.tabBarController.animateView(self.tabBarController.miniPlayer, show: flag)
    }
  }

  func hasPlayerShown() -> Bool {
    return self.childCoordinators.contains(where: { $0 is PlayerCoordinator })
  }

  func getLibraryCoordinator() -> LibraryListCoordinator? {
    return self.childCoordinators.first as? LibraryListCoordinator
  }

  func getTopController() -> UIViewController? {
    return getPresentingController(coordinator: self)
  }

  func getPresentingController(coordinator: Coordinator) -> UIViewController? {
    guard let lastCoordinator = coordinator.childCoordinators.last else {
      return coordinator.presentingViewController?.getTopViewController()
      ?? coordinator.navigationController
    }

    return getPresentingController(coordinator: lastCoordinator)
  }
<<<<<<< HEAD

  func setupReachability() {
    self.reachabilityManager = Alamofire.NetworkReachabilityManager()

    self.reachabilityManager?.listener = { [weak self] status in
      if case .reachable = status {
        self?.syncService.isReachable(true)
      } else {
        self?.syncService.isReachable(false)
      }
    }

    self.reachabilityManager?.startListening()
  }
}

extension MainCoordinator: PurchasesDelegate {
  public func purchases(_ purchases: Purchases, receivedUpdated customerInfo: CustomerInfo) {
    self.accountService.updateAccount(from: customerInfo)
    self.syncService.accountUpdated(customerInfo)
=======
}

extension MainCoordinator: Themeable {
  func applyTheme(_ theme: SimpleTheme) {
    // This fixes native components like alerts having the proper color theme
    SceneDelegate.shared?.window?.overrideUserInterfaceStyle = theme.useDarkVariant
    ? .dark
    : .light
>>>>>>> ae18f4f5
  }
}<|MERGE_RESOLUTION|>--- conflicted
+++ resolved
@@ -8,13 +8,8 @@
 
 import Alamofire
 import BookPlayerKit
-<<<<<<< HEAD
 import RevenueCat
-=======
-import DeviceKit
-import MediaPlayer
 import Themeable
->>>>>>> ae18f4f5
 import UIKit
 
 class MainCoordinator: Coordinator {
@@ -62,15 +57,12 @@
     tabBarController.modalTransitionStyle = .crossDissolve
 
     super.init(navigationController: navigationController, flowType: .modal)
-<<<<<<< HEAD
     viewModel.coordinator = self
 
     accountService.loginIfUserExists()
     accountService.setDelegate(self)
-=======
 
     setUpTheming()
->>>>>>> ae18f4f5
   }
 
   override func start() {
@@ -161,7 +153,6 @@
 
     return getPresentingController(coordinator: lastCoordinator)
   }
-<<<<<<< HEAD
 
   func setupReachability() {
     self.reachabilityManager = Alamofire.NetworkReachabilityManager()
@@ -182,7 +173,7 @@
   public func purchases(_ purchases: Purchases, receivedUpdated customerInfo: CustomerInfo) {
     self.accountService.updateAccount(from: customerInfo)
     self.syncService.accountUpdated(customerInfo)
-=======
+  }
 }
 
 extension MainCoordinator: Themeable {
@@ -191,6 +182,5 @@
     SceneDelegate.shared?.window?.overrideUserInterfaceStyle = theme.useDarkVariant
     ? .dark
     : .light
->>>>>>> ae18f4f5
   }
 }
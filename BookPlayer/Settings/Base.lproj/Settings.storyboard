--- conflicted
+++ resolved
@@ -4,10 +4,7 @@
     <dependencies>
         <deployment identifier="iOS"/>
         <plugIn identifier="com.apple.InterfaceBuilder.IBCocoaTouchPlugin" version="20020"/>
-<<<<<<< HEAD
         <capability name="Image references" minToolsVersion="12.0"/>
-=======
->>>>>>> 34a58416
         <capability name="Safe area layout guides" minToolsVersion="9.0"/>
         <capability name="System colors in document resources" minToolsVersion="11.0"/>
         <capability name="documents saved in the Xcode 8 format" minToolsVersion="8.0"/>
@@ -357,13 +354,8 @@
                                             <rect key="frame" x="0.0" y="0.0" width="375" height="50"/>
                                             <autoresizingMask key="autoresizingMask"/>
                                             <subviews>
-<<<<<<< HEAD
-                                                <label opaque="NO" multipleTouchEnabled="YES" contentMode="left" ambiguous="YES" insetsLayoutMarginsFromSafeArea="NO" text="View project on GitHub" textAlignment="natural" lineBreakMode="tailTruncation" baselineAdjustment="alignBaselines" adjustsFontSizeToFit="NO" id="ClD-F6-XBV" customClass="LocalizableLabel" customModule="BookPlayer" customModuleProvider="target">
-                                                    <rect key="frame" x="8" y="9" width="176" height="20.5"/>
-=======
                                                 <label opaque="NO" multipleTouchEnabled="YES" contentMode="left" insetsLayoutMarginsFromSafeArea="NO" text="View project on GitHub" textAlignment="natural" lineBreakMode="tailTruncation" baselineAdjustment="alignBaselines" adjustsFontSizeToFit="NO" id="ClD-F6-XBV" customClass="LocalizableLabel" customModule="BookPlayer" customModuleProvider="target">
                                                     <rect key="frame" x="16" y="9" width="176" height="20.5"/>
->>>>>>> 34a58416
                                                     <autoresizingMask key="autoresizingMask"/>
                                                     <fontDescription key="fontDescription" type="system" pointSize="17"/>
                                                     <nil key="textColor"/>
@@ -372,13 +364,8 @@
                                                         <userDefinedRuntimeAttribute type="string" keyPath="localizedKey" value="settings_support_project_title"/>
                                                     </userDefinedRuntimeAttributes>
                                                 </label>
-<<<<<<< HEAD
-                                                <label opaque="NO" multipleTouchEnabled="YES" contentMode="left" ambiguous="YES" insetsLayoutMarginsFromSafeArea="NO" text="Open new issues for your feature requests and errors" textAlignment="natural" lineBreakMode="tailTruncation" baselineAdjustment="alignBaselines" adjustsFontSizeToFit="NO" id="p5a-8D-TIK" customClass="LocalizableLabel" customModule="BookPlayer" customModuleProvider="target">
-                                                    <rect key="frame" x="8" y="29.5" width="257" height="12"/>
-=======
                                                 <label opaque="NO" multipleTouchEnabled="YES" contentMode="left" insetsLayoutMarginsFromSafeArea="NO" text="Open new issues for your feature requests and errors" textAlignment="natural" lineBreakMode="tailTruncation" baselineAdjustment="alignBaselines" adjustsFontSizeToFit="NO" id="p5a-8D-TIK" customClass="LocalizableLabel" customModule="BookPlayer" customModuleProvider="target">
                                                     <rect key="frame" x="16" y="29.5" width="257" height="12"/>
->>>>>>> 34a58416
                                                     <autoresizingMask key="autoresizingMask"/>
                                                     <fontDescription key="fontDescription" type="system" pointSize="10"/>
                                                     <nil key="textColor"/>
@@ -401,13 +388,8 @@
                                             <rect key="frame" x="0.0" y="0.0" width="375" height="50"/>
                                             <autoresizingMask key="autoresizingMask"/>
                                             <subviews>
-<<<<<<< HEAD
-                                                <label opaque="NO" multipleTouchEnabled="YES" contentMode="left" ambiguous="YES" insetsLayoutMarginsFromSafeArea="NO" text="Send us an email" textAlignment="natural" lineBreakMode="tailTruncation" baselineAdjustment="alignBaselines" adjustsFontSizeToFit="NO" id="nCM-M8-bSw" customClass="LocalizableLabel" customModule="BookPlayer" customModuleProvider="target">
-                                                    <rect key="frame" x="8" y="9" width="129" height="20.5"/>
-=======
                                                 <label opaque="NO" multipleTouchEnabled="YES" contentMode="left" insetsLayoutMarginsFromSafeArea="NO" text="Send us an email" textAlignment="natural" lineBreakMode="tailTruncation" baselineAdjustment="alignBaselines" adjustsFontSizeToFit="NO" id="nCM-M8-bSw" customClass="LocalizableLabel" customModule="BookPlayer" customModuleProvider="target">
                                                     <rect key="frame" x="16" y="9" width="129" height="20.5"/>
->>>>>>> 34a58416
                                                     <autoresizingMask key="autoresizingMask"/>
                                                     <fontDescription key="fontDescription" type="system" pointSize="17"/>
                                                     <nil key="textColor"/>
@@ -416,13 +398,8 @@
                                                         <userDefinedRuntimeAttribute type="string" keyPath="localizedKey" value="settings_support_email_title"/>
                                                     </userDefinedRuntimeAttributes>
                                                 </label>
-<<<<<<< HEAD
-                                                <label opaque="NO" multipleTouchEnabled="YES" contentMode="left" ambiguous="YES" insetsLayoutMarginsFromSafeArea="NO" text="support@bookplayer.app" textAlignment="natural" lineBreakMode="tailTruncation" baselineAdjustment="alignBaselines" adjustsFontSizeToFit="NO" id="6ow-P5-iYK">
-                                                    <rect key="frame" x="8" y="29.5" width="121" height="12"/>
-=======
                                                 <label opaque="NO" multipleTouchEnabled="YES" contentMode="left" insetsLayoutMarginsFromSafeArea="NO" text="support@bookplayer.app" textAlignment="natural" lineBreakMode="tailTruncation" baselineAdjustment="alignBaselines" adjustsFontSizeToFit="NO" id="6ow-P5-iYK">
                                                     <rect key="frame" x="16" y="29.5" width="121" height="12"/>
->>>>>>> 34a58416
                                                     <autoresizingMask key="autoresizingMask"/>
                                                     <fontDescription key="fontDescription" type="system" pointSize="10"/>
                                                     <nil key="textColor"/>
@@ -442,13 +419,8 @@
                                             <rect key="frame" x="0.0" y="0.0" width="375" height="50"/>
                                             <autoresizingMask key="autoresizingMask"/>
                                             <subviews>
-<<<<<<< HEAD
-                                                <label opaque="NO" multipleTouchEnabled="YES" contentMode="left" ambiguous="YES" insetsLayoutMarginsFromSafeArea="NO" text="Tip Jar" textAlignment="natural" lineBreakMode="tailTruncation" baselineAdjustment="alignBaselines" adjustsFontSizeToFit="NO" id="MVf-CT-ocr" customClass="LocalizableLabel" customModule="BookPlayer" customModuleProvider="target">
-                                                    <rect key="frame" x="8" y="0.0" width="359" height="50"/>
-=======
                                                 <label opaque="NO" multipleTouchEnabled="YES" contentMode="left" insetsLayoutMarginsFromSafeArea="NO" text="Tip Jar" textAlignment="natural" lineBreakMode="tailTruncation" baselineAdjustment="alignBaselines" adjustsFontSizeToFit="NO" id="MVf-CT-ocr" customClass="LocalizableLabel" customModule="BookPlayer" customModuleProvider="target">
                                                     <rect key="frame" x="16" y="0.0" width="343" height="50"/>
->>>>>>> 34a58416
                                                     <autoresizingMask key="autoresizingMask"/>
                                                     <fontDescription key="fontDescription" type="system" pointSize="17"/>
                                                     <nil key="textColor"/>
@@ -471,19 +443,11 @@
                                         <rect key="frame" x="0.0" y="1167" width="375" height="44"/>
                                         <autoresizingMask key="autoresizingMask"/>
                                         <tableViewCellContentView key="contentView" opaque="NO" clipsSubviews="YES" multipleTouchEnabled="YES" contentMode="center" preservesSuperviewLayoutMargins="YES" insetsLayoutMarginsFromSafeArea="NO" tableViewCell="03X-zP-RZe" id="IIp-cC-U1k">
-<<<<<<< HEAD
-                                            <rect key="frame" x="0.0" y="0.0" width="358.5" height="44"/>
-                                            <autoresizingMask key="autoresizingMask"/>
-                                            <subviews>
-                                                <label opaque="NO" multipleTouchEnabled="YES" contentMode="left" ambiguous="YES" insetsLayoutMarginsFromSafeArea="NO" text="Credits and Licenses" textAlignment="natural" lineBreakMode="tailTruncation" baselineAdjustment="alignBaselines" adjustsFontSizeToFit="NO" id="f5k-Kh-fBQ" customClass="LocalizableLabel" customModule="BookPlayer" customModuleProvider="target">
-                                                    <rect key="frame" x="8" y="0.0" width="342.5" height="44"/>
-=======
                                             <rect key="frame" x="0.0" y="0.0" width="350.5" height="44"/>
                                             <autoresizingMask key="autoresizingMask"/>
                                             <subviews>
                                                 <label opaque="NO" multipleTouchEnabled="YES" contentMode="left" ambiguous="YES" insetsLayoutMarginsFromSafeArea="NO" text="Credits and Licenses" textAlignment="natural" lineBreakMode="tailTruncation" baselineAdjustment="alignBaselines" adjustsFontSizeToFit="NO" id="f5k-Kh-fBQ" customClass="LocalizableLabel" customModule="BookPlayer" customModuleProvider="target">
                                                     <rect key="frame" x="16" y="0.0" width="326.5" height="44"/>
->>>>>>> 34a58416
                                                     <autoresizingMask key="autoresizingMask"/>
                                                     <fontDescription key="fontDescription" type="system" pointSize="17"/>
                                                     <nil key="textColor"/>

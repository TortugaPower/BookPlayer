--- conflicted
+++ resolved
@@ -19,12 +19,8 @@
   func didSelectIntent(_ intent: INIntent)
 }
 
-<<<<<<< HEAD
 // TODO: Replace with SwiftUI view when we drop support for iOS 14, we need the .badge modifier (iOS 15 required)
-class SettingsViewController: UITableViewController, TableViewControllerProtocol, MFMailComposeViewControllerDelegate, Storyboarded {
-=======
 class SettingsViewController: UITableViewController, MVVMControllerProtocol, MFMailComposeViewControllerDelegate, Storyboarded {
->>>>>>> ee2d548c
   @IBOutlet weak var autoplayLibrarySwitch: UISwitch!
   @IBOutlet weak var autoplayRestartSwitch: UISwitch!
   @IBOutlet weak var disableAutolockSwitch: UISwitch!

//
//  SettingsViewController.swift
//  BookPlayer
//
//  Created by Gianni Carlo on 5/29/17.
//  Copyright © 2017 Tortuga Power. All rights reserved.
//

import BookPlayerKit
import Combine
import DeviceKit
import IntentsUI
import MessageUI
import SafariServices
import Themeable
import UIKit

protocol IntentSelectionDelegate: AnyObject {
  func didSelectIntent(_ intent: INIntent)
}

<<<<<<< HEAD
class SettingsViewController: UITableViewController, TableViewControllerProtocol, MFMailComposeViewControllerDelegate, Storyboarded {
=======
// TODO: Replace with SwiftUI view when we drop support for iOS 14, we need the .badge modifier (iOS 15 required)
class SettingsViewController: BaseTableViewController<SettingsCoordinator, SettingsViewModel>,
                              MFMailComposeViewControllerDelegate,
                              Storyboarded {
>>>>>>> 6eb57551
  @IBOutlet weak var autoplayLibrarySwitch: UISwitch!
  @IBOutlet weak var autoplayRestartSwitch: UISwitch!
  @IBOutlet weak var disableAutolockSwitch: UISwitch!
  @IBOutlet weak var autolockDisabledOnlyWhenPoweredSwitch: UISwitch!
  @IBOutlet weak var iCloudBackupsSwitch: UISwitch!
  @IBOutlet weak var crashReportsSwitch: UISwitch!
  @IBOutlet weak var skanSwitch: UISwitch!
  @IBOutlet weak var autolockDisabledOnlyWhenPoweredLabel: UILabel!
  @IBOutlet weak var themeLabel: UILabel!
  @IBOutlet weak var appIconLabel: UILabel!
  @IBOutlet weak var plusBannerView: PlusBannerView!

  private var disposeBag = Set<AnyCancellable>()
  var iconObserver: NSKeyValueObservation!
  var viewModel: SettingsViewModel!

  enum SettingsSection: Int {
    case plus = 0, appearance, playback, storage, autoplay, autolock, siri, backups, privacy, support, credits
  }

  let creditsIndexPath = IndexPath(row: 0, section: SettingsSection.credits.rawValue)
  let playbackIndexPath = IndexPath(row: 0, section: SettingsSection.playback.rawValue)
  let themesIndexPath = IndexPath(row: 0, section: SettingsSection.appearance.rawValue)
  let iconsIndexPath = IndexPath(row: 1, section: SettingsSection.appearance.rawValue)
  let storageIndexPath = IndexPath(row: 0, section: SettingsSection.storage.rawValue)
  let cloudDeletedIndexPath = IndexPath(row: 1, section: SettingsSection.storage.rawValue)
  let lastPlayedShortcutPath = IndexPath(row: 0, section: SettingsSection.siri.rawValue)
  let sleepTimerShortcutPath = IndexPath(row: 1, section: SettingsSection.siri.rawValue)
  let githubLinkPath = IndexPath(row: 0, section: SettingsSection.support.rawValue)
  let supportEmailPath = IndexPath(row: 1, section: SettingsSection.support.rawValue)
  let tipJarPath = IndexPath(row: 2, section: SettingsSection.support.rawValue)

  var version: String = "0.0.0"
  var build: String = "0"
  var supportEmail = "support@bookplayer.app"

  var appVersion: String {
    return "\(self.version)-\(self.build)"
  }

  var systemVersion: String {
    return "\(UIDevice.current.systemName) \(UIDevice.current.systemVersion)"
  }

  override func viewDidLoad() {
    super.viewDidLoad()

    self.navigationItem.title = "settings_title".localized

    setUpTheming()

    self.bindObservers()

    self.setupSwitchValues()

    guard
      let version = Bundle.main.infoDictionary!["CFBundleShortVersionString"] as? String,
      let build = Bundle.main.infoDictionary!["CFBundleVersion"] as? String
    else {
      return
    }

    self.version = version
    self.build = build

    self.tableView.contentInset.bottom = 88
  }

  func bindObservers() {
    let userDefaults = UserDefaults(suiteName: Constants.ApplicationGroupIdentifier)

    self.appIconLabel.text = userDefaults?.string(forKey: Constants.UserDefaults.appIcon) ?? "Default"

    self.iconObserver = userDefaults?.observe(\.userSettingsAppIcon) { [weak self] _, _ in
      self?.appIconLabel.text = userDefaults?.string(forKey: Constants.UserDefaults.appIcon) ?? "Default"
    }

    if self.viewModel.hasMadeDonation() {
      self.donationMade()
    } else {
      self.viewModel.$account
        .receive(on: RunLoop.main)
        .sink { [weak self] _ in
          self?.donationMade()
        }
        .store(in: &disposeBag)
    }

    self.plusBannerView.showPlus = { [weak self] in
      self?.viewModel.showPro()
    }
  }

  func setupSwitchValues() {
    self.autoplayLibrarySwitch.addTarget(self, action: #selector(self.autoplayToggleDidChange), for: .valueChanged)
    self.autoplayRestartSwitch.addTarget(self, action: #selector(self.autoplayRestartToggleDidChange), for: .valueChanged)
    self.disableAutolockSwitch.addTarget(self, action: #selector(self.disableAutolockDidChange), for: .valueChanged)
    self.autolockDisabledOnlyWhenPoweredSwitch.addTarget(self, action: #selector(self.autolockOnlyWhenPoweredDidChange), for: .valueChanged)
    iCloudBackupsSwitch.addTarget(self, action: #selector(self.iCloudBackupsDidChange), for: .valueChanged)
    crashReportsSwitch.addTarget(self, action: #selector(crashReportsAccessDidChange), for: .valueChanged)
    skanSwitch.addTarget(self, action: #selector(skanPreferenceDidChange), for: .valueChanged)

    // Set initial switch positions
    iCloudBackupsSwitch.setOn(
      UserDefaults.standard.bool(forKey: Constants.UserDefaults.iCloudBackupsEnabled),
      animated: false
    )
    crashReportsSwitch.setOn(
      UserDefaults.standard.bool(forKey: Constants.UserDefaults.crashReportsDisabled),
      animated: false
    )
    skanSwitch.setOn(
      UserDefaults.standard.bool(forKey: Constants.UserDefaults.skanAttributionDisabled),
      animated: false
    )
    let isAutoplayEnabled = UserDefaults.standard.bool(forKey: Constants.UserDefaults.autoplayEnabled)
    self.autoplayLibrarySwitch.setOn(isAutoplayEnabled, animated: false)
    autoplayRestartSwitch.setOn(UserDefaults.standard.bool(forKey: Constants.UserDefaults.autoplayRestartEnabled), animated: false)
    if !isAutoplayEnabled {
      autoplayRestartSwitch.isEnabled = false
    }
    self.disableAutolockSwitch.setOn(UserDefaults.standard.bool(forKey: Constants.UserDefaults.autolockDisabled), animated: false)
    self.autolockDisabledOnlyWhenPoweredSwitch.setOn(UserDefaults.standard.bool(forKey: Constants.UserDefaults.autolockDisabledOnlyWhenPowered), animated: false)
    self.autolockDisabledOnlyWhenPoweredSwitch.isEnabled = UserDefaults.standard.bool(forKey: Constants.UserDefaults.autolockDisabled)
    self.autolockDisabledOnlyWhenPoweredLabel.isEnabled = UserDefaults.standard.bool(forKey: Constants.UserDefaults.autolockDisabled)
  }

  @objc func donationMade() {
    self.tableView.reloadData()
  }

  @objc func autoplayToggleDidChange() {
    UserDefaults.standard.set(self.autoplayLibrarySwitch.isOn, forKey: Constants.UserDefaults.autoplayEnabled)
    self.autoplayRestartSwitch.isEnabled = autoplayLibrarySwitch.isOn
  }

  @objc func autoplayRestartToggleDidChange() {
    UserDefaults.standard.set(self.autoplayRestartSwitch.isOn, forKey: Constants.UserDefaults.autoplayRestartEnabled)
  }

  @objc func disableAutolockDidChange() {
    UserDefaults.standard.set(self.disableAutolockSwitch.isOn, forKey: Constants.UserDefaults.autolockDisabled)
    self.autolockDisabledOnlyWhenPoweredSwitch.isEnabled = self.disableAutolockSwitch.isOn
    self.autolockDisabledOnlyWhenPoweredLabel.isEnabled = self.disableAutolockSwitch.isOn
  }

  @objc func autolockOnlyWhenPoweredDidChange() {
    UserDefaults.standard.set(self.autolockDisabledOnlyWhenPoweredSwitch.isOn, forKey: Constants.UserDefaults.autolockDisabledOnlyWhenPowered)
  }

  @objc func iCloudBackupsDidChange() {
    self.viewModel.toggleFileBackupsPreference(self.iCloudBackupsSwitch.isOn)
  }

  @objc func crashReportsAccessDidChange() {
    viewModel.toggleCrashReportsAccess(crashReportsSwitch.isOn)
  }

  @objc func skanPreferenceDidChange() {
    viewModel.toggleSKANPreference(skanSwitch.isOn)
  }

  override func tableView(_ tableView: UITableView, heightForRowAt indexPath: IndexPath) -> CGFloat {
    if indexPath == cloudDeletedIndexPath,
       !self.viewModel.hasMadeDonation() {
      return 0
    }

    guard indexPath.section == 0 else {
      return super.tableView(tableView, heightForRowAt: indexPath)
    }

    guard !self.viewModel.hasMadeDonation() else { return 0 }

    return 152
  }

  override func tableView(_ tableView: UITableView, heightForHeaderInSection section: Int) -> CGFloat {
    guard
      section == 0
    else {
      return super.tableView(tableView, heightForHeaderInSection: section)
    }

    return CGFloat.leastNormalMagnitude
  }

  override func tableView(_ tableView: UITableView, heightForFooterInSection section: Int) -> CGFloat {
    guard
      section == 0
    else {
      return super.tableView(tableView, heightForFooterInSection: section)
    }

    return CGFloat.leastNormalMagnitude
  }

  override func tableView(_ tableView: UITableView, didSelectRowAt indexPath: IndexPath) {
    tableView.deselectRow(at: indexPath as IndexPath, animated: true)

    switch indexPath {
    case self.creditsIndexPath:
      self.viewModel.showCredits()
    case self.playbackIndexPath:
      self.viewModel.showPlayerControls()
    case self.themesIndexPath:
      self.viewModel.showThemes()
    case self.iconsIndexPath:
      self.viewModel.showIcons()
    case self.tipJarPath:
      self.viewModel.showTipJar()
    case self.supportEmailPath:
      self.sendSupportEmail()
    case self.githubLinkPath:
      self.showProjectOnGitHub()
    case self.lastPlayedShortcutPath:
      self.showLastPlayedShortcut()
    case self.sleepTimerShortcutPath:
      self.showSleepTimerShortcut()
    case self.storageIndexPath:
      self.viewModel.showStorageManagement()
    case self.cloudDeletedIndexPath:
      self.viewModel.showCloudDeletedFiles()
    default: break
    }
  }

  override func tableView(_ tableView: UITableView, titleForHeaderInSection section: Int) -> String? {
    guard let settingsSection = SettingsSection(rawValue: section) else {
      return super.tableView(tableView, titleForFooterInSection: section)
    }

    switch settingsSection {
    case .appearance:
      return "settings_appearance_title".localized
    case .playback:
      return "settings_playback_title".localized
    case .storage:
      return "settings_storage_title".localized
    case .siri:
      return "settings_siri_title".localized
    case .backups:
      return "settings_backup_title".localized
    case .privacy:
      return "settings_privacy_title".localized
    case .support:
      return "settings_support_title".localized
    default:
      return super.tableView(tableView, titleForHeaderInSection: section)
    }
  }

  override func tableView(_ tableView: UITableView, titleForFooterInSection section: Int) -> String? {
    guard let settingsSection = SettingsSection(rawValue: section) else {
      return super.tableView(tableView, titleForFooterInSection: section)
    }

    switch settingsSection {
    case .autoplay:
      return "settings_autoplay_description".localized
    case .autolock:
      return "settings_autolock_description".localized
    case .support:
      return "BookPlayer \(self.appVersion) - \(self.systemVersion)"
    case .privacy:
      return "settings_skan_attribution_description".localized
    default:
      return super.tableView(tableView, titleForFooterInSection: section)
    }
  }

  override func tableView(_ tableView: UITableView, willDisplayHeaderView view: UIView, forSection section: Int) {
    let header = view as? UITableViewHeaderFooterView
    header?.textLabel?.textColor = self.themeProvider.currentTheme.secondaryColor
  }

  override func tableView(_ tableView: UITableView, willDisplayFooterView view: UIView, forSection section: Int) {
    let footer = view as? UITableViewHeaderFooterView
    footer?.textLabel?.textColor = self.themeProvider.currentTheme.secondaryColor
  }

  func mailComposeController(_ controller: MFMailComposeViewController, didFinishWith result: MFMailComposeResult, error: Error?) {
    controller.dismiss(animated: true)
  }

  func showLastPlayedShortcut() {
    let intent = INPlayMediaIntent()

    guard let shortcut = INShortcut(intent: intent) else { return }

    let vc = INUIAddVoiceShortcutViewController(shortcut: shortcut)
    vc.delegate = self

    self.present(vc, animated: true, completion: nil)
  }

  func showSleepTimerShortcut() {
    let intent = SleepTimerIntent()
    intent.option = .unknown
    let shortcut = INShortcut(intent: intent)!

    let vc = INUIAddVoiceShortcutViewController(shortcut: shortcut)
    vc.delegate = self

    self.present(vc, animated: true, completion: nil)
  }

  @IBAction func sendSupportEmail() {
    let device = Device.current

    if MFMailComposeViewController.canSendMail() {
      let mail = MFMailComposeViewController()

      mail.mailComposeDelegate = self
      mail.setToRecipients([self.supportEmail])
      mail.setSubject("I need help with BookPlayer \(self.version)-\(self.build)")
      mail.setMessageBody("<p>Hello BookPlayer Crew,<br>I have an issue concerning BookPlayer \(self.appVersion) on my \(device) running \(self.systemVersion)</p><p>When I try to…</p>", isHTML: true)

      self.present(mail, animated: true)
    } else {
      let debugInfo = "BookPlayer \(self.appVersion)\n\(device) - \(self.systemVersion)"
      let message = "settings_support_compose_description".localized

      let alert = UIAlertController(title: "settings_support_compose_title".localized, message: "\(message) \(self.supportEmail)\n\n\(debugInfo)", preferredStyle: .alert)

      alert.addAction(UIAlertAction(title: "settings_support_compose_copy".localized, style: .default, handler: { [weak self] _ in
        guard let self = self else { return }
        UIPasteboard.general.string = "\(self.supportEmail)\n\(debugInfo)"
      }))

      alert.addAction(UIAlertAction(title: "ok_button".localized, style: .cancel, handler: nil))

      self.present(alert, animated: true, completion: nil)
    }
  }

  func showProjectOnGitHub() {
    let url = URL(string: "https://github.com/TortugaPower/BookPlayer")
    let safari = SFSafariViewController(url: url!)
    safari.dismissButtonStyle = .close

    self.present(safari, animated: true)
  }
}

extension SettingsViewController: INUIAddVoiceShortcutViewControllerDelegate {
  func addVoiceShortcutViewControllerDidCancel(_ controller: INUIAddVoiceShortcutViewController) {
    self.dismiss(animated: true, completion: nil)
  }

  func addVoiceShortcutViewController(_ controller: INUIAddVoiceShortcutViewController, didFinishWith voiceShortcut: INVoiceShortcut?, error: Error?) {
    self.dismiss(animated: true, completion: nil)
  }
}

extension SettingsViewController: IntentSelectionDelegate {
  func didSelectIntent(_ intent: INIntent) {
    let shortcut = INShortcut(intent: intent)!
    let vc = INUIAddVoiceShortcutViewController(shortcut: shortcut)
    vc.delegate = self
    self.present(vc, animated: true, completion: nil)
  }
}

extension SettingsViewController: Themeable {
  func applyTheme(_ theme: SimpleTheme) {
    self.themeLabel.text = theme.title
    self.tableView.backgroundColor = theme.systemGroupedBackgroundColor
    self.tableView.separatorColor = theme.systemGroupedBackgroundColor
    self.tableView.reloadData()

    self.overrideUserInterfaceStyle = theme.useDarkVariant
    ? UIUserInterfaceStyle.dark
    : UIUserInterfaceStyle.light
  }
}<|MERGE_RESOLUTION|>--- conflicted
+++ resolved
@@ -19,14 +19,8 @@
   func didSelectIntent(_ intent: INIntent)
 }
 
-<<<<<<< HEAD
+// TODO: Replace with SwiftUI view when we drop support for iOS 14, we need the .badge modifier (iOS 15 required)
 class SettingsViewController: UITableViewController, TableViewControllerProtocol, MFMailComposeViewControllerDelegate, Storyboarded {
-=======
-// TODO: Replace with SwiftUI view when we drop support for iOS 14, we need the .badge modifier (iOS 15 required)
-class SettingsViewController: BaseTableViewController<SettingsCoordinator, SettingsViewModel>,
-                              MFMailComposeViewControllerDelegate,
-                              Storyboarded {
->>>>>>> 6eb57551
   @IBOutlet weak var autoplayLibrarySwitch: UISwitch!
   @IBOutlet weak var autoplayRestartSwitch: UISwitch!
   @IBOutlet weak var disableAutolockSwitch: UISwitch!

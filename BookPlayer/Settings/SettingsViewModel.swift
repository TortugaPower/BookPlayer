//
//  SettingsViewModel.swift
//  BookPlayer
//
//  Created by Gianni Carlo on 30/10/21.
//  Copyright © 2021 Tortuga Power. All rights reserved.
//

import BookPlayerKit
import Combine
import Foundation

<<<<<<< HEAD
class SettingsViewModel: ViewModelProtocol {
  weak var coordinator: SettingsCoordinator!
=======
class SettingsViewModel: BaseViewModel<SettingsCoordinator> {
  /// Available routes
  enum Routes {
    case pro
    case themes
    case icons
    case playerControls
    case storageManagement
    case deletedFilesManagement
    case tipJar
    case credits
  }

>>>>>>> 6eb57551
  let accountService: AccountServiceProtocol

  var onTransition: BPTransition<Routes>?

  @Published var account: Account?

  private var disposeBag = Set<AnyCancellable>()

  init(accountService: AccountServiceProtocol) {
    self.accountService = accountService
    self.reloadAccount()
    self.bindObservers()
  }

  func bindObservers() {
    NotificationCenter.default.publisher(for: .accountUpdate, object: nil)
      .sink(receiveValue: { [weak self] _ in
        self?.reloadAccount()
      })
      .store(in: &disposeBag)
  }

  func reloadAccount() {
    self.account = self.accountService.getAccount()
  }

  func hasMadeDonation() -> Bool {
    return account?.hasSubscription == true
  }

  func toggleFileBackupsPreference(_ flag: Bool) {
    UserDefaults.standard.set(flag, forKey: Constants.UserDefaults.iCloudBackupsEnabled)

    // Modify the processed folder to be considered for backups
    var resourceValues = URLResourceValues()
    resourceValues.isExcludedFromBackup = !flag
    var processedFolderURL = DataManager.getProcessedFolderURL()

    try? processedFolderURL.setResourceValues(resourceValues)
  }

  /// Handle registering the value in `UserDefaults`
  func toggleCrashReportsAccess(_ flag: Bool) {
    UserDefaults.standard.set(flag, forKey: Constants.UserDefaults.crashReportsDisabled)
  }

  /// Handle registering the value in `UserDefaults`
  func toggleSKANPreference(_ flag: Bool) {
    UserDefaults.standard.set(flag, forKey: Constants.UserDefaults.skanAttributionDisabled)
  }

  func showPro() {
    onTransition?(.pro)
  }

  func showTipJar() {
    onTransition?(.tipJar)
  }

  func showStorageManagement() {
    onTransition?(.storageManagement)
  }

  func showCloudDeletedFiles() {
    onTransition?(.deletedFilesManagement)
  }

  func showThemes() {
    onTransition?(.themes)
  }

  func showIcons() {
    onTransition?(.icons)
  }

  func showPlayerControls() {
    onTransition?(.playerControls)
  }

  func showCredits() {
    onTransition?(.credits)
  }
}<|MERGE_RESOLUTION|>--- conflicted
+++ resolved
@@ -10,11 +10,7 @@
 import Combine
 import Foundation
 
-<<<<<<< HEAD
 class SettingsViewModel: ViewModelProtocol {
-  weak var coordinator: SettingsCoordinator!
-=======
-class SettingsViewModel: BaseViewModel<SettingsCoordinator> {
   /// Available routes
   enum Routes {
     case pro
@@ -26,8 +22,7 @@
     case tipJar
     case credits
   }
-
->>>>>>> 6eb57551
+  weak var coordinator: SettingsCoordinator!
   let accountService: AccountServiceProtocol
 
   var onTransition: BPTransition<Routes>?

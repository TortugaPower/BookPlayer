--- conflicted
+++ resolved
@@ -11,16 +11,9 @@
     // Add test file to Processed folder
     let fileUrl = DataTestUtils.generateTestFile(name: filename, contents: bookContents, destinationFolder: processedFolder)
 
-<<<<<<< HEAD
-    let book = Book(context: dataManager.getContext())
-    book.details = "test-author"
-=======
     // swiftlint:disable:next force_cast
     let book = NSEntityDescription.insertNewObject(forEntityName: "Book", into: dataManager.getContext()) as! Book
-    book.author = "test-author"
-    book.ext = fileUrl.pathExtension
-    book.identifier = fileUrl.lastPathComponent
->>>>>>> e602906d
+    book.details = "test-author"
     book.relativePath = fileUrl.relativePath(to: DataManager.getProcessedFolderURL())
 
     book.title = fileUrl.lastPathComponent.replacingOccurrences(of: "_", with: " ")

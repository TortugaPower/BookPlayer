--- conflicted
+++ resolved
@@ -23,22 +23,10 @@
   }
 
   func testShowPlayer() {
-<<<<<<< HEAD
-    let dataManager = DataManager(coreDataStack: CoreDataStack(testPath: "/dev/null"))
+    let coreServices = AppDelegate.shared!.createCoreServicesIfNeeded(from: CoreDataStack(testPath: "/dev/null"))
     let mainCoordinator = MainCoordinator(
       navigationController: UINavigationController(),
-      libraryService: LibraryService(dataManager: dataManager),
-      accountService: AccountServiceMock(account: nil),
-      syncService: SyncServiceMock()
-=======
-    let rootVC = RootViewController.instantiate(from: .Main)
-    rootVC.loadView()
-    let coreServices = AppDelegate.shared!.createCoreServicesIfNeeded(from: CoreDataStack(testPath: "/dev/null"))
-    let mainCoordinator = MainCoordinator(
-      rootController: rootVC,
-      coreServices: coreServices,
-      navigationController: UINavigationController()
->>>>>>> 1ed5611b
+      coreServices: coreServices
     )
     self.sut.coordinator = mainCoordinator
 

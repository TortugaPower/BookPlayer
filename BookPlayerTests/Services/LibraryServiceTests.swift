--- conflicted
+++ resolved
@@ -1223,7 +1223,6 @@
     XCTAssert(fetchedChapters?.last?.index == 2)
   }
 
-<<<<<<< HEAD
   func testGetItemsNotIncluded() throws {
     let emptyResult = try self.sut.getItems(notIn: [], parentFolder: nil)
     XCTAssert(emptyResult.isEmpty == true)
@@ -1253,7 +1252,8 @@
 
     XCTAssert(fifthResult.count == 1)
     XCTAssert(fifthResult.first?.relativePath == folder5.relativePath)
-=======
+  }
+
   func testGetItemProperty() {
     let book = StubFactory.book(
       dataManager: self.sut.dataManager,
@@ -1342,6 +1342,5 @@
 
     XCTAssert(fetchedBook3?.relativePath == book3.relativePath)
     XCTAssert(fetchedBook4?.relativePath == book4.relativePath)
->>>>>>> 63bd7871
   }
 }
--- conflicted
+++ resolved
@@ -325,7 +325,6 @@
 		9F00F6EA2807B5D300996BBB /* RevenueCat in Frameworks */ = {isa = PBXBuildFile; productRef = 9F00F6E92807B5D300996BBB /* RevenueCat */; };
 		9F1804B827A4AEC500FEDFE5 /* AccessibleSliderView.swift in Sources */ = {isa = PBXBuildFile; fileRef = 9F1804B727A4AEC500FEDFE5 /* AccessibleSliderView.swift */; };
 		9F2DA27F27F0C68D00C8EF2B /* CarPlaySceneDelegate.swift in Sources */ = {isa = PBXBuildFile; fileRef = 9F2DA27E27F0C68D00C8EF2B /* CarPlaySceneDelegate.swift */; };
-<<<<<<< HEAD
 		9F2DC46128207AE90044E19B /* MappingModel_v8_to_v9.xcmappingmodel in Sources */ = {isa = PBXBuildFile; fileRef = 9F2DC46028207AE90044E19B /* MappingModel_v8_to_v9.xcmappingmodel */; };
 		9F2DC46228207AE90044E19B /* MappingModel_v8_to_v9.xcmappingmodel in Sources */ = {isa = PBXBuildFile; fileRef = 9F2DC46028207AE90044E19B /* MappingModel_v8_to_v9.xcmappingmodel */; };
 		9F2DC46328207AE90044E19B /* MappingModel_v8_to_v9.xcmappingmodel in Sources */ = {isa = PBXBuildFile; fileRef = 9F2DC46028207AE90044E19B /* MappingModel_v8_to_v9.xcmappingmodel */; };
@@ -337,10 +336,8 @@
 		9F4691F52800F84800A8F0E8 /* AccountViewController.swift in Sources */ = {isa = PBXBuildFile; fileRef = 9F4691F42800F84800A8F0E8 /* AccountViewController.swift */; };
 		9F4691F72800F85600A8F0E8 /* AccountViewModel.swift in Sources */ = {isa = PBXBuildFile; fileRef = 9F4691F62800F85600A8F0E8 /* AccountViewModel.swift */; };
 		9F4691FA2800F8D600A8F0E8 /* AccountCoordinator.swift in Sources */ = {isa = PBXBuildFile; fileRef = 9F4691F92800F8D600A8F0E8 /* AccountCoordinator.swift */; };
-=======
 		9F3C436A284181690066D99A /* DataInitializerCoordinator.swift in Sources */ = {isa = PBXBuildFile; fileRef = 9F3C435B28413C070066D99A /* DataInitializerCoordinator.swift */; };
 		9F3C436B284181C70066D99A /* AlertPresenter.swift in Sources */ = {isa = PBXBuildFile; fileRef = 9F3C4357284132640066D99A /* AlertPresenter.swift */; };
->>>>>>> 1ed5611b
 		9F4A0F782839574B00F9C959 /* PlayerSettingsViewModel.swift in Sources */ = {isa = PBXBuildFile; fileRef = 9F4A0F772839574A00F9C959 /* PlayerSettingsViewModel.swift */; };
 		9F646006283AD6B700710D3C /* PlayerSettingsViewModelTests.swift in Sources */ = {isa = PBXBuildFile; fileRef = 9F646005283AD6B700710D3C /* PlayerSettingsViewModelTests.swift */; };
 		9F64C6212793C31600B2493C /* PlayerControlsCoordinator.swift in Sources */ = {isa = PBXBuildFile; fileRef = 9F64C6202793C31600B2493C /* PlayerControlsCoordinator.swift */; };
@@ -886,7 +883,6 @@
 		9F1804C027A739D400FEDFE5 /* fi */ = {isa = PBXFileReference; lastKnownFileType = text.plist.strings; name = fi; path = fi.lproj/Localizable.strings; sourceTree = "<group>"; };
 		9F1804C127A739D400FEDFE5 /* fi */ = {isa = PBXFileReference; lastKnownFileType = text.plist.strings; name = fi; path = fi.lproj/Localizable.strings; sourceTree = "<group>"; };
 		9F2DA27E27F0C68D00C8EF2B /* CarPlaySceneDelegate.swift */ = {isa = PBXFileReference; lastKnownFileType = sourcecode.swift; path = CarPlaySceneDelegate.swift; sourceTree = "<group>"; };
-<<<<<<< HEAD
 		9F2DC46028207AE90044E19B /* MappingModel_v8_to_v9.xcmappingmodel */ = {isa = PBXFileReference; lastKnownFileType = wrapper.xcmappingmodel; path = MappingModel_v8_to_v9.xcmappingmodel; sourceTree = "<group>"; };
 		9F4691ED2800C94B00A8F0E8 /* CompleteAccountViewController.swift */ = {isa = PBXFileReference; lastKnownFileType = sourcecode.swift; path = CompleteAccountViewController.swift; sourceTree = "<group>"; };
 		9F4691EF2800C97000A8F0E8 /* CompleteAccountViewModel.swift */ = {isa = PBXFileReference; lastKnownFileType = sourcecode.swift; path = CompleteAccountViewModel.swift; sourceTree = "<group>"; };
@@ -894,10 +890,8 @@
 		9F4691F42800F84800A8F0E8 /* AccountViewController.swift */ = {isa = PBXFileReference; lastKnownFileType = sourcecode.swift; path = AccountViewController.swift; sourceTree = "<group>"; };
 		9F4691F62800F85600A8F0E8 /* AccountViewModel.swift */ = {isa = PBXFileReference; lastKnownFileType = sourcecode.swift; path = AccountViewModel.swift; sourceTree = "<group>"; };
 		9F4691F92800F8D600A8F0E8 /* AccountCoordinator.swift */ = {isa = PBXFileReference; lastKnownFileType = sourcecode.swift; path = AccountCoordinator.swift; sourceTree = "<group>"; };
-=======
 		9F3C4357284132640066D99A /* AlertPresenter.swift */ = {isa = PBXFileReference; lastKnownFileType = sourcecode.swift; path = AlertPresenter.swift; sourceTree = "<group>"; };
 		9F3C435B28413C070066D99A /* DataInitializerCoordinator.swift */ = {isa = PBXFileReference; lastKnownFileType = sourcecode.swift; path = DataInitializerCoordinator.swift; sourceTree = "<group>"; };
->>>>>>> 1ed5611b
 		9F4A0F772839574A00F9C959 /* PlayerSettingsViewModel.swift */ = {isa = PBXFileReference; lastKnownFileType = sourcecode.swift; path = PlayerSettingsViewModel.swift; sourceTree = "<group>"; };
 		9F646005283AD6B700710D3C /* PlayerSettingsViewModelTests.swift */ = {isa = PBXFileReference; lastKnownFileType = sourcecode.swift; path = PlayerSettingsViewModelTests.swift; sourceTree = "<group>"; };
 		9F64C6202793C31600B2493C /* PlayerControlsCoordinator.swift */ = {isa = PBXFileReference; lastKnownFileType = sourcecode.swift; path = PlayerControlsCoordinator.swift; sourceTree = "<group>"; };

// !$*UTF8*$!
{
	archiveVersion = 1;
	classes = {
	};
	objectVersion = 52;
	objects = {

/* Begin PBXBuildFile section */
		410641282579AA2F008EB8D0 /* TimeListenedWidgetView.swift in Sources */ = {isa = PBXBuildFile; fileRef = 410641272579AA2F008EB8D0 /* TimeListenedWidgetView.swift */; };
		4106414025872614008EB8D0 /* BarView.swift in Sources */ = {isa = PBXBuildFile; fileRef = 4106413F25872614008EB8D0 /* BarView.swift */; };
		4106414925872699008EB8D0 /* TimeListenedSmallView.swift in Sources */ = {isa = PBXBuildFile; fileRef = 4106414825872699008EB8D0 /* TimeListenedSmallView.swift */; };
		41064152258726D2008EB8D0 /* TimeListenedMediumView.swift in Sources */ = {isa = PBXBuildFile; fileRef = 41064151258726D2008EB8D0 /* TimeListenedMediumView.swift */; };
		4109246C21A2019400D5DF11 /* CheckboxSelectionView.swift in Sources */ = {isa = PBXBuildFile; fileRef = 4109246B21A2019400D5DF11 /* CheckboxSelectionView.swift */; };
		4109F498266915E7007A6FFF /* FolderMigrationUtils.swift in Sources */ = {isa = PBXBuildFile; fileRef = 4109F494266915E7007A6FFF /* FolderMigrationUtils.swift */; };
		4109F499266915E7007A6FFF /* FolderMigrationUtils.swift in Sources */ = {isa = PBXBuildFile; fileRef = 4109F494266915E7007A6FFF /* FolderMigrationUtils.swift */; };
		410D00E426DAB97700D11A45 /* Combine+BookPlayer.swift in Sources */ = {isa = PBXBuildFile; fileRef = 410D00E326DAB97700D11A45 /* Combine+BookPlayer.swift */; };
		410D00FA26DDCE6C00D11A45 /* ChaptersViewModel.swift in Sources */ = {isa = PBXBuildFile; fileRef = 410D00F926DDCE6C00D11A45 /* ChaptersViewModel.swift */; };
		410D00FE26DDD2A900D11A45 /* ProgressObject.swift in Sources */ = {isa = PBXBuildFile; fileRef = 410D00FD26DDD2A900D11A45 /* ProgressObject.swift */; };
		410D0FED1EDCF4B000A52EB9 /* SettingsViewController.swift in Sources */ = {isa = PBXBuildFile; fileRef = 410D0FEC1EDCF4B000A52EB9 /* SettingsViewController.swift */; };
		410D0FF11EDF659900A52EB9 /* PlayerManager.swift in Sources */ = {isa = PBXBuildFile; fileRef = 410D0FF01EDF659900A52EB9 /* PlayerManager.swift */; };
		4111FBDF25EDEFBE0096954F /* forest-green-ipad@2x.png in Resources */ = {isa = PBXBuildFile; fileRef = 4111FBDD25EDEFBD0096954F /* forest-green-ipad@2x.png */; };
		4111FBE025EDEFBE0096954F /* forest-green-ipad@3x.png in Resources */ = {isa = PBXBuildFile; fileRef = 4111FBDE25EDEFBD0096954F /* forest-green-ipad@3x.png */; };
		4111FBEA25EDEFDD0096954F /* forest-green@3x.png in Resources */ = {isa = PBXBuildFile; fileRef = 4111FBE825EDEFDD0096954F /* forest-green@3x.png */; };
		4111FBEB25EDEFDD0096954F /* forest-green@2x.png in Resources */ = {isa = PBXBuildFile; fileRef = 4111FBE925EDEFDD0096954F /* forest-green@2x.png */; };
		41188D1E26ECDAA30017124E /* MiniPlayerViewModel.swift in Sources */ = {isa = PBXBuildFile; fileRef = 41188D1D26ECDAA30017124E /* MiniPlayerViewModel.swift */; };
		41188D2026ECDDD50017124E /* BookmarkCoordinator.swift in Sources */ = {isa = PBXBuildFile; fileRef = 41188D1F26ECDDD50017124E /* BookmarkCoordinator.swift */; };
		41188D2226ECFE450017124E /* ChapterCoordinator.swift in Sources */ = {isa = PBXBuildFile; fileRef = 41188D2126ECFE450017124E /* ChapterCoordinator.swift */; };
		41188D2426ED2BA30017124E /* LoadingCoordinator.swift in Sources */ = {isa = PBXBuildFile; fileRef = 41188D2326ED2BA30017124E /* LoadingCoordinator.swift */; };
		41188D2826ED4D5C0017124E /* ItemListViewController.swift in Sources */ = {isa = PBXBuildFile; fileRef = 41188D2726ED4D5C0017124E /* ItemListViewController.swift */; };
		41188D2A26ED4D8E0017124E /* ItemListViewModel.swift in Sources */ = {isa = PBXBuildFile; fileRef = 41188D2926ED4D8E0017124E /* ItemListViewModel.swift */; };
		41188D3C26F00C380017124E /* ItemListTableDataSource.swift in Sources */ = {isa = PBXBuildFile; fileRef = 41188D3B26F00C380017124E /* ItemListTableDataSource.swift */; };
		4122991D24442E7800CDB416 /* BookPlayerKit.framework in Frameworks */ = {isa = PBXBuildFile; fileRef = 41A1B0D2226E9BC400EA0400 /* BookPlayerKit.framework */; };
		4124121A26CF287600B099DB /* StorageViewController.swift in Sources */ = {isa = PBXBuildFile; fileRef = 4124121926CF287600B099DB /* StorageViewController.swift */; };
		4124122626D1640000B099DB /* StorageTableViewCell.swift in Sources */ = {isa = PBXBuildFile; fileRef = 4124122526D1640000B099DB /* StorageTableViewCell.swift */; };
		4124122826D19A8700B099DB /* StorageViewModel.swift in Sources */ = {isa = PBXBuildFile; fileRef = 4124122726D19A8600B099DB /* StorageViewModel.swift */; };
		4124122A26D19B9100B099DB /* StorageItem.swift in Sources */ = {isa = PBXBuildFile; fileRef = 4124122926D19B9100B099DB /* StorageItem.swift */; };
		4124AB1725DFE07E0007C839 /* DataMigrationManager.swift in Sources */ = {isa = PBXBuildFile; fileRef = 4124AB1625DFE07E0007C839 /* DataMigrationManager.swift */; };
		4124AB1825DFE07E0007C839 /* DataMigrationManager.swift in Sources */ = {isa = PBXBuildFile; fileRef = 4124AB1625DFE07E0007C839 /* DataMigrationManager.swift */; };
		4124AB2125DFE1A60007C839 /* CoreDataStack.swift in Sources */ = {isa = PBXBuildFile; fileRef = 4124AB2025DFE1A60007C839 /* CoreDataStack.swift */; };
		4124AB2225DFE1A60007C839 /* CoreDataStack.swift in Sources */ = {isa = PBXBuildFile; fileRef = 4124AB2025DFE1A60007C839 /* CoreDataStack.swift */; };
		412AB7092701421600969618 /* ManualOrderMigrationUtils.swift in Sources */ = {isa = PBXBuildFile; fileRef = 412AB7052701421600969618 /* ManualOrderMigrationUtils.swift */; };
		412AB70A2701421600969618 /* ManualOrderMigrationUtils.swift in Sources */ = {isa = PBXBuildFile; fileRef = 412AB7052701421600969618 /* ManualOrderMigrationUtils.swift */; };
		412AB70E2701463100969618 /* LoadingViewModel.swift in Sources */ = {isa = PBXBuildFile; fileRef = 412AB70D2701463100969618 /* LoadingViewModel.swift */; };
		412AB71527017ABE00969618 /* DBVersion.swift in Sources */ = {isa = PBXBuildFile; fileRef = 412AB71427017ABD00969618 /* DBVersion.swift */; };
		412AB71627017ABE00969618 /* DBVersion.swift in Sources */ = {isa = PBXBuildFile; fileRef = 412AB71427017ABD00969618 /* DBVersion.swift */; };
		41342D0124435D9900F0905B /* IntentHandler.swift in Sources */ = {isa = PBXBuildFile; fileRef = 41342D0024435D9900F0905B /* IntentHandler.swift */; };
		41342D0524435D9900F0905B /* BookPlayerIntents.appex in Embed App Extensions */ = {isa = PBXBuildFile; fileRef = 41342CFE24435D9900F0905B /* BookPlayerIntents.appex */; settings = {ATTRIBUTES = (RemoveHeadersOnCopy, ); }; };
		41342D0A24435DAD00F0905B /* Intents.intentdefinition in Sources */ = {isa = PBXBuildFile; fileRef = 41640A3624416EE8004FB97B /* Intents.intentdefinition */; settings = {ATTRIBUTES = (no_codegen, ); }; };
		41342D0C24435EF800F0905B /* SleepTimerHandler.swift in Sources */ = {isa = PBXBuildFile; fileRef = 41342D0B24435EF800F0905B /* SleepTimerHandler.swift */; };
		4137BBCC272DAF2E009ED9FE /* BaseViewController.swift in Sources */ = {isa = PBXBuildFile; fileRef = 4137BBCB272DAF2E009ED9FE /* BaseViewController.swift */; };
		4137BBCE272DBB16009ED9FE /* SettingsViewModel.swift in Sources */ = {isa = PBXBuildFile; fileRef = 4137BBCD272DBB16009ED9FE /* SettingsViewModel.swift */; };
		4137BBD0272DEBEC009ED9FE /* LoadingCoordinatorTests.swift in Sources */ = {isa = PBXBuildFile; fileRef = 4137BBCF272DEBEC009ED9FE /* LoadingCoordinatorTests.swift */; };
		4137BBD2272DED79009ED9FE /* ItemListCoordinatorTests.swift in Sources */ = {isa = PBXBuildFile; fileRef = 4137BBD1272DED79009ED9FE /* ItemListCoordinatorTests.swift */; };
		4137BBD4272DF540009ED9FE /* PlayerCoordinatorTests.swift in Sources */ = {isa = PBXBuildFile; fileRef = 4137BBD3272DF540009ED9FE /* PlayerCoordinatorTests.swift */; };
		4137BBD6272DF693009ED9FE /* SettingsCoordinatorTests.swift in Sources */ = {isa = PBXBuildFile; fileRef = 4137BBD5272DF693009ED9FE /* SettingsCoordinatorTests.swift */; };
		4138CE1126E5542C0014F11E /* Bookmark+CoreDataClass.swift in Sources */ = {isa = PBXBuildFile; fileRef = 4138CE0D26E5540E0014F11E /* Bookmark+CoreDataClass.swift */; };
		4138CE1226E5542D0014F11E /* Bookmark+CoreDataClass.swift in Sources */ = {isa = PBXBuildFile; fileRef = 4138CE0D26E5540E0014F11E /* Bookmark+CoreDataClass.swift */; };
		4138CE1326E554320014F11E /* Bookmark+CoreDataProperties.swift in Sources */ = {isa = PBXBuildFile; fileRef = 4138CE0E26E5540E0014F11E /* Bookmark+CoreDataProperties.swift */; };
		4138CE1426E554320014F11E /* Bookmark+CoreDataProperties.swift in Sources */ = {isa = PBXBuildFile; fileRef = 4138CE0E26E5540E0014F11E /* Bookmark+CoreDataProperties.swift */; };
		4138CE1626E584B60014F11E /* BookmarkType.swift in Sources */ = {isa = PBXBuildFile; fileRef = 4138CE1526E584B60014F11E /* BookmarkType.swift */; };
		4138CE1726E584B60014F11E /* BookmarkType.swift in Sources */ = {isa = PBXBuildFile; fileRef = 4138CE1526E584B60014F11E /* BookmarkType.swift */; };
		4138CE1926E5B3FB0014F11E /* BookmarksViewController.swift in Sources */ = {isa = PBXBuildFile; fileRef = 4138CE1826E5B3FB0014F11E /* BookmarksViewController.swift */; };
		4138CE1C26E5B42F0014F11E /* BookmarksViewModel.swift in Sources */ = {isa = PBXBuildFile; fileRef = 4138CE1B26E5B42F0014F11E /* BookmarksViewModel.swift */; };
		4138CE2326E66E420014F11E /* BookmarkTableViewCell.swift in Sources */ = {isa = PBXBuildFile; fileRef = 4138CE2226E66E420014F11E /* BookmarkTableViewCell.swift */; };
		4140EA1F22723CFC0009F794 /* CommandParser.swift in Sources */ = {isa = PBXBuildFile; fileRef = 4140EA1E22723CFC0009F794 /* CommandParser.swift */; };
		4140EA35227288EF0009F794 /* Assets.xcassets in Resources */ = {isa = PBXBuildFile; fileRef = 4140EA34227288EF0009F794 /* Assets.xcassets */; };
		4140EA3C227288EF0009F794 /* BookPlayerWatch Extension.appex in Embed App Extensions */ = {isa = PBXBuildFile; fileRef = 4140EA3B227288EF0009F794 /* BookPlayerWatch Extension.appex */; settings = {ATTRIBUTES = (RemoveHeadersOnCopy, ); }; };
		4140EA43227288EF0009F794 /* ExtensionDelegate.swift in Sources */ = {isa = PBXBuildFile; fileRef = 4140EA42227288EF0009F794 /* ExtensionDelegate.swift */; };
		4140EA47227288EF0009F794 /* ComplicationController.swift in Sources */ = {isa = PBXBuildFile; fileRef = 4140EA46227288EF0009F794 /* ComplicationController.swift */; };
		4140EA49227288EF0009F794 /* Assets.xcassets in Resources */ = {isa = PBXBuildFile; fileRef = 4140EA48227288EF0009F794 /* Assets.xcassets */; };
		4140EA4E227288EF0009F794 /* BookPlayerWatch.app in Embed Watch Content */ = {isa = PBXBuildFile; fileRef = 4140EA2F227288ED0009F794 /* BookPlayerWatch.app */; };
		4140EA62227289720009F794 /* BookPlayerWatchKit.h in Headers */ = {isa = PBXBuildFile; fileRef = 4140EA60227289720009F794 /* BookPlayerWatchKit.h */; settings = {ATTRIBUTES = (Public, ); }; };
		4140EA65227289720009F794 /* BookPlayerWatchKit.framework in Frameworks */ = {isa = PBXBuildFile; fileRef = 4140EA5E227289720009F794 /* BookPlayerWatchKit.framework */; };
		4140EA66227289720009F794 /* BookPlayerWatchKit.framework in Embed Frameworks */ = {isa = PBXBuildFile; fileRef = 4140EA5E227289720009F794 /* BookPlayerWatchKit.framework */; settings = {ATTRIBUTES = (CodeSignOnCopy, RemoveHeadersOnCopy, ); }; };
		4140EA6C2272898F0009F794 /* DataManager.swift in Sources */ = {isa = PBXBuildFile; fileRef = 4175E1232206CF9600FB7B71 /* DataManager.swift */; };
		4140EA6D227289930009F794 /* Constants.swift in Sources */ = {isa = PBXBuildFile; fileRef = D367F7671FA2A6F000FEDB37 /* Constants.swift */; };
		4140EA6E227289960009F794 /* DeleteMode.swift in Sources */ = {isa = PBXBuildFile; fileRef = 41544A1121B86A8B00740AD2 /* DeleteMode.swift */; };
		4140EA702272899D0009F794 /* CommandParser.swift in Sources */ = {isa = PBXBuildFile; fileRef = 4140EA1E22723CFC0009F794 /* CommandParser.swift */; };
		4140EA71227289A20009F794 /* UIColor+BookPlayer.swift in Sources */ = {isa = PBXBuildFile; fileRef = C30B085E209654E3003F325B /* UIColor+BookPlayer.swift */; };
		4140EA72227289A50009F794 /* UIColor+Sweetercolor.swift in Sources */ = {isa = PBXBuildFile; fileRef = C30CD2A0209791FA00258B09 /* UIColor+Sweetercolor.swift */; };
		4140EA73227289A80009F794 /* Notification+BookPlayerKit.swift in Sources */ = {isa = PBXBuildFile; fileRef = 41CE44A8227215B500C900AF /* Notification+BookPlayerKit.swift */; };
		4140EA74227289AE0009F794 /* Theme+CoreDataClass.swift in Sources */ = {isa = PBXBuildFile; fileRef = 41A1B10F226F88C500EA0400 /* Theme+CoreDataClass.swift */; };
		4140EA75227289B20009F794 /* Theme+CoreDataProperties.swift in Sources */ = {isa = PBXBuildFile; fileRef = 41A1B110226F88C500EA0400 /* Theme+CoreDataProperties.swift */; };
		4140EA76227289B50009F794 /* Chapter+CoreDataClass.swift in Sources */ = {isa = PBXBuildFile; fileRef = 41A1B111226F88C500EA0400 /* Chapter+CoreDataClass.swift */; };
		4140EA77227289B90009F794 /* Chapter+CoreDataProperties.swift in Sources */ = {isa = PBXBuildFile; fileRef = 41A1B112226F88C500EA0400 /* Chapter+CoreDataProperties.swift */; };
		4140EA78227289BC0009F794 /* PlaybackRecord+CoreDataClass.swift in Sources */ = {isa = PBXBuildFile; fileRef = 41A1B113226F88C500EA0400 /* PlaybackRecord+CoreDataClass.swift */; };
		4140EA79227289BF0009F794 /* PlaybackRecord+CoreDataProperties.swift in Sources */ = {isa = PBXBuildFile; fileRef = 41A1B114226F88C500EA0400 /* PlaybackRecord+CoreDataProperties.swift */; };
		4140EA7A227289C20009F794 /* Book+CoreDataClass.swift in Sources */ = {isa = PBXBuildFile; fileRef = 41A1B115226F88C500EA0400 /* Book+CoreDataClass.swift */; };
		4140EA7B227289C40009F794 /* Book+CoreDataProperties.swift in Sources */ = {isa = PBXBuildFile; fileRef = 41A1B116226F88C500EA0400 /* Book+CoreDataProperties.swift */; };
		4140EA7C227289C70009F794 /* LibraryItem+CoreDataClass.swift in Sources */ = {isa = PBXBuildFile; fileRef = 41A1B117226F88C500EA0400 /* LibraryItem+CoreDataClass.swift */; };
		4140EA7D227289CB0009F794 /* LibraryItem+CoreDataProperties.swift in Sources */ = {isa = PBXBuildFile; fileRef = 41A1B118226F88C500EA0400 /* LibraryItem+CoreDataProperties.swift */; };
		4140EA7E227289CE0009F794 /* Library+CoreDataClass.swift in Sources */ = {isa = PBXBuildFile; fileRef = 41A1B119226F88C500EA0400 /* Library+CoreDataClass.swift */; };
		4140EA7F227289D20009F794 /* Library+CoreDataProperties.swift in Sources */ = {isa = PBXBuildFile; fileRef = 41A1B11A226F88C500EA0400 /* Library+CoreDataProperties.swift */; };
		4140EA80227289D50009F794 /* Folder+CoreDataClass.swift in Sources */ = {isa = PBXBuildFile; fileRef = 41A1B11B226F88C500EA0400 /* Folder+CoreDataClass.swift */; };
		4140EA81227289D80009F794 /* Folder+CoreDataProperties.swift in Sources */ = {isa = PBXBuildFile; fileRef = 41A1B11C226F88C500EA0400 /* Folder+CoreDataProperties.swift */; };
		4140EA84227289E60009F794 /* BookPlayer.xcdatamodeld in Sources */ = {isa = PBXBuildFile; fileRef = 4165EDF920A743D500616EDF /* BookPlayer.xcdatamodeld */; };
		4140EA8522728A160009F794 /* BookPlayer.xcdatamodeld in Sources */ = {isa = PBXBuildFile; fileRef = 4165EDF920A743D500616EDF /* BookPlayer.xcdatamodeld */; };
		4142964421F21D95004356DA /* BulkControlsView.swift in Sources */ = {isa = PBXBuildFile; fileRef = 4142964321F21D95004356DA /* BulkControlsView.swift */; };
		4142964621F21DAE004356DA /* BulkControlsView.xib in Resources */ = {isa = PBXBuildFile; fileRef = 4142964521F21DAE004356DA /* BulkControlsView.xib */; };
		4142964921F2E2BA004356DA /* ThemeCellView.swift in Sources */ = {isa = PBXBuildFile; fileRef = 4142964721F2E2BA004356DA /* ThemeCellView.swift */; };
		4149539A21F0D456003C5D27 /* Themes.json in Resources */ = {isa = PBXBuildFile; fileRef = 4149539921F0D456003C5D27 /* Themes.json */; };
		4151A6A626E3A40600E49DBE /* SpeedService.swift in Sources */ = {isa = PBXBuildFile; fileRef = 4151A6A526E3A40600E49DBE /* SpeedService.swift */; };
		4151A6A826E48C3400E49DBE /* Storyboarded.swift in Sources */ = {isa = PBXBuildFile; fileRef = 4151A6A726E48C3400E49DBE /* Storyboarded.swift */; };
		4151A6B126E490FF00E49DBE /* PlusNavigationController.swift in Sources */ = {isa = PBXBuildFile; fileRef = 4151A6B026E490FF00E49DBE /* PlusNavigationController.swift */; };
		4151A6B326E491A800E49DBE /* NibLoadableView.swift in Sources */ = {isa = PBXBuildFile; fileRef = 4151A6B226E491A800E49DBE /* NibLoadableView.swift */; };
		4151A6DD26E4A13A00E49DBE /* MainCoordinator.swift in Sources */ = {isa = PBXBuildFile; fileRef = 4151A6DC26E4A13900E49DBE /* MainCoordinator.swift */; };
		4151A6E026E4A17900E49DBE /* Coordinator.swift in Sources */ = {isa = PBXBuildFile; fileRef = 4151A6DF26E4A17900E49DBE /* Coordinator.swift */; };
		41544A1421BAF41400740AD2 /* ItemSelectionViewController.swift in Sources */ = {isa = PBXBuildFile; fileRef = 41544A1321BAF41400740AD2 /* ItemSelectionViewController.swift */; };
		415758EA2226E18800DDB9B6 /* PlusBannerView.swift in Sources */ = {isa = PBXBuildFile; fileRef = 415758E92226E18800DDB9B6 /* PlusBannerView.swift */; };
		4158386926EAF4A300F4A12B /* ItemListCoordinator.swift in Sources */ = {isa = PBXBuildFile; fileRef = 4158386826EAF4A300F4A12B /* ItemListCoordinator.swift */; };
		4158386E26EAF76700F4A12B /* FolderListCoordinator.swift in Sources */ = {isa = PBXBuildFile; fileRef = 4158386D26EAF76700F4A12B /* FolderListCoordinator.swift */; };
		4158387926EB8D8800F4A12B /* LoadingViewController.swift in Sources */ = {isa = PBXBuildFile; fileRef = 4158387826EB8D8800F4A12B /* LoadingViewController.swift */; };
		4158388326EBD76A00F4A12B /* LibraryListCoordinator.swift in Sources */ = {isa = PBXBuildFile; fileRef = 4158388226EBD76A00F4A12B /* LibraryListCoordinator.swift */; };
		4158388526EBEE9800F4A12B /* PlayerCoordinator.swift in Sources */ = {isa = PBXBuildFile; fileRef = 4158388426EBEE9800F4A12B /* PlayerCoordinator.swift */; };
		4158388B26EC2CC500F4A12B /* ImportCoordinator.swift in Sources */ = {isa = PBXBuildFile; fileRef = 4158388A26EC2CC500F4A12B /* ImportCoordinator.swift */; };
		415A9978264CCD3F002BFD35 /* Debug.template.xcconfig in Resources */ = {isa = PBXBuildFile; fileRef = 415A9975264CCD3F002BFD35 /* Debug.template.xcconfig */; };
		415A9979264CCD3F002BFD35 /* Debug.xcconfig in Resources */ = {isa = PBXBuildFile; fileRef = 415A9976264CCD3F002BFD35 /* Debug.xcconfig */; };
		415A997A264CCD3F002BFD35 /* Release.xcconfig in Resources */ = {isa = PBXBuildFile; fileRef = 415A9977264CCD3F002BFD35 /* Release.xcconfig */; };
		415B274421FAE47200F9D9B7 /* LoadingView.swift in Sources */ = {isa = PBXBuildFile; fileRef = 415B274321FAE47200F9D9B7 /* LoadingView.swift */; };
		415F0E6F244AAC5A00DD1D8B /* PlayMediaIntentHandler.swift in Sources */ = {isa = PBXBuildFile; fileRef = 415F0E6E244AAC5A00DD1D8B /* PlayMediaIntentHandler.swift */; };
		4160A09223F2DE130039166B /* Localizable.stringsdict in Resources */ = {isa = PBXBuildFile; fileRef = 4160A09423F2DE130039166B /* Localizable.stringsdict */; };
		4160A0A123F304530039166B /* LocalizableLabel.swift in Sources */ = {isa = PBXBuildFile; fileRef = 4160A0A023F304530039166B /* LocalizableLabel.swift */; };
		4163E313214AC43000072AA2 /* ImportOperationTests.swift in Sources */ = {isa = PBXBuildFile; fileRef = 4163E312214AC43000072AA2 /* ImportOperationTests.swift */; };
		41640A3724416EE8004FB97B /* Intents.intentdefinition in Sources */ = {isa = PBXBuildFile; fileRef = 41640A3624416EE8004FB97B /* Intents.intentdefinition */; settings = {ATTRIBUTES = (no_codegen, ); }; };
		41640A452441ACE2004FB97B /* Intents.intentdefinition in Sources */ = {isa = PBXBuildFile; fileRef = 41640A3624416EE8004FB97B /* Intents.intentdefinition */; };
		4165EE0520A743D500616EDF /* BookPlayer.xcdatamodeld in Sources */ = {isa = PBXBuildFile; fileRef = 4165EDF920A743D500616EDF /* BookPlayer.xcdatamodeld */; };
		4165EE0C20A7A33500616EDF /* BookCellView.xib in Resources */ = {isa = PBXBuildFile; fileRef = 4165EE0A20A7A33500616EDF /* BookCellView.xib */; };
		41670131255B4A2C0054164F /* Sequence+BookPlayer.swift in Sources */ = {isa = PBXBuildFile; fileRef = 41670130255B4A2C0054164F /* Sequence+BookPlayer.swift */; };
		416A297D2568671F00605395 /* AVPlayer+BookPlayer.swift in Sources */ = {isa = PBXBuildFile; fileRef = 416A297C2568671F00605395 /* AVPlayer+BookPlayer.swift */; };
		416A29A52569658100605395 /* WidgetKit.framework in Frameworks */ = {isa = PBXBuildFile; fileRef = 416A29A42569658100605395 /* WidgetKit.framework */; };
		416A29A72569658100605395 /* SwiftUI.framework in Frameworks */ = {isa = PBXBuildFile; fileRef = 416A29A62569658100605395 /* SwiftUI.framework */; };
		416A29AA2569658100605395 /* BookPlayerWidgetUI.swift in Sources */ = {isa = PBXBuildFile; fileRef = 416A29A92569658100605395 /* BookPlayerWidgetUI.swift */; };
		416A29AC2569658300605395 /* Assets.xcassets in Resources */ = {isa = PBXBuildFile; fileRef = 416A29AB2569658300605395 /* Assets.xcassets */; };
		416A29B02569658300605395 /* BookPlayerWidgetUIExtension.appex in Embed App Extensions */ = {isa = PBXBuildFile; fileRef = 416A29A32569658100605395 /* BookPlayerWidgetUIExtension.appex */; settings = {ATTRIBUTES = (RemoveHeadersOnCopy, ); }; };
		416A29BC256A43F800605395 /* BookPlayerKit.framework in Frameworks */ = {isa = PBXBuildFile; fileRef = 41A1B0D2226E9BC400EA0400 /* BookPlayerKit.framework */; };
		416A29DA256AB6A900605395 /* BookPlayer.xcdatamodeld in Sources */ = {isa = PBXBuildFile; fileRef = 4165EDF920A743D500616EDF /* BookPlayer.xcdatamodeld */; };
		416A9D4B2743D51E00463621 /* StorageViewModelTests.swift in Sources */ = {isa = PBXBuildFile; fileRef = 416A9D4A2743D51E00463621 /* StorageViewModelTests.swift */; };
		416AAC3323F51031005AD04F /* LocalizableButton.swift in Sources */ = {isa = PBXBuildFile; fileRef = 416AAC3223F51031005AD04F /* LocalizableButton.swift */; };
		416AAC3423F515AF005AD04F /* String+BookPlayer.swift in Sources */ = {isa = PBXBuildFile; fileRef = 4160A08E23F2DBD40039166B /* String+BookPlayer.swift */; };
		416AAC3523F515B0005AD04F /* String+BookPlayer.swift in Sources */ = {isa = PBXBuildFile; fileRef = 4160A08E23F2DBD40039166B /* String+BookPlayer.swift */; };
		417D996F256D73B400C3B753 /* Intents.intentdefinition in Sources */ = {isa = PBXBuildFile; fileRef = 41640A3624416EE8004FB97B /* Intents.intentdefinition */; settings = {ATTRIBUTES = (no_codegen, ); }; };
		417D9994256DE3FB00C3B753 /* LastPlayedWidgetView.swift in Sources */ = {isa = PBXBuildFile; fileRef = 417D9993256DE3FB00C3B753 /* LastPlayedWidgetView.swift */; };
		418445C3258AE11E0072DD13 /* WidgetUtils.swift in Sources */ = {isa = PBXBuildFile; fileRef = 418445C2258AE11E0072DD13 /* WidgetUtils.swift */; };
		418B6CFC1D2707F800F974FB /* AppDelegate.swift in Sources */ = {isa = PBXBuildFile; fileRef = 418B6CFB1D2707F800F974FB /* AppDelegate.swift */; };
		418B6D031D2707F800F974FB /* Main.storyboard in Resources */ = {isa = PBXBuildFile; fileRef = 418B6D011D2707F800F974FB /* Main.storyboard */; };
		418B6D051D2707F800F974FB /* Assets.xcassets in Resources */ = {isa = PBXBuildFile; fileRef = 418B6D041D2707F800F974FB /* Assets.xcassets */; };
		418B6D081D2707F800F974FB /* LaunchScreen.storyboard in Resources */ = {isa = PBXBuildFile; fileRef = 418B6D061D2707F800F974FB /* LaunchScreen.storyboard */; };
		418CABB125EF28FC00D8C878 /* MappingModel_v3_to_v4.xcmappingmodel in Sources */ = {isa = PBXBuildFile; fileRef = 418CABB025EF28FC00D8C878 /* MappingModel_v3_to_v4.xcmappingmodel */; };
		418CABB325EF28FC00D8C878 /* MappingModel_v3_to_v4.xcmappingmodel in Sources */ = {isa = PBXBuildFile; fileRef = 418CABB025EF28FC00D8C878 /* MappingModel_v3_to_v4.xcmappingmodel */; };
		418CABB425EF28FC00D8C878 /* MappingModel_v3_to_v4.xcmappingmodel in Sources */ = {isa = PBXBuildFile; fileRef = 418CABB025EF28FC00D8C878 /* MappingModel_v3_to_v4.xcmappingmodel */; };
		418CABB525EF28FC00D8C878 /* MappingModel_v3_to_v4.xcmappingmodel in Sources */ = {isa = PBXBuildFile; fileRef = 418CABB025EF28FC00D8C878 /* MappingModel_v3_to_v4.xcmappingmodel */; };
		418CABB625EF28FC00D8C878 /* MappingModel_v3_to_v4.xcmappingmodel in Sources */ = {isa = PBXBuildFile; fileRef = 418CABB025EF28FC00D8C878 /* MappingModel_v3_to_v4.xcmappingmodel */; };
		418EA78B268D6EF100F6BAEB /* ImportTableViewCell.swift in Sources */ = {isa = PBXBuildFile; fileRef = 418EA78A268D6EF100F6BAEB /* ImportTableViewCell.swift */; };
		4193E2002439A1CD004D6A82 /* NetworkService.swift in Sources */ = {isa = PBXBuildFile; fileRef = 4193E1FE2439A0A1004D6A82 /* NetworkService.swift */; };
		4193E202243A91AE004D6A82 /* ActionParserService.swift in Sources */ = {isa = PBXBuildFile; fileRef = 4193E201243A91AE004D6A82 /* ActionParserService.swift */; };
		41964C832220B4F700FF1A2F /* ContributorCellView.swift in Sources */ = {isa = PBXBuildFile; fileRef = 41964C822220B4F700FF1A2F /* ContributorCellView.swift */; };
		4197240021874D5F00AB1190 /* UserActivityManager.swift in Sources */ = {isa = PBXBuildFile; fileRef = 419723FF21874D5F00AB1190 /* UserActivityManager.swift */; };
		4197FAFA267E38D900811CC8 /* LibraryTests.swift in Sources */ = {isa = PBXBuildFile; fileRef = 4197FAF9267E38D900811CC8 /* LibraryTests.swift */; };
		4197FAFC267E480100811CC8 /* ImportViewController.swift in Sources */ = {isa = PBXBuildFile; fileRef = 4197FAFB267E480100811CC8 /* ImportViewController.swift */; };
		419B373923B8D0C600128A8F /* Player.storyboard in Resources */ = {isa = PBXBuildFile; fileRef = 419B373B23B8D0C600128A8F /* Player.storyboard */; };
		419B373C23B8D12200128A8F /* AddCellView.xib in Resources */ = {isa = PBXBuildFile; fileRef = 419B373E23B8D12200128A8F /* AddCellView.xib */; };
		419B373F23B8D14100128A8F /* LoadingView.xib in Resources */ = {isa = PBXBuildFile; fileRef = 419B374123B8D14100128A8F /* LoadingView.xib */; };
		419B374223B8D18000128A8F /* PlusBannerView.xib in Resources */ = {isa = PBXBuildFile; fileRef = 419B374423B8D18000128A8F /* PlusBannerView.xib */; };
		419B375623B8D5A500128A8F /* Localizable.strings in Resources */ = {isa = PBXBuildFile; fileRef = 419B375423B8D5A500128A8F /* Localizable.strings */; };
		419B375E23B8D6DB00128A8F /* Localizable.strings in Resources */ = {isa = PBXBuildFile; fileRef = 419B375B23B8D6DB00128A8F /* Localizable.strings */; };
		419BD5992443FD04001E50A0 /* Intents.intentdefinition in Sources */ = {isa = PBXBuildFile; fileRef = 41640A3624416EE8004FB97B /* Intents.intentdefinition */; };
		41A1B0E4226E9BC500EA0400 /* BookPlayerKit.h in Headers */ = {isa = PBXBuildFile; fileRef = 41A1B0D4226E9BC400EA0400 /* BookPlayerKit.h */; settings = {ATTRIBUTES = (Public, ); }; };
		41A1B0E7226E9BC500EA0400 /* BookPlayerKit.framework in Frameworks */ = {isa = PBXBuildFile; fileRef = 41A1B0D2226E9BC400EA0400 /* BookPlayerKit.framework */; };
		41A1B0E8226E9BC500EA0400 /* BookPlayerKit.framework in Embed Frameworks */ = {isa = PBXBuildFile; fileRef = 41A1B0D2226E9BC400EA0400 /* BookPlayerKit.framework */; settings = {ATTRIBUTES = (CodeSignOnCopy, RemoveHeadersOnCopy, ); }; };
		41A1B0F2226E9D1200EA0400 /* BookPlayer.xcdatamodeld in Sources */ = {isa = PBXBuildFile; fileRef = 4165EDF920A743D500616EDF /* BookPlayer.xcdatamodeld */; };
		41A1B104226E9DBA00EA0400 /* UIColor+BookPlayer.swift in Sources */ = {isa = PBXBuildFile; fileRef = C30B085E209654E3003F325B /* UIColor+BookPlayer.swift */; };
		41A1B105226E9DBD00EA0400 /* UIColor+Sweetercolor.swift in Sources */ = {isa = PBXBuildFile; fileRef = C30CD2A0209791FA00258B09 /* UIColor+Sweetercolor.swift */; };
		41A1B108226E9DF800EA0400 /* DataManager.swift in Sources */ = {isa = PBXBuildFile; fileRef = 4175E1232206CF9600FB7B71 /* DataManager.swift */; };
		41A1B10C226E9E9700EA0400 /* DeleteMode.swift in Sources */ = {isa = PBXBuildFile; fileRef = 41544A1121B86A8B00740AD2 /* DeleteMode.swift */; };
		41A1B11D226F88C500EA0400 /* Theme+CoreDataClass.swift in Sources */ = {isa = PBXBuildFile; fileRef = 41A1B10F226F88C500EA0400 /* Theme+CoreDataClass.swift */; };
		41A1B11E226F88C500EA0400 /* Theme+CoreDataProperties.swift in Sources */ = {isa = PBXBuildFile; fileRef = 41A1B110226F88C500EA0400 /* Theme+CoreDataProperties.swift */; };
		41A1B11F226F88C500EA0400 /* Chapter+CoreDataClass.swift in Sources */ = {isa = PBXBuildFile; fileRef = 41A1B111226F88C500EA0400 /* Chapter+CoreDataClass.swift */; };
		41A1B120226F88C500EA0400 /* Chapter+CoreDataProperties.swift in Sources */ = {isa = PBXBuildFile; fileRef = 41A1B112226F88C500EA0400 /* Chapter+CoreDataProperties.swift */; };
		41A1B121226F88C500EA0400 /* PlaybackRecord+CoreDataClass.swift in Sources */ = {isa = PBXBuildFile; fileRef = 41A1B113226F88C500EA0400 /* PlaybackRecord+CoreDataClass.swift */; };
		41A1B122226F88C500EA0400 /* PlaybackRecord+CoreDataProperties.swift in Sources */ = {isa = PBXBuildFile; fileRef = 41A1B114226F88C500EA0400 /* PlaybackRecord+CoreDataProperties.swift */; };
		41A1B123226F88C500EA0400 /* Book+CoreDataClass.swift in Sources */ = {isa = PBXBuildFile; fileRef = 41A1B115226F88C500EA0400 /* Book+CoreDataClass.swift */; };
		41A1B124226F88C500EA0400 /* Book+CoreDataProperties.swift in Sources */ = {isa = PBXBuildFile; fileRef = 41A1B116226F88C500EA0400 /* Book+CoreDataProperties.swift */; };
		41A1B125226F88C500EA0400 /* LibraryItem+CoreDataClass.swift in Sources */ = {isa = PBXBuildFile; fileRef = 41A1B117226F88C500EA0400 /* LibraryItem+CoreDataClass.swift */; };
		41A1B126226F88C500EA0400 /* LibraryItem+CoreDataProperties.swift in Sources */ = {isa = PBXBuildFile; fileRef = 41A1B118226F88C500EA0400 /* LibraryItem+CoreDataProperties.swift */; };
		41A1B127226F88C500EA0400 /* Library+CoreDataClass.swift in Sources */ = {isa = PBXBuildFile; fileRef = 41A1B119226F88C500EA0400 /* Library+CoreDataClass.swift */; };
		41A1B128226F88C500EA0400 /* Library+CoreDataProperties.swift in Sources */ = {isa = PBXBuildFile; fileRef = 41A1B11A226F88C500EA0400 /* Library+CoreDataProperties.swift */; };
		41A1B129226F88C500EA0400 /* Folder+CoreDataClass.swift in Sources */ = {isa = PBXBuildFile; fileRef = 41A1B11B226F88C500EA0400 /* Folder+CoreDataClass.swift */; };
		41A1B12A226F88C500EA0400 /* Folder+CoreDataProperties.swift in Sources */ = {isa = PBXBuildFile; fileRef = 41A1B11C226F88C500EA0400 /* Folder+CoreDataProperties.swift */; };
		41A1B12D226FC7E500EA0400 /* ImportManager.swift in Sources */ = {isa = PBXBuildFile; fileRef = 416B63A72146354B007D04B1 /* ImportManager.swift */; };
		41A1B12E226FC7E500EA0400 /* ImportOperation.swift in Sources */ = {isa = PBXBuildFile; fileRef = 41E34E4F2138EA8200A3997C /* ImportOperation.swift */; };
		41A1B12F226FE0F900EA0400 /* Notification+BookPlayer.swift in Sources */ = {isa = PBXBuildFile; fileRef = 416B640C1E72F362000E955A /* Notification+BookPlayer.swift */; };
		41A1B131226FE33500EA0400 /* Constants.swift in Sources */ = {isa = PBXBuildFile; fileRef = D367F7671FA2A6F000FEDB37 /* Constants.swift */; };
		41A1B13E226FEF8000EA0400 /* DataTestUtils.swift in Sources */ = {isa = PBXBuildFile; fileRef = 4163E314214ACB4300072AA2 /* DataTestUtils.swift */; };
		41A1B13F226FEF9300EA0400 /* DataManagerTests.swift in Sources */ = {isa = PBXBuildFile; fileRef = 41C3CF7D20AEA5E5007C3EF4 /* DataManagerTests.swift */; };
		41A1B140226FEF9600EA0400 /* FolderTests.swift in Sources */ = {isa = PBXBuildFile; fileRef = 41A6A87420DEECC400B2C621 /* FolderTests.swift */; };
		41A359C3276232E00020D5F5 /* MappingModel_v7_to_v8.xcmappingmodel in Sources */ = {isa = PBXBuildFile; fileRef = 41A359C2276232E00020D5F5 /* MappingModel_v7_to_v8.xcmappingmodel */; };
		41A359C4276232E00020D5F5 /* MappingModel_v7_to_v8.xcmappingmodel in Sources */ = {isa = PBXBuildFile; fileRef = 41A359C2276232E00020D5F5 /* MappingModel_v7_to_v8.xcmappingmodel */; };
		41A359C5276232E00020D5F5 /* MappingModel_v7_to_v8.xcmappingmodel in Sources */ = {isa = PBXBuildFile; fileRef = 41A359C2276232E00020D5F5 /* MappingModel_v7_to_v8.xcmappingmodel */; };
		41A359C6276232E00020D5F5 /* MappingModel_v7_to_v8.xcmappingmodel in Sources */ = {isa = PBXBuildFile; fileRef = 41A359C2276232E00020D5F5 /* MappingModel_v7_to_v8.xcmappingmodel */; };
		41A359C7276232E00020D5F5 /* MappingModel_v7_to_v8.xcmappingmodel in Sources */ = {isa = PBXBuildFile; fileRef = 41A359C2276232E00020D5F5 /* MappingModel_v7_to_v8.xcmappingmodel */; };
		41A6AFAA26FB666700A69E6B /* SettingsCoordinator.swift in Sources */ = {isa = PBXBuildFile; fileRef = 41A6AFA926FB666700A69E6B /* SettingsCoordinator.swift */; };
		41A894202652A5DE0032E972 /* Configuration.swift in Sources */ = {isa = PBXBuildFile; fileRef = 41A8941F2652A5DE0032E972 /* Configuration.swift */; };
		41A894212652A5DE0032E972 /* Configuration.swift in Sources */ = {isa = PBXBuildFile; fileRef = 41A8941F2652A5DE0032E972 /* Configuration.swift */; };
		41A8942A2652A7DF0032E972 /* Bundle+BookPlayer.swift in Sources */ = {isa = PBXBuildFile; fileRef = 41A894292652A7DF0032E972 /* Bundle+BookPlayer.swift */; };
		41A8942B2652A7DF0032E972 /* Bundle+BookPlayer.swift in Sources */ = {isa = PBXBuildFile; fileRef = 41A894292652A7DF0032E972 /* Bundle+BookPlayer.swift */; };
		41A8BAFB227E2991003C9895 /* Assets.xcassets in Resources */ = {isa = PBXBuildFile; fileRef = 418B6D041D2707F800F974FB /* Assets.xcassets */; };
		41A8BAFE227E6C88003C9895 /* Notification+BookPlayerWatchApp.swift in Sources */ = {isa = PBXBuildFile; fileRef = 41A8BAFD227E6C88003C9895 /* Notification+BookPlayerWatchApp.swift */; };
		41A90C4527563F5A00C30394 /* FolderType.swift in Sources */ = {isa = PBXBuildFile; fileRef = 41A90C4427563F5A00C30394 /* FolderType.swift */; };
		41A90C4627563F5A00C30394 /* FolderType.swift in Sources */ = {isa = PBXBuildFile; fileRef = 41A90C4427563F5A00C30394 /* FolderType.swift */; };
		41A90C4827564DAA00C30394 /* BookPlayerError.swift in Sources */ = {isa = PBXBuildFile; fileRef = 41A90C4727564DAA00C30394 /* BookPlayerError.swift */; };
		41A90C4927564DAA00C30394 /* BookPlayerError.swift in Sources */ = {isa = PBXBuildFile; fileRef = 41A90C4727564DAA00C30394 /* BookPlayerError.swift */; };
		41AD3D9A221C737F00DC41E1 /* retro-icon@2x.png in Resources */ = {isa = PBXBuildFile; fileRef = 41AD3D97221C737E00DC41E1 /* retro-icon@2x.png */; };
		41AD3D9C221C737F00DC41E1 /* retro-icon@3x.png in Resources */ = {isa = PBXBuildFile; fileRef = 41AD3D99221C737F00DC41E1 /* retro-icon@3x.png */; };
		41AD3D9E221C750E00DC41E1 /* Icons.json in Resources */ = {isa = PBXBuildFile; fileRef = 41AD3D9D221C750E00DC41E1 /* Icons.json */; };
		41AD3DA1221C7CAB00DC41E1 /* Icon.swift in Sources */ = {isa = PBXBuildFile; fileRef = 41AD3DA0221C7CAB00DC41E1 /* Icon.swift */; };
		41AD3DA3221C7DCE00DC41E1 /* IconsViewController.swift in Sources */ = {isa = PBXBuildFile; fileRef = 41AD3DA2221C7DCE00DC41E1 /* IconsViewController.swift */; };
		41AD3DA7221C850F00DC41E1 /* IconCellView.swift in Sources */ = {isa = PBXBuildFile; fileRef = 41AD3DA6221C850F00DC41E1 /* IconCellView.swift */; };
		41AD3DAB221C8FF400DC41E1 /* default-icon@3x.png in Resources */ = {isa = PBXBuildFile; fileRef = 41AD3DA8221C8FF400DC41E1 /* default-icon@3x.png */; };
		41AD3DAC221C8FF400DC41E1 /* default-icon@2x.png in Resources */ = {isa = PBXBuildFile; fileRef = 41AD3DA9221C8FF400DC41E1 /* default-icon@2x.png */; };
		41AD3DAF221E678600DC41E1 /* PlusViewController.swift in Sources */ = {isa = PBXBuildFile; fileRef = 41AD3DAE221E678600DC41E1 /* PlusViewController.swift */; };
		41ADD6A72570651200660C64 /* PlayAndSleepActionHandler.swift in Sources */ = {isa = PBXBuildFile; fileRef = 41ADD6A62570651200660C64 /* PlayAndSleepActionHandler.swift */; };
		41ADD6DA2570AC6300660C64 /* RecentBooksWidgetView.swift in Sources */ = {isa = PBXBuildFile; fileRef = 41ADD6D92570AC6300660C64 /* RecentBooksWidgetView.swift */; };
		41B0A9872746F47600DE9E48 /* ThemedTableViewCell.swift in Sources */ = {isa = PBXBuildFile; fileRef = 41B0A9862746F47600DE9E48 /* ThemedTableViewCell.swift */; };
		41B2A5DA21CAE42600917584 /* Settings.storyboard in Resources */ = {isa = PBXBuildFile; fileRef = 41B2A5D821CAE42600917584 /* Settings.storyboard */; };
		41B2A5DC21CAEE0E00917584 /* PlayerSettingsViewController.swift in Sources */ = {isa = PBXBuildFile; fileRef = 41B2A5DB21CAEE0E00917584 /* PlayerSettingsViewController.swift */; };
		41B2A5DE21CAF20E00917584 /* ThemesViewController.swift in Sources */ = {isa = PBXBuildFile; fileRef = 41B2A5DD21CAF20E00917584 /* ThemesViewController.swift */; };
		41B2A5E121CCC21000917584 /* ThemeManager.swift in Sources */ = {isa = PBXBuildFile; fileRef = 41B2A5E021CCC21000917584 /* ThemeManager.swift */; };
		41B2A5ED21CCC6D100917584 /* AppNavigationController.swift in Sources */ = {isa = PBXBuildFile; fileRef = 41B2A5EC21CCC6D100917584 /* AppNavigationController.swift */; };
		41B2A5EF21CD5AAE00917584 /* StaticCellView.swift in Sources */ = {isa = PBXBuildFile; fileRef = 41B2A5EE21CD5AAE00917584 /* StaticCellView.swift */; };
		41B2A5F121CD857800917584 /* AddCellView.swift in Sources */ = {isa = PBXBuildFile; fileRef = 41B2A5F021CD857800917584 /* AddCellView.swift */; };
		41B2AC8E1D43CCE8005382A9 /* ChaptersViewController.swift in Sources */ = {isa = PBXBuildFile; fileRef = 41B2AC8D1D43CCE8005382A9 /* ChaptersViewController.swift */; };
		41B30A33230232D200025D69 /* CarPlayManager.swift in Sources */ = {isa = PBXBuildFile; fileRef = 41B30A32230232D200025D69 /* CarPlayManager.swift */; };
		41B3425123FB889200E4E3D0 /* Localizable.strings in Resources */ = {isa = PBXBuildFile; fileRef = 419B375B23B8D6DB00128A8F /* Localizable.strings */; };
		41B68FFF2705477D00F657C3 /* StorageCoordinator.swift in Sources */ = {isa = PBXBuildFile; fileRef = 41B68FFE2705477D00F657C3 /* StorageCoordinator.swift */; };
		41C233FD272E1957006BC7B8 /* SimpleLibraryItem.swift in Sources */ = {isa = PBXBuildFile; fileRef = 41188D3026ED715D0017124E /* SimpleLibraryItem.swift */; };
		41C233FE272E1958006BC7B8 /* SimpleLibraryItem.swift in Sources */ = {isa = PBXBuildFile; fileRef = 41188D3026ED715D0017124E /* SimpleLibraryItem.swift */; };
		41C233FF272E195B006BC7B8 /* SimpleItemType.swift in Sources */ = {isa = PBXBuildFile; fileRef = 41546FF226F559CE00825180 /* SimpleItemType.swift */; };
		41C23400272E195B006BC7B8 /* SimpleItemType.swift in Sources */ = {isa = PBXBuildFile; fileRef = 41546FF226F559CE00825180 /* SimpleItemType.swift */; };
		41C23401272E1960006BC7B8 /* SimpleTheme.swift in Sources */ = {isa = PBXBuildFile; fileRef = 412AB73B2702BDED00969618 /* SimpleTheme.swift */; };
		41C23402272E1960006BC7B8 /* SimpleTheme.swift in Sources */ = {isa = PBXBuildFile; fileRef = 412AB73B2702BDED00969618 /* SimpleTheme.swift */; };
		41C23403272E1965006BC7B8 /* PlaybackState.swift in Sources */ = {isa = PBXBuildFile; fileRef = 41546FF026F54F0600825180 /* PlaybackState.swift */; };
		41C23404272E1966006BC7B8 /* PlaybackState.swift in Sources */ = {isa = PBXBuildFile; fileRef = 41546FF026F54F0600825180 /* PlaybackState.swift */; };
		41C2340C27324AB7006BC7B8 /* ItemListViewModelTests.swift in Sources */ = {isa = PBXBuildFile; fileRef = 41C2340B27324AB7006BC7B8 /* ItemListViewModelTests.swift */; };
		41C3394925E04091003ED2B0 /* MappingModel_v2_to_v3.xcmappingmodel in Sources */ = {isa = PBXBuildFile; fileRef = 41C3394825E04091003ED2B0 /* MappingModel_v2_to_v3.xcmappingmodel */; };
		41C3394A25E04091003ED2B0 /* MappingModel_v2_to_v3.xcmappingmodel in Sources */ = {isa = PBXBuildFile; fileRef = 41C3394825E04091003ED2B0 /* MappingModel_v2_to_v3.xcmappingmodel */; };
		41C3395225E040FB003ED2B0 /* MappingModel_v2_to_v3.xcmappingmodel in Sources */ = {isa = PBXBuildFile; fileRef = 41C3394825E04091003ED2B0 /* MappingModel_v2_to_v3.xcmappingmodel */; };
		41C3396225E04103003ED2B0 /* MappingModel_v2_to_v3.xcmappingmodel in Sources */ = {isa = PBXBuildFile; fileRef = 41C3394825E04091003ED2B0 /* MappingModel_v2_to_v3.xcmappingmodel */; };
		41C3396A25E04112003ED2B0 /* MappingModel_v2_to_v3.xcmappingmodel in Sources */ = {isa = PBXBuildFile; fileRef = 41C3394825E04091003ED2B0 /* MappingModel_v2_to_v3.xcmappingmodel */; };
		41C8ABD126836F50003B67D1 /* ImportViewModel.swift in Sources */ = {isa = PBXBuildFile; fileRef = 41C8ABD026836F50003B67D1 /* ImportViewModel.swift */; };
		41CE44A9227215B500C900AF /* Notification+BookPlayerKit.swift in Sources */ = {isa = PBXBuildFile; fileRef = 41CE44A8227215B500C900AF /* Notification+BookPlayerKit.swift */; };
		41D20DAF25D5F5A100AAEE30 /* MappingModel_v1_to_v2.xcmappingmodel in Sources */ = {isa = PBXBuildFile; fileRef = 41D20DAE25D5F5A100AAEE30 /* MappingModel_v1_to_v2.xcmappingmodel */; };
		41D20DB125D5F5A100AAEE30 /* MappingModel_v1_to_v2.xcmappingmodel in Sources */ = {isa = PBXBuildFile; fileRef = 41D20DAE25D5F5A100AAEE30 /* MappingModel_v1_to_v2.xcmappingmodel */; };
		41D20DB225D5F5A100AAEE30 /* MappingModel_v1_to_v2.xcmappingmodel in Sources */ = {isa = PBXBuildFile; fileRef = 41D20DAE25D5F5A100AAEE30 /* MappingModel_v1_to_v2.xcmappingmodel */; };
		41D20DB325D5F5A100AAEE30 /* MappingModel_v1_to_v2.xcmappingmodel in Sources */ = {isa = PBXBuildFile; fileRef = 41D20DAE25D5F5A100AAEE30 /* MappingModel_v1_to_v2.xcmappingmodel */; };
		41D20DB425D5F5A100AAEE30 /* MappingModel_v1_to_v2.xcmappingmodel in Sources */ = {isa = PBXBuildFile; fileRef = 41D20DAE25D5F5A100AAEE30 /* MappingModel_v1_to_v2.xcmappingmodel */; };
		41D4F2EF21053944009F1B1E /* IndexPath+BookPlayer.swift in Sources */ = {isa = PBXBuildFile; fileRef = 41D4F2EE21053944009F1B1E /* IndexPath+BookPlayer.swift */; };
		41DA44BD26FAEC4F00F3A05D /* BookActivityItemProvider.swift in Sources */ = {isa = PBXBuildFile; fileRef = 41D39D40215F177D00B65290 /* BookActivityItemProvider.swift */; };
		41E562C4223896B500C06BC9 /* UserDefaults+BookPlayer.swift in Sources */ = {isa = PBXBuildFile; fileRef = 41E562C3223896B500C06BC9 /* UserDefaults+BookPlayer.swift */; };
		41E562CE22394F5200C06BC9 /* ayu-light@2x.png in Resources */ = {isa = PBXBuildFile; fileRef = 41E562CC22394F5200C06BC9 /* ayu-light@2x.png */; };
		41E562CF22394F5200C06BC9 /* ayu-light@3x.png in Resources */ = {isa = PBXBuildFile; fileRef = 41E562CD22394F5200C06BC9 /* ayu-light@3x.png */; };
		41E562D222394F5A00C06BC9 /* dark@2x.png in Resources */ = {isa = PBXBuildFile; fileRef = 41E562D022394F5A00C06BC9 /* dark@2x.png */; };
		41E562D322394F5A00C06BC9 /* dark@3x.png in Resources */ = {isa = PBXBuildFile; fileRef = 41E562D122394F5A00C06BC9 /* dark@3x.png */; };
		41E562D622394F8500C06BC9 /* fruit-based@3x.png in Resources */ = {isa = PBXBuildFile; fileRef = 41E562D422394F8400C06BC9 /* fruit-based@3x.png */; };
		41E562D722394F8500C06BC9 /* fruit-based@2x.png in Resources */ = {isa = PBXBuildFile; fileRef = 41E562D522394F8500C06BC9 /* fruit-based@2x.png */; };
		41E562DA22394F9900C06BC9 /* neon@2x.png in Resources */ = {isa = PBXBuildFile; fileRef = 41E562D822394F9900C06BC9 /* neon@2x.png */; };
		41E562DB22394F9900C06BC9 /* neon@3x.png in Resources */ = {isa = PBXBuildFile; fileRef = 41E562D922394F9900C06BC9 /* neon@3x.png */; };
		41E562DE22394FA800C06BC9 /* retro-modern@2x.png in Resources */ = {isa = PBXBuildFile; fileRef = 41E562DC22394FA800C06BC9 /* retro-modern@2x.png */; };
		41E562DF22394FA800C06BC9 /* retro-modern@3x.png in Resources */ = {isa = PBXBuildFile; fileRef = 41E562DD22394FA800C06BC9 /* retro-modern@3x.png */; };
		41E562E222394FB900C06BC9 /* songs@3x.png in Resources */ = {isa = PBXBuildFile; fileRef = 41E562E022394FB900C06BC9 /* songs@3x.png */; };
		41E562E322394FB900C06BC9 /* songs@2x.png in Resources */ = {isa = PBXBuildFile; fileRef = 41E562E122394FB900C06BC9 /* songs@2x.png */; };
		41E562EB2239531E00C06BC9 /* retro-modern-ipad@3x.png in Resources */ = {isa = PBXBuildFile; fileRef = 41E562E52239531D00C06BC9 /* retro-modern-ipad@3x.png */; };
		41E562EC2239531E00C06BC9 /* dark-ipad@3x.png in Resources */ = {isa = PBXBuildFile; fileRef = 41E562E62239531D00C06BC9 /* dark-ipad@3x.png */; };
		41E562ED2239531E00C06BC9 /* neon-ipad@3x.png in Resources */ = {isa = PBXBuildFile; fileRef = 41E562E72239531D00C06BC9 /* neon-ipad@3x.png */; };
		41E562EE2239531E00C06BC9 /* songs-ipad@3x.png in Resources */ = {isa = PBXBuildFile; fileRef = 41E562E82239531E00C06BC9 /* songs-ipad@3x.png */; };
		41E562EF2239531E00C06BC9 /* ayu-light-ipad@3x.png in Resources */ = {isa = PBXBuildFile; fileRef = 41E562E92239531E00C06BC9 /* ayu-light-ipad@3x.png */; };
		41E562F02239531E00C06BC9 /* fruit-based-ipad@3x.png in Resources */ = {isa = PBXBuildFile; fileRef = 41E562EA2239531E00C06BC9 /* fruit-based-ipad@3x.png */; };
		41E562F72239535D00C06BC9 /* ayu-light-ipad@2x.png in Resources */ = {isa = PBXBuildFile; fileRef = 41E562F12239535C00C06BC9 /* ayu-light-ipad@2x.png */; };
		41E562F82239535D00C06BC9 /* dark-ipad@2x.png in Resources */ = {isa = PBXBuildFile; fileRef = 41E562F22239535C00C06BC9 /* dark-ipad@2x.png */; };
		41E562F92239535D00C06BC9 /* retro-modern-ipad@2x.png in Resources */ = {isa = PBXBuildFile; fileRef = 41E562F32239535D00C06BC9 /* retro-modern-ipad@2x.png */; };
		41E562FA2239535D00C06BC9 /* songs-ipad@2x.png in Resources */ = {isa = PBXBuildFile; fileRef = 41E562F42239535D00C06BC9 /* songs-ipad@2x.png */; };
		41E562FB2239535D00C06BC9 /* fruit-based-ipad@2x.png in Resources */ = {isa = PBXBuildFile; fileRef = 41E562F52239535D00C06BC9 /* fruit-based-ipad@2x.png */; };
		41E562FC2239535D00C06BC9 /* neon-ipad@2x.png in Resources */ = {isa = PBXBuildFile; fileRef = 41E562F62239535D00C06BC9 /* neon-ipad@2x.png */; };
		41E562FE223953AE00C06BC9 /* default-icon-ipad@3x.png in Resources */ = {isa = PBXBuildFile; fileRef = 41E562FD223953AE00C06BC9 /* default-icon-ipad@3x.png */; };
		41E56300223953EB00C06BC9 /* default-icon-ipad@2x.png in Resources */ = {isa = PBXBuildFile; fileRef = 41E562FF223953EB00C06BC9 /* default-icon-ipad@2x.png */; };
		41E56302223956B800C06BC9 /* retro-icon-ipad@3x.png in Resources */ = {isa = PBXBuildFile; fileRef = 41E56301223956B800C06BC9 /* retro-icon-ipad@3x.png */; };
		41E563042239570100C06BC9 /* retro-icon-ipad@2x.png in Resources */ = {isa = PBXBuildFile; fileRef = 41E563032239570100C06BC9 /* retro-icon-ipad@2x.png */; };
		41E79BE926C60BF600EA9FFF /* PlayerViewController.swift in Sources */ = {isa = PBXBuildFile; fileRef = 41E79BE826C60BF600EA9FFF /* PlayerViewController.swift */; };
		41E79BEB26C60DC600EA9FFF /* PlayerViewModel.swift in Sources */ = {isa = PBXBuildFile; fileRef = 41E79BEA26C60DC600EA9FFF /* PlayerViewModel.swift */; };
		41E79BED26C61D2B00EA9FFF /* PlayPauseIconView.swift in Sources */ = {isa = PBXBuildFile; fileRef = 41E79BEC26C61D2B00EA9FFF /* PlayPauseIconView.swift */; };
		41E79BF526C6255C00EA9FFF /* PlayPauseIconView.xib in Resources */ = {isa = PBXBuildFile; fileRef = 41E79BF426C6255C00EA9FFF /* PlayPauseIconView.xib */; };
		41EB07152752F17B00EFEE13 /* PlayableItem.swift in Sources */ = {isa = PBXBuildFile; fileRef = 41EB07142752F17B00EFEE13 /* PlayableItem.swift */; };
		41EB07162752F17B00EFEE13 /* PlayableItem.swift in Sources */ = {isa = PBXBuildFile; fileRef = 41EB07142752F17B00EFEE13 /* PlayableItem.swift */; };
		41EB07182752F1BA00EFEE13 /* PlayableChapter.swift in Sources */ = {isa = PBXBuildFile; fileRef = 41EB07172752F1BA00EFEE13 /* PlayableChapter.swift */; };
		41EB07192752F1BA00EFEE13 /* PlayableChapter.swift in Sources */ = {isa = PBXBuildFile; fileRef = 41EB07172752F1BA00EFEE13 /* PlayableChapter.swift */; };
		41EB071B2752FA6B00EFEE13 /* PlaybackService.swift in Sources */ = {isa = PBXBuildFile; fileRef = 41EB071A2752FA6B00EFEE13 /* PlaybackService.swift */; };
		41EB071C2752FA6B00EFEE13 /* PlaybackService.swift in Sources */ = {isa = PBXBuildFile; fileRef = 41EB071A2752FA6B00EFEE13 /* PlaybackService.swift */; };
		41F1A1CE254B07090043FCF3 /* Alamofire in Frameworks */ = {isa = PBXBuildFile; productRef = 41F1A1CD254B07090043FCF3 /* Alamofire */; };
		41F1A1D7254B07E80043FCF3 /* MarqueeLabel in Frameworks */ = {isa = PBXBuildFile; productRef = 41F1A1D6254B07E80043FCF3 /* MarqueeLabel */; };
		41F1A1E0254B08A10043FCF3 /* DeviceKit in Frameworks */ = {isa = PBXBuildFile; productRef = 41F1A1DF254B08A10043FCF3 /* DeviceKit */; };
		41F1A1F2254B09020043FCF3 /* IDZSwiftCommonCrypto in Frameworks */ = {isa = PBXBuildFile; productRef = 41F1A1F1254B09020043FCF3 /* IDZSwiftCommonCrypto */; };
		41F1A1FB254B09360043FCF3 /* DirectoryWatcher in Frameworks */ = {isa = PBXBuildFile; productRef = 41F1A1FA254B09360043FCF3 /* DirectoryWatcher */; };
		41F1A204254B09C00043FCF3 /* Themeable in Frameworks */ = {isa = PBXBuildFile; productRef = 41F1A203254B09C00043FCF3 /* Themeable */; };
		41F1A20D254B0A0C0043FCF3 /* Sentry in Frameworks */ = {isa = PBXBuildFile; productRef = 41F1A20C254B0A0C0043FCF3 /* Sentry */; };
		41F1A21F254B0B0B0043FCF3 /* SwiftyStoreKit in Frameworks */ = {isa = PBXBuildFile; productRef = 41F1A21E254B0B0B0043FCF3 /* SwiftyStoreKit */; };
		41F1A228254B0C6C0043FCF3 /* ZipArchive in Frameworks */ = {isa = PBXBuildFile; productRef = 41F1A227254B0C6C0043FCF3 /* ZipArchive */; };
		5126F121258E9F18009965DC /* URL+BookPlayer.swift in Sources */ = {isa = PBXBuildFile; fileRef = 5126F120258E9F18009965DC /* URL+BookPlayer.swift */; };
		5126F122258E9F18009965DC /* URL+BookPlayer.swift in Sources */ = {isa = PBXBuildFile; fileRef = 5126F120258E9F18009965DC /* URL+BookPlayer.swift */; };
		5126F123258E9F18009965DC /* URL+BookPlayer.swift in Sources */ = {isa = PBXBuildFile; fileRef = 5126F120258E9F18009965DC /* URL+BookPlayer.swift */; };
		62793611272CBE910097837D /* ImportFileItem.swift in Sources */ = {isa = PBXBuildFile; fileRef = 4163E3102148606600072AA2 /* ImportFileItem.swift */; };
		6279361C272D0C290097837D /* BookSortService+SortError+PlayListSortOrder.swift in Sources */ = {isa = PBXBuildFile; fileRef = 69225C4E2159C2650004739E /* BookSortService+SortError+PlayListSortOrder.swift */; };
		6279361F272D0D110097837D /* MainCoordinatorTests.swift in Sources */ = {isa = PBXBuildFile; fileRef = 6279361E272D0D110097837D /* MainCoordinatorTests.swift */; };
		62AAE2252749283F001EB9FF /* MiniPlayerViewModelTests.swift in Sources */ = {isa = PBXBuildFile; fileRef = 62AAE2242749283F001EB9FF /* MiniPlayerViewModelTests.swift */; };
		62AAE22727492896001EB9FF /* PlayerManagerMock.swift in Sources */ = {isa = PBXBuildFile; fileRef = 62AAE22627492896001EB9FF /* PlayerManagerMock.swift */; };
		62AAE22D274AA6DE001EB9FF /* LibraryService.swift in Sources */ = {isa = PBXBuildFile; fileRef = 62AAE22B274AA3EB001EB9FF /* LibraryService.swift */; };
		62AAE22E274AA6DE001EB9FF /* LibraryService.swift in Sources */ = {isa = PBXBuildFile; fileRef = 62AAE22B274AA3EB001EB9FF /* LibraryService.swift */; };
		62AAE231274ABB5D001EB9FF /* LibraryServiceTests.swift in Sources */ = {isa = PBXBuildFile; fileRef = 62AAE230274ABB5D001EB9FF /* LibraryServiceTests.swift */; };
		62CADBA52725BCB200A4A98F /* AVAudioAssetImageDataProvider.swift in Sources */ = {isa = PBXBuildFile; fileRef = 624AB20A2724808600F6A486 /* AVAudioAssetImageDataProvider.swift */; };
		62CADBA82725BCE800A4A98F /* Kingfisher in Frameworks */ = {isa = PBXBuildFile; productRef = 62CADBA72725BCE800A4A98F /* Kingfisher */; };
		62CADBAA2725BCF000A4A98F /* Kingfisher in Frameworks */ = {isa = PBXBuildFile; productRef = 62CADBA92725BCF000A4A98F /* Kingfisher */; };
		62CADBAB2725C23A00A4A98F /* ArtworkService.swift in Sources */ = {isa = PBXBuildFile; fileRef = 415460F525E57B4F0085F8D9 /* ArtworkService.swift */; };
		62CADBAE2725FE2900A4A98F /* AVAudioAssetImageDataProvider.swift in Sources */ = {isa = PBXBuildFile; fileRef = 624AB20A2724808600F6A486 /* AVAudioAssetImageDataProvider.swift */; };
		62CADBAF2725FE2C00A4A98F /* ArtworkService.swift in Sources */ = {isa = PBXBuildFile; fileRef = 415460F525E57B4F0085F8D9 /* ArtworkService.swift */; };
		62F2F25F25E18C7500E1D6A0 /* ImportableItem.swift in Sources */ = {isa = PBXBuildFile; fileRef = 62F2F25E25E18C7500E1D6A0 /* ImportableItem.swift */; };
		6906A55021720FDF00A9E0B2 /* BookSortServiceTest.swift in Sources */ = {isa = PBXBuildFile; fileRef = 6906A54F21720FDF00A9E0B2 /* BookSortServiceTest.swift */; };
		6906A553217211C600A9E0B2 /* StubFactory.swift in Sources */ = {isa = PBXBuildFile; fileRef = 6906A552217211C600A9E0B2 /* StubFactory.swift */; };
		69343D332133844D000C425E /* VoiceOverService.swift in Sources */ = {isa = PBXBuildFile; fileRef = 69343D322133844D000C425E /* VoiceOverService.swift */; };
		69343D36213A07B4000C425E /* VoiceOverServiceTest.swift in Sources */ = {isa = PBXBuildFile; fileRef = 69343D35213A07B4000C425E /* VoiceOverServiceTest.swift */; };
		9F1804B827A4AEC500FEDFE5 /* AccessibleSliderView.swift in Sources */ = {isa = PBXBuildFile; fileRef = 9F1804B727A4AEC500FEDFE5 /* AccessibleSliderView.swift */; };
		9F2DA27F27F0C68D00C8EF2B /* CarPlaySceneDelegate.swift in Sources */ = {isa = PBXBuildFile; fileRef = 9F2DA27E27F0C68D00C8EF2B /* CarPlaySceneDelegate.swift */; };
		9F64C6212793C31600B2493C /* PlayerControlsCoordinator.swift in Sources */ = {isa = PBXBuildFile; fileRef = 9F64C6202793C31600B2493C /* PlayerControlsCoordinator.swift */; };
		9F64C6242793C3DA00B2493C /* PlayerControlsViewModel.swift in Sources */ = {isa = PBXBuildFile; fileRef = 9F64C6232793C3DA00B2493C /* PlayerControlsViewModel.swift */; };
		9F64C6262793D5B100B2493C /* PlayerControlsViewController.swift in Sources */ = {isa = PBXBuildFile; fileRef = 9F64C6252793D5B100B2493C /* PlayerControlsViewController.swift */; };
		9F6BC86627E6D03D002CF2A6 /* WatchApplicationContext.swift in Sources */ = {isa = PBXBuildFile; fileRef = 9F6BC86427E6D027002CF2A6 /* WatchApplicationContext.swift */; };
		9F6BC86727E6D03E002CF2A6 /* WatchApplicationContext.swift in Sources */ = {isa = PBXBuildFile; fileRef = 9F6BC86427E6D027002CF2A6 /* WatchApplicationContext.swift */; };
		9F82DF6927DE93A2001B0EA8 /* SkipIntervalView.swift in Sources */ = {isa = PBXBuildFile; fileRef = 9F82DF6827DE93A2001B0EA8 /* SkipIntervalView.swift */; };
		9F82DF6B27DE9792001B0EA8 /* NowPlayingMediaControlsView.swift in Sources */ = {isa = PBXBuildFile; fileRef = 9F82DF6A27DE9792001B0EA8 /* NowPlayingMediaControlsView.swift */; };
		9F82DF6D27DE985A001B0EA8 /* NowPlayingPlaybackControlsView.swift in Sources */ = {isa = PBXBuildFile; fileRef = 9F82DF6C27DE985A001B0EA8 /* NowPlayingPlaybackControlsView.swift */; };
		9F82DF6F27DEE83E001B0EA8 /* SkipDirection.swift in Sources */ = {isa = PBXBuildFile; fileRef = 9F82DF6E27DEE83E001B0EA8 /* SkipDirection.swift */; };
		9F82DF7127DF8203001B0EA8 /* WatchConnectivityService.swift in Sources */ = {isa = PBXBuildFile; fileRef = 9F82DF7027DF8203001B0EA8 /* WatchConnectivityService.swift */; };
		9F82DF9C27DFE46B001B0EA8 /* PhoneWatchConnectivityService.swift in Sources */ = {isa = PBXBuildFile; fileRef = 9F82DF9B27DFE46B001B0EA8 /* PhoneWatchConnectivityService.swift */; };
		9F89D89C27EDFCA400F73947 /* SceneDelegate.swift in Sources */ = {isa = PBXBuildFile; fileRef = 9F89D89B27EDFCA400F73947 /* SceneDelegate.swift */; };
		9F8A9A5E27AC3F8C0093AA1C /* PlayableItemTests.swift in Sources */ = {isa = PBXBuildFile; fileRef = 9F8A9A5D27AC3F8C0093AA1C /* PlayableItemTests.swift */; };
<<<<<<< HEAD
		9FBDDB8927DC454B005FB447 /* AppTabBarController.swift in Sources */ = {isa = PBXBuildFile; fileRef = 9FBDDB8827DC454B005FB447 /* AppTabBarController.swift */; };
		9FBDDB8B27DCF1FB005FB447 /* MiniPlayerView.swift in Sources */ = {isa = PBXBuildFile; fileRef = 9FBDDB8A27DCF1FB005FB447 /* MiniPlayerView.swift */; };
		9FBDDB9327DCF906005FB447 /* MiniPlayerView.xib in Resources */ = {isa = PBXBuildFile; fileRef = 9FBDDB9227DCF906005FB447 /* MiniPlayerView.xib */; };
		9FBDDB9C27DD135E005FB447 /* ProfileViewController.swift in Sources */ = {isa = PBXBuildFile; fileRef = 9FBDDB9B27DD135E005FB447 /* ProfileViewController.swift */; };
		9FBDDB9E27DD137A005FB447 /* Profile.storyboard in Resources */ = {isa = PBXBuildFile; fileRef = 9FBDDB9D27DD137A005FB447 /* Profile.storyboard */; };
		9FBDDBA027DD13E9005FB447 /* ProfileViewModel.swift in Sources */ = {isa = PBXBuildFile; fileRef = 9FBDDB9F27DD13E9005FB447 /* ProfileViewModel.swift */; };
		9FBDDBA227DD13FA005FB447 /* ProfileCoordinator.swift in Sources */ = {isa = PBXBuildFile; fileRef = 9FBDDBA127DD13FA005FB447 /* ProfileCoordinator.swift */; };
		9FBDDBA427DD1A00005FB447 /* ProfileCoordinatorTests.swift in Sources */ = {isa = PBXBuildFile; fileRef = 9FBDDBA327DD1A00005FB447 /* ProfileCoordinatorTests.swift */; };
		9FC7101A27961C940058504C /* SpeedManagerMock.swift in Sources */ = {isa = PBXBuildFile; fileRef = 9FC7101927961C940058504C /* SpeedManagerMock.swift */; };
=======
		9FA334A927C0577E0064E8EA /* BookPlayerApp.swift in Sources */ = {isa = PBXBuildFile; fileRef = 9FA334A827C0577E0064E8EA /* BookPlayerApp.swift */; };
		9FA334AB27C058210064E8EA /* ItemListView.swift in Sources */ = {isa = PBXBuildFile; fileRef = 9FA334AA27C058210064E8EA /* ItemListView.swift */; };
		9FA334AF27C05EBB0064E8EA /* ContextManager.swift in Sources */ = {isa = PBXBuildFile; fileRef = 9FA334AE27C05EBB0064E8EA /* ContextManager.swift */; };
		9FA334B127C1499A0064E8EA /* ItemCellView.swift in Sources */ = {isa = PBXBuildFile; fileRef = 9FA334B027C1499A0064E8EA /* ItemCellView.swift */; };
		9FA334B327C156CB0064E8EA /* NowPlayingView.swift in Sources */ = {isa = PBXBuildFile; fileRef = 9FA334B227C156CB0064E8EA /* NowPlayingView.swift */; };
		9FA334B627C15DE30064E8EA /* VolumeView.swift in Sources */ = {isa = PBXBuildFile; fileRef = 9FA334B527C15DE30064E8EA /* VolumeView.swift */; };
		9FA334B927C1B8450064E8EA /* NowPlayingTitleView.swift in Sources */ = {isa = PBXBuildFile; fileRef = 9FA334B827C1B8450064E8EA /* NowPlayingTitleView.swift */; };
		9FA334C327C2833B0064E8EA /* ResizeableImageView.swift in Sources */ = {isa = PBXBuildFile; fileRef = 9FA334C227C2833B0064E8EA /* ResizeableImageView.swift */; };
		9FA334C527C285650064E8EA /* ChapterListView.swift in Sources */ = {isa = PBXBuildFile; fileRef = 9FA334C427C285650064E8EA /* ChapterListView.swift */; };
		9FA334C727C28D650064E8EA /* PlaybackControlsView.swift in Sources */ = {isa = PBXBuildFile; fileRef = 9FA334C627C28D650064E8EA /* PlaybackControlsView.swift */; };
		9FE07E1B27C522DE007591F7 /* ContainerItemListView.swift in Sources */ = {isa = PBXBuildFile; fileRef = 9FE07E1A27C522DE007591F7 /* ContainerItemListView.swift */; };
>>>>>>> d57c90d3
		C30B66AE20E2D8CF00FC0030 /* ArtworkControl.xib in Resources */ = {isa = PBXBuildFile; fileRef = C30B66AD20E2D8CF00FC0030 /* ArtworkControl.xib */; };
		C318D3AD208CF624000666F8 /* PlayerJumpIcon.swift in Sources */ = {isa = PBXBuildFile; fileRef = C318D3AC208CF624000666F8 /* PlayerJumpIcon.swift */; };
		C318DDBC20A48D4700C3A17B /* BPMarqueeLabel.swift in Sources */ = {isa = PBXBuildFile; fileRef = C318DDBB20A48D4700C3A17B /* BPMarqueeLabel.swift */; };
		C33E843C20C6E179004A0489 /* ItemProgress.swift in Sources */ = {isa = PBXBuildFile; fileRef = C33E843B20C6E179004A0489 /* ItemProgress.swift */; };
		C359C30720A9F35B00A626E3 /* SkipDurationViewController.swift in Sources */ = {isa = PBXBuildFile; fileRef = C359C30620A9F35B00A626E3 /* SkipDurationViewController.swift */; };
		C375AF1720DD81F800AC034D /* ProgressSlider.swift in Sources */ = {isa = PBXBuildFile; fileRef = C375AF1620DD81F800AC034D /* ProgressSlider.swift */; };
		C375AF1920DD99E000AC034D /* ArtworkControl.swift in Sources */ = {isa = PBXBuildFile; fileRef = C375AF1820DD99E000AC034D /* ArtworkControl.swift */; };
		C37A6873209F0F830063AEAC /* Credits.html in Resources */ = {isa = PBXBuildFile; fileRef = C37A6872209F0F830063AEAC /* Credits.html */; };
		C37A6875209F13120063AEAC /* CreditsViewController.swift in Sources */ = {isa = PBXBuildFile; fileRef = C37A6874209F13120063AEAC /* CreditsViewController.swift */; };
		C39401E920DEE83200F3DC71 /* UIView+BookPlayer.swift in Sources */ = {isa = PBXBuildFile; fileRef = C39401E820DEE83100F3DC71 /* UIView+BookPlayer.swift */; };
		C398559C20C492FF00BE9EC0 /* AddButton.swift in Sources */ = {isa = PBXBuildFile; fileRef = C398559B20C492FF00BE9EC0 /* AddButton.swift */; };
		C3A479132094C8C300D92122 /* rubberBandDistance.swift in Sources */ = {isa = PBXBuildFile; fileRef = C3A479122094C8C300D92122 /* rubberBandDistance.swift */; };
		C3A479152094CA3800D92122 /* UIImage+BookPlayer.swift in Sources */ = {isa = PBXBuildFile; fileRef = C3A479142094CA3800D92122 /* UIImage+BookPlayer.swift */; };
		C3A479192094CAF300D92122 /* UIViewController+BookPlayer.swift in Sources */ = {isa = PBXBuildFile; fileRef = C3A479182094CAF300D92122 /* UIViewController+BookPlayer.swift */; };
		C3EA7176218DEC870005D488 /* .swiftformat in Resources */ = {isa = PBXBuildFile; fileRef = C3EA7175218DEC870005D488 /* .swiftformat */; };
		C3EC372E206EE0650094B4E8 /* SleepTimer.swift in Sources */ = {isa = PBXBuildFile; fileRef = C3EC372D206EE0650094B4E8 /* SleepTimer.swift */; };
		C3FA301E20E0024900393DDA /* BPArtworkView.swift in Sources */ = {isa = PBXBuildFile; fileRef = C3FA301D20E0024900393DDA /* BPArtworkView.swift */; };
		C3FE3F8220A090880055B9C6 /* limitPanAngle.swift in Sources */ = {isa = PBXBuildFile; fileRef = C3FE3F8120A090880055B9C6 /* limitPanAngle.swift */; };
		C3FE94792080086800BCEA37 /* BookCellView.swift in Sources */ = {isa = PBXBuildFile; fileRef = C3FE94782080086800BCEA37 /* BookCellView.swift */; };
/* End PBXBuildFile section */

/* Begin PBXContainerItemProxy section */
		4122991F24442E7800CDB416 /* PBXContainerItemProxy */ = {
			isa = PBXContainerItemProxy;
			containerPortal = 418B6CF01D2707F700F974FB /* Project object */;
			proxyType = 1;
			remoteGlobalIDString = 41A1B0D1226E9BC400EA0400;
			remoteInfo = BookPlayerKit;
		};
		41342D0324435D9900F0905B /* PBXContainerItemProxy */ = {
			isa = PBXContainerItemProxy;
			containerPortal = 418B6CF01D2707F700F974FB /* Project object */;
			proxyType = 1;
			remoteGlobalIDString = 41342CFD24435D9900F0905B;
			remoteInfo = BookPlayerIntents;
		};
		4140EA3D227288EF0009F794 /* PBXContainerItemProxy */ = {
			isa = PBXContainerItemProxy;
			containerPortal = 418B6CF01D2707F700F974FB /* Project object */;
			proxyType = 1;
			remoteGlobalIDString = 4140EA3A227288EF0009F794;
			remoteInfo = "BookPlayerWatch Extension";
		};
		4140EA4C227288EF0009F794 /* PBXContainerItemProxy */ = {
			isa = PBXContainerItemProxy;
			containerPortal = 418B6CF01D2707F700F974FB /* Project object */;
			proxyType = 1;
			remoteGlobalIDString = 4140EA2E227288ED0009F794;
			remoteInfo = BookPlayerWatch;
		};
		4140EA63227289720009F794 /* PBXContainerItemProxy */ = {
			isa = PBXContainerItemProxy;
			containerPortal = 418B6CF01D2707F700F974FB /* Project object */;
			proxyType = 1;
			remoteGlobalIDString = 4140EA5D227289720009F794;
			remoteInfo = BookPlayerWatchKit;
		};
		416A29AE2569658300605395 /* PBXContainerItemProxy */ = {
			isa = PBXContainerItemProxy;
			containerPortal = 418B6CF01D2707F700F974FB /* Project object */;
			proxyType = 1;
			remoteGlobalIDString = 416A29A22569658100605395;
			remoteInfo = BookPlayerWidgetUIExtension;
		};
		416A29BE256A43F800605395 /* PBXContainerItemProxy */ = {
			isa = PBXContainerItemProxy;
			containerPortal = 418B6CF01D2707F700F974FB /* Project object */;
			proxyType = 1;
			remoteGlobalIDString = 41A1B0D1226E9BC400EA0400;
			remoteInfo = BookPlayerKit;
		};
		418B6D0F1D2707F800F974FB /* PBXContainerItemProxy */ = {
			isa = PBXContainerItemProxy;
			containerPortal = 418B6CF01D2707F700F974FB /* Project object */;
			proxyType = 1;
			remoteGlobalIDString = 418B6CF71D2707F800F974FB;
			remoteInfo = "Audiobook Player";
		};
		41A1B0E5226E9BC500EA0400 /* PBXContainerItemProxy */ = {
			isa = PBXContainerItemProxy;
			containerPortal = 418B6CF01D2707F700F974FB /* Project object */;
			proxyType = 1;
			remoteGlobalIDString = 41A1B0D1226E9BC400EA0400;
			remoteInfo = BookPlayerKit;
		};
/* End PBXContainerItemProxy section */

/* Begin PBXCopyFilesBuildPhase section */
		4140EA56227288EF0009F794 /* Embed App Extensions */ = {
			isa = PBXCopyFilesBuildPhase;
			buildActionMask = 2147483647;
			dstPath = "";
			dstSubfolderSpec = 13;
			files = (
				4140EA3C227288EF0009F794 /* BookPlayerWatch Extension.appex in Embed App Extensions */,
			);
			name = "Embed App Extensions";
			runOnlyForDeploymentPostprocessing = 0;
		};
		4140EA58227288EF0009F794 /* Embed Watch Content */ = {
			isa = PBXCopyFilesBuildPhase;
			buildActionMask = 2147483647;
			dstPath = "$(CONTENTS_FOLDER_PATH)/Watch";
			dstSubfolderSpec = 16;
			files = (
				4140EA4E227288EF0009F794 /* BookPlayerWatch.app in Embed Watch Content */,
			);
			name = "Embed Watch Content";
			runOnlyForDeploymentPostprocessing = 0;
		};
		4140EA6B227289720009F794 /* Embed Frameworks */ = {
			isa = PBXCopyFilesBuildPhase;
			buildActionMask = 2147483647;
			dstPath = "";
			dstSubfolderSpec = 10;
			files = (
				4140EA66227289720009F794 /* BookPlayerWatchKit.framework in Embed Frameworks */,
			);
			name = "Embed Frameworks";
			runOnlyForDeploymentPostprocessing = 0;
		};
		41CE44A322712E0F00C900AF /* Embed App Extensions */ = {
			isa = PBXCopyFilesBuildPhase;
			buildActionMask = 2147483647;
			dstPath = "";
			dstSubfolderSpec = 13;
			files = (
				416A29B02569658300605395 /* BookPlayerWidgetUIExtension.appex in Embed App Extensions */,
				41342D0524435D9900F0905B /* BookPlayerIntents.appex in Embed App Extensions */,
			);
			name = "Embed App Extensions";
			runOnlyForDeploymentPostprocessing = 0;
		};
		41D4F2C92101464D009F1B1E /* Embed Frameworks */ = {
			isa = PBXCopyFilesBuildPhase;
			buildActionMask = 2147483647;
			dstPath = "";
			dstSubfolderSpec = 10;
			files = (
				41A1B0E8226E9BC500EA0400 /* BookPlayerKit.framework in Embed Frameworks */,
			);
			name = "Embed Frameworks";
			runOnlyForDeploymentPostprocessing = 0;
		};
/* End PBXCopyFilesBuildPhase section */

/* Begin PBXFileReference section */
		410641272579AA2F008EB8D0 /* TimeListenedWidgetView.swift */ = {isa = PBXFileReference; lastKnownFileType = sourcecode.swift; path = TimeListenedWidgetView.swift; sourceTree = "<group>"; };
		4106413F25872614008EB8D0 /* BarView.swift */ = {isa = PBXFileReference; lastKnownFileType = sourcecode.swift; path = BarView.swift; sourceTree = "<group>"; };
		4106414825872699008EB8D0 /* TimeListenedSmallView.swift */ = {isa = PBXFileReference; lastKnownFileType = sourcecode.swift; path = TimeListenedSmallView.swift; sourceTree = "<group>"; };
		41064151258726D2008EB8D0 /* TimeListenedMediumView.swift */ = {isa = PBXFileReference; lastKnownFileType = sourcecode.swift; path = TimeListenedMediumView.swift; sourceTree = "<group>"; };
		4109246B21A2019400D5DF11 /* CheckboxSelectionView.swift */ = {isa = PBXFileReference; lastKnownFileType = sourcecode.swift; path = CheckboxSelectionView.swift; sourceTree = "<group>"; };
		4109F494266915E7007A6FFF /* FolderMigrationUtils.swift */ = {isa = PBXFileReference; lastKnownFileType = sourcecode.swift; path = FolderMigrationUtils.swift; sourceTree = "<group>"; };
		410D00E326DAB97700D11A45 /* Combine+BookPlayer.swift */ = {isa = PBXFileReference; lastKnownFileType = sourcecode.swift; path = "Combine+BookPlayer.swift"; sourceTree = "<group>"; };
		410D00F926DDCE6C00D11A45 /* ChaptersViewModel.swift */ = {isa = PBXFileReference; lastKnownFileType = sourcecode.swift; path = ChaptersViewModel.swift; sourceTree = "<group>"; };
		410D00FD26DDD2A900D11A45 /* ProgressObject.swift */ = {isa = PBXFileReference; lastKnownFileType = sourcecode.swift; path = ProgressObject.swift; sourceTree = "<group>"; };
		410D0FEC1EDCF4B000A52EB9 /* SettingsViewController.swift */ = {isa = PBXFileReference; fileEncoding = 4; lastKnownFileType = sourcecode.swift; path = SettingsViewController.swift; sourceTree = "<group>"; };
		410D0FF01EDF659900A52EB9 /* PlayerManager.swift */ = {isa = PBXFileReference; fileEncoding = 4; lastKnownFileType = sourcecode.swift; path = PlayerManager.swift; sourceTree = "<group>"; };
		4111FBB025EDD81C0096954F /* hu */ = {isa = PBXFileReference; lastKnownFileType = text.plist.stringsdict; name = hu; path = hu.lproj/Localizable.stringsdict; sourceTree = "<group>"; };
		4111FBB125EDD81C0096954F /* hu */ = {isa = PBXFileReference; lastKnownFileType = text.plist.strings; name = hu; path = hu.lproj/Localizable.strings; sourceTree = "<group>"; };
		4111FBB225EDD81C0096954F /* hu */ = {isa = PBXFileReference; lastKnownFileType = text.plist.strings; name = hu; path = hu.lproj/Localizable.strings; sourceTree = "<group>"; };
		4111FBDD25EDEFBD0096954F /* forest-green-ipad@2x.png */ = {isa = PBXFileReference; lastKnownFileType = image.png; path = "forest-green-ipad@2x.png"; sourceTree = "<group>"; };
		4111FBDE25EDEFBD0096954F /* forest-green-ipad@3x.png */ = {isa = PBXFileReference; lastKnownFileType = image.png; path = "forest-green-ipad@3x.png"; sourceTree = "<group>"; };
		4111FBE825EDEFDD0096954F /* forest-green@3x.png */ = {isa = PBXFileReference; lastKnownFileType = image.png; path = "forest-green@3x.png"; sourceTree = "<group>"; };
		4111FBE925EDEFDD0096954F /* forest-green@2x.png */ = {isa = PBXFileReference; lastKnownFileType = image.png; path = "forest-green@2x.png"; sourceTree = "<group>"; };
		4112AFD5223AD27D00BFEA55 /* Sentry.framework */ = {isa = PBXFileReference; lastKnownFileType = wrapper.framework; name = Sentry.framework; path = Carthage/Build/iOS/Sentry.framework; sourceTree = "<group>"; };
		41188D1D26ECDAA30017124E /* MiniPlayerViewModel.swift */ = {isa = PBXFileReference; lastKnownFileType = sourcecode.swift; path = MiniPlayerViewModel.swift; sourceTree = "<group>"; };
		41188D1F26ECDDD50017124E /* BookmarkCoordinator.swift */ = {isa = PBXFileReference; lastKnownFileType = sourcecode.swift; path = BookmarkCoordinator.swift; sourceTree = "<group>"; };
		41188D2126ECFE450017124E /* ChapterCoordinator.swift */ = {isa = PBXFileReference; lastKnownFileType = sourcecode.swift; path = ChapterCoordinator.swift; sourceTree = "<group>"; };
		41188D2326ED2BA30017124E /* LoadingCoordinator.swift */ = {isa = PBXFileReference; lastKnownFileType = sourcecode.swift; path = LoadingCoordinator.swift; sourceTree = "<group>"; };
		41188D2726ED4D5C0017124E /* ItemListViewController.swift */ = {isa = PBXFileReference; lastKnownFileType = sourcecode.swift; path = ItemListViewController.swift; sourceTree = "<group>"; };
		41188D2926ED4D8E0017124E /* ItemListViewModel.swift */ = {isa = PBXFileReference; lastKnownFileType = sourcecode.swift; path = ItemListViewModel.swift; sourceTree = "<group>"; };
		41188D3026ED715D0017124E /* SimpleLibraryItem.swift */ = {isa = PBXFileReference; lastKnownFileType = sourcecode.swift; path = SimpleLibraryItem.swift; sourceTree = "<group>"; };
		41188D3B26F00C380017124E /* ItemListTableDataSource.swift */ = {isa = PBXFileReference; lastKnownFileType = sourcecode.swift; path = ItemListTableDataSource.swift; sourceTree = "<group>"; };
		4124121926CF287600B099DB /* StorageViewController.swift */ = {isa = PBXFileReference; lastKnownFileType = sourcecode.swift; path = StorageViewController.swift; sourceTree = "<group>"; };
		4124122526D1640000B099DB /* StorageTableViewCell.swift */ = {isa = PBXFileReference; lastKnownFileType = sourcecode.swift; path = StorageTableViewCell.swift; sourceTree = "<group>"; };
		4124122726D19A8600B099DB /* StorageViewModel.swift */ = {isa = PBXFileReference; lastKnownFileType = sourcecode.swift; path = StorageViewModel.swift; sourceTree = "<group>"; };
		4124122926D19B9100B099DB /* StorageItem.swift */ = {isa = PBXFileReference; lastKnownFileType = sourcecode.swift; path = StorageItem.swift; sourceTree = "<group>"; };
		412451821D489204008AC0E5 /* Crashlytics.framework */ = {isa = PBXFileReference; lastKnownFileType = wrapper.framework; path = Crashlytics.framework; sourceTree = "<group>"; };
		4124AACC25DF62DD0007C839 /* Audiobook Player 3.xcdatamodel */ = {isa = PBXFileReference; lastKnownFileType = wrapper.xcdatamodel; path = "Audiobook Player 3.xcdatamodel"; sourceTree = "<group>"; };
		4124AB1625DFE07E0007C839 /* DataMigrationManager.swift */ = {isa = PBXFileReference; lastKnownFileType = sourcecode.swift; path = DataMigrationManager.swift; sourceTree = "<group>"; };
		4124AB2025DFE1A60007C839 /* CoreDataStack.swift */ = {isa = PBXFileReference; lastKnownFileType = sourcecode.swift; path = CoreDataStack.swift; sourceTree = "<group>"; };
		412AB7052701421600969618 /* ManualOrderMigrationUtils.swift */ = {isa = PBXFileReference; lastKnownFileType = sourcecode.swift; path = ManualOrderMigrationUtils.swift; sourceTree = "<group>"; };
		412AB70C2701426A00969618 /* Audiobook Player 6.xcdatamodel */ = {isa = PBXFileReference; lastKnownFileType = wrapper.xcdatamodel; path = "Audiobook Player 6.xcdatamodel"; sourceTree = "<group>"; };
		412AB70D2701463100969618 /* LoadingViewModel.swift */ = {isa = PBXFileReference; lastKnownFileType = sourcecode.swift; path = LoadingViewModel.swift; sourceTree = "<group>"; };
		412AB71427017ABD00969618 /* DBVersion.swift */ = {isa = PBXFileReference; lastKnownFileType = sourcecode.swift; path = DBVersion.swift; sourceTree = "<group>"; };
		412AB73B2702BDED00969618 /* SimpleTheme.swift */ = {isa = PBXFileReference; lastKnownFileType = sourcecode.swift; path = SimpleTheme.swift; sourceTree = "<group>"; };
		41342CFE24435D9900F0905B /* BookPlayerIntents.appex */ = {isa = PBXFileReference; explicitFileType = "wrapper.app-extension"; includeInIndex = 0; path = BookPlayerIntents.appex; sourceTree = BUILT_PRODUCTS_DIR; };
		41342D0024435D9900F0905B /* IntentHandler.swift */ = {isa = PBXFileReference; lastKnownFileType = sourcecode.swift; path = IntentHandler.swift; sourceTree = "<group>"; };
		41342D0224435D9900F0905B /* Info.plist */ = {isa = PBXFileReference; lastKnownFileType = text.plist.xml; path = Info.plist; sourceTree = "<group>"; };
		41342D0B24435EF800F0905B /* SleepTimerHandler.swift */ = {isa = PBXFileReference; lastKnownFileType = sourcecode.swift; path = SleepTimerHandler.swift; sourceTree = "<group>"; };
		4136175B24019EE700D2DDC1 /* sv */ = {isa = PBXFileReference; lastKnownFileType = text.plist.strings; name = sv; path = sv.lproj/Localizable.strings; sourceTree = "<group>"; };
		4136175C24019EEB00D2DDC1 /* sv */ = {isa = PBXFileReference; lastKnownFileType = text.plist.stringsdict; name = sv; path = sv.lproj/Localizable.stringsdict; sourceTree = "<group>"; };
		4136175D24019EF000D2DDC1 /* sv */ = {isa = PBXFileReference; lastKnownFileType = text.plist.strings; name = sv; path = sv.lproj/Localizable.strings; sourceTree = "<group>"; };
		4137BBCB272DAF2E009ED9FE /* BaseViewController.swift */ = {isa = PBXFileReference; lastKnownFileType = sourcecode.swift; path = BaseViewController.swift; sourceTree = "<group>"; };
		4137BBCD272DBB16009ED9FE /* SettingsViewModel.swift */ = {isa = PBXFileReference; lastKnownFileType = sourcecode.swift; path = SettingsViewModel.swift; sourceTree = "<group>"; };
		4137BBCF272DEBEC009ED9FE /* LoadingCoordinatorTests.swift */ = {isa = PBXFileReference; lastKnownFileType = sourcecode.swift; path = LoadingCoordinatorTests.swift; sourceTree = "<group>"; };
		4137BBD1272DED79009ED9FE /* ItemListCoordinatorTests.swift */ = {isa = PBXFileReference; lastKnownFileType = sourcecode.swift; path = ItemListCoordinatorTests.swift; sourceTree = "<group>"; };
		4137BBD3272DF540009ED9FE /* PlayerCoordinatorTests.swift */ = {isa = PBXFileReference; lastKnownFileType = sourcecode.swift; path = PlayerCoordinatorTests.swift; sourceTree = "<group>"; };
		4137BBD5272DF693009ED9FE /* SettingsCoordinatorTests.swift */ = {isa = PBXFileReference; lastKnownFileType = sourcecode.swift; path = SettingsCoordinatorTests.swift; sourceTree = "<group>"; };
		4138CE0D26E5540E0014F11E /* Bookmark+CoreDataClass.swift */ = {isa = PBXFileReference; lastKnownFileType = sourcecode.swift; path = "Bookmark+CoreDataClass.swift"; sourceTree = "<group>"; };
		4138CE0E26E5540E0014F11E /* Bookmark+CoreDataProperties.swift */ = {isa = PBXFileReference; lastKnownFileType = sourcecode.swift; path = "Bookmark+CoreDataProperties.swift"; sourceTree = "<group>"; };
		4138CE1526E584B60014F11E /* BookmarkType.swift */ = {isa = PBXFileReference; lastKnownFileType = sourcecode.swift; path = BookmarkType.swift; sourceTree = "<group>"; };
		4138CE1826E5B3FB0014F11E /* BookmarksViewController.swift */ = {isa = PBXFileReference; lastKnownFileType = sourcecode.swift; path = BookmarksViewController.swift; sourceTree = "<group>"; };
		4138CE1B26E5B42F0014F11E /* BookmarksViewModel.swift */ = {isa = PBXFileReference; lastKnownFileType = sourcecode.swift; path = BookmarksViewModel.swift; sourceTree = "<group>"; };
		4138CE2226E66E420014F11E /* BookmarkTableViewCell.swift */ = {isa = PBXFileReference; lastKnownFileType = sourcecode.swift; path = BookmarkTableViewCell.swift; sourceTree = "<group>"; };
		4138CE2426E6788D0014F11E /* Audiobook Player 5.xcdatamodel */ = {isa = PBXFileReference; lastKnownFileType = wrapper.xcdatamodel; path = "Audiobook Player 5.xcdatamodel"; sourceTree = "<group>"; };
		4140EA1E22723CFC0009F794 /* CommandParser.swift */ = {isa = PBXFileReference; lastKnownFileType = sourcecode.swift; path = CommandParser.swift; sourceTree = "<group>"; };
		4140EA2F227288ED0009F794 /* BookPlayerWatch.app */ = {isa = PBXFileReference; explicitFileType = wrapper.application; includeInIndex = 0; path = BookPlayerWatch.app; sourceTree = BUILT_PRODUCTS_DIR; };
		4140EA34227288EF0009F794 /* Assets.xcassets */ = {isa = PBXFileReference; lastKnownFileType = folder.assetcatalog; path = Assets.xcassets; sourceTree = "<group>"; };
		4140EA36227288EF0009F794 /* Info.plist */ = {isa = PBXFileReference; lastKnownFileType = text.plist.xml; path = Info.plist; sourceTree = "<group>"; };
		4140EA3B227288EF0009F794 /* BookPlayerWatch Extension.appex */ = {isa = PBXFileReference; explicitFileType = "wrapper.app-extension"; includeInIndex = 0; path = "BookPlayerWatch Extension.appex"; sourceTree = BUILT_PRODUCTS_DIR; };
		4140EA42227288EF0009F794 /* ExtensionDelegate.swift */ = {isa = PBXFileReference; lastKnownFileType = sourcecode.swift; path = ExtensionDelegate.swift; sourceTree = "<group>"; };
		4140EA46227288EF0009F794 /* ComplicationController.swift */ = {isa = PBXFileReference; lastKnownFileType = sourcecode.swift; path = ComplicationController.swift; sourceTree = "<group>"; };
		4140EA48227288EF0009F794 /* Assets.xcassets */ = {isa = PBXFileReference; lastKnownFileType = folder.assetcatalog; path = Assets.xcassets; sourceTree = "<group>"; };
		4140EA4A227288EF0009F794 /* Info.plist */ = {isa = PBXFileReference; lastKnownFileType = text.plist.xml; path = Info.plist; sourceTree = "<group>"; };
		4140EA4B227288EF0009F794 /* PushNotificationPayload.apns */ = {isa = PBXFileReference; lastKnownFileType = text; path = PushNotificationPayload.apns; sourceTree = "<group>"; };
		4140EA5E227289720009F794 /* BookPlayerWatchKit.framework */ = {isa = PBXFileReference; explicitFileType = wrapper.framework; includeInIndex = 0; path = BookPlayerWatchKit.framework; sourceTree = BUILT_PRODUCTS_DIR; };
		4140EA60227289720009F794 /* BookPlayerWatchKit.h */ = {isa = PBXFileReference; lastKnownFileType = sourcecode.c.h; path = BookPlayerWatchKit.h; sourceTree = "<group>"; };
		4140EA61227289720009F794 /* Info.plist */ = {isa = PBXFileReference; lastKnownFileType = text.plist.xml; path = Info.plist; sourceTree = "<group>"; };
		4140EA8622728AEE0009F794 /* BookPlayerWatch Extension.entitlements */ = {isa = PBXFileReference; lastKnownFileType = text.plist.entitlements; path = "BookPlayerWatch Extension.entitlements"; sourceTree = "<group>"; };
		4140EA8722728B030009F794 /* BookPlayerWatch.entitlements */ = {isa = PBXFileReference; lastKnownFileType = text.plist.entitlements; path = BookPlayerWatch.entitlements; sourceTree = "<group>"; };
		4142964321F21D95004356DA /* BulkControlsView.swift */ = {isa = PBXFileReference; lastKnownFileType = sourcecode.swift; path = BulkControlsView.swift; sourceTree = "<group>"; };
		4142964521F21DAE004356DA /* BulkControlsView.xib */ = {isa = PBXFileReference; lastKnownFileType = file.xib; path = BulkControlsView.xib; sourceTree = "<group>"; };
		4142964721F2E2BA004356DA /* ThemeCellView.swift */ = {isa = PBXFileReference; lastKnownFileType = sourcecode.swift; path = ThemeCellView.swift; sourceTree = "<group>"; };
		4149539921F0D456003C5D27 /* Themes.json */ = {isa = PBXFileReference; fileEncoding = 4; lastKnownFileType = text.json; path = Themes.json; sourceTree = "<group>"; };
		4150F80220A8DC34002EDB08 /* IDZSwiftCommonCrypto.framework */ = {isa = PBXFileReference; lastKnownFileType = wrapper.framework; name = IDZSwiftCommonCrypto.framework; path = Carthage/Build/iOS/IDZSwiftCommonCrypto.framework; sourceTree = "<group>"; };
		4151A6A526E3A40600E49DBE /* SpeedService.swift */ = {isa = PBXFileReference; lastKnownFileType = sourcecode.swift; path = SpeedService.swift; sourceTree = "<group>"; };
		4151A6A726E48C3400E49DBE /* Storyboarded.swift */ = {isa = PBXFileReference; lastKnownFileType = sourcecode.swift; path = Storyboarded.swift; sourceTree = "<group>"; };
		4151A6B026E490FF00E49DBE /* PlusNavigationController.swift */ = {isa = PBXFileReference; lastKnownFileType = sourcecode.swift; path = PlusNavigationController.swift; sourceTree = "<group>"; };
		4151A6B226E491A800E49DBE /* NibLoadableView.swift */ = {isa = PBXFileReference; lastKnownFileType = sourcecode.swift; path = NibLoadableView.swift; sourceTree = "<group>"; };
		4151A6DC26E4A13900E49DBE /* MainCoordinator.swift */ = {isa = PBXFileReference; lastKnownFileType = sourcecode.swift; path = MainCoordinator.swift; sourceTree = "<group>"; };
		4151A6DF26E4A17900E49DBE /* Coordinator.swift */ = {isa = PBXFileReference; lastKnownFileType = sourcecode.swift; path = Coordinator.swift; sourceTree = "<group>"; };
		41544A1121B86A8B00740AD2 /* DeleteMode.swift */ = {isa = PBXFileReference; lastKnownFileType = sourcecode.swift; path = DeleteMode.swift; sourceTree = "<group>"; };
		41544A1321BAF41400740AD2 /* ItemSelectionViewController.swift */ = {isa = PBXFileReference; lastKnownFileType = sourcecode.swift; path = ItemSelectionViewController.swift; sourceTree = "<group>"; };
		415460F525E57B4F0085F8D9 /* ArtworkService.swift */ = {isa = PBXFileReference; lastKnownFileType = sourcecode.swift; path = ArtworkService.swift; sourceTree = "<group>"; };
		41546FF026F54F0600825180 /* PlaybackState.swift */ = {isa = PBXFileReference; lastKnownFileType = sourcecode.swift; path = PlaybackState.swift; sourceTree = "<group>"; };
		41546FF226F559CE00825180 /* SimpleItemType.swift */ = {isa = PBXFileReference; lastKnownFileType = sourcecode.swift; path = SimpleItemType.swift; sourceTree = "<group>"; };
		415758E92226E18800DDB9B6 /* PlusBannerView.swift */ = {isa = PBXFileReference; lastKnownFileType = sourcecode.swift; path = PlusBannerView.swift; sourceTree = "<group>"; };
		4158386826EAF4A300F4A12B /* ItemListCoordinator.swift */ = {isa = PBXFileReference; lastKnownFileType = sourcecode.swift; path = ItemListCoordinator.swift; sourceTree = "<group>"; };
		4158386D26EAF76700F4A12B /* FolderListCoordinator.swift */ = {isa = PBXFileReference; lastKnownFileType = sourcecode.swift; path = FolderListCoordinator.swift; sourceTree = "<group>"; };
		4158387826EB8D8800F4A12B /* LoadingViewController.swift */ = {isa = PBXFileReference; lastKnownFileType = sourcecode.swift; path = LoadingViewController.swift; sourceTree = "<group>"; };
		4158388226EBD76A00F4A12B /* LibraryListCoordinator.swift */ = {isa = PBXFileReference; lastKnownFileType = sourcecode.swift; path = LibraryListCoordinator.swift; sourceTree = "<group>"; };
		4158388426EBEE9800F4A12B /* PlayerCoordinator.swift */ = {isa = PBXFileReference; lastKnownFileType = sourcecode.swift; path = PlayerCoordinator.swift; sourceTree = "<group>"; };
		4158388A26EC2CC500F4A12B /* ImportCoordinator.swift */ = {isa = PBXFileReference; lastKnownFileType = sourcecode.swift; path = ImportCoordinator.swift; sourceTree = "<group>"; };
		415A9975264CCD3F002BFD35 /* Debug.template.xcconfig */ = {isa = PBXFileReference; fileEncoding = 4; lastKnownFileType = text.xcconfig; name = Debug.template.xcconfig; path = BuildConfiguration/Debug.template.xcconfig; sourceTree = SOURCE_ROOT; };
		415A9976264CCD3F002BFD35 /* Debug.xcconfig */ = {isa = PBXFileReference; fileEncoding = 4; lastKnownFileType = text.xcconfig; name = Debug.xcconfig; path = BuildConfiguration/Debug.xcconfig; sourceTree = SOURCE_ROOT; };
		415A9977264CCD3F002BFD35 /* Release.xcconfig */ = {isa = PBXFileReference; fileEncoding = 4; lastKnownFileType = text.xcconfig; name = Release.xcconfig; path = BuildConfiguration/Release.xcconfig; sourceTree = SOURCE_ROOT; };
		415B274321FAE47200F9D9B7 /* LoadingView.swift */ = {isa = PBXFileReference; lastKnownFileType = sourcecode.swift; path = LoadingView.swift; sourceTree = "<group>"; };
		415F0E6E244AAC5A00DD1D8B /* PlayMediaIntentHandler.swift */ = {isa = PBXFileReference; lastKnownFileType = sourcecode.swift; path = PlayMediaIntentHandler.swift; sourceTree = "<group>"; };
		4160A08E23F2DBD40039166B /* String+BookPlayer.swift */ = {isa = PBXFileReference; lastKnownFileType = sourcecode.swift; path = "String+BookPlayer.swift"; sourceTree = "<group>"; };
		4160A09323F2DE130039166B /* en */ = {isa = PBXFileReference; lastKnownFileType = text.plist.stringsdict; name = en; path = en.lproj/Localizable.stringsdict; sourceTree = "<group>"; };
		4160A09523F2DE190039166B /* de */ = {isa = PBXFileReference; lastKnownFileType = text.plist.stringsdict; name = de; path = de.lproj/Localizable.stringsdict; sourceTree = "<group>"; };
		4160A09823F2DE1E0039166B /* es */ = {isa = PBXFileReference; lastKnownFileType = text.plist.stringsdict; name = es; path = es.lproj/Localizable.stringsdict; sourceTree = "<group>"; };
		4160A0A023F304530039166B /* LocalizableLabel.swift */ = {isa = PBXFileReference; lastKnownFileType = sourcecode.swift; path = LocalizableLabel.swift; sourceTree = "<group>"; };
		4161D495245660B800D1C01B /* ro */ = {isa = PBXFileReference; lastKnownFileType = text.plist.stringsdict; name = ro; path = ro.lproj/Localizable.stringsdict; sourceTree = "<group>"; };
		4161D496245660B800D1C01B /* ro */ = {isa = PBXFileReference; lastKnownFileType = text.plist.strings; name = ro; path = ro.lproj/Localizable.strings; sourceTree = "<group>"; };
		4161D497245660B900D1C01B /* ro */ = {isa = PBXFileReference; lastKnownFileType = text.plist.strings; name = ro; path = ro.lproj/Localizable.strings; sourceTree = "<group>"; };
		4163E3102148606600072AA2 /* ImportFileItem.swift */ = {isa = PBXFileReference; lastKnownFileType = sourcecode.swift; path = ImportFileItem.swift; sourceTree = "<group>"; };
		4163E312214AC43000072AA2 /* ImportOperationTests.swift */ = {isa = PBXFileReference; lastKnownFileType = sourcecode.swift; path = ImportOperationTests.swift; sourceTree = "<group>"; };
		4163E314214ACB4300072AA2 /* DataTestUtils.swift */ = {isa = PBXFileReference; lastKnownFileType = sourcecode.swift; path = DataTestUtils.swift; sourceTree = "<group>"; };
		41640A1F24416774004FB97B /* IntentsUI.framework */ = {isa = PBXFileReference; lastKnownFileType = wrapper.framework; name = IntentsUI.framework; path = System/Library/Frameworks/IntentsUI.framework; sourceTree = SDKROOT; };
		41640A3624416EE8004FB97B /* Intents.intentdefinition */ = {isa = PBXFileReference; lastKnownFileType = file.intentdefinition; path = Intents.intentdefinition; sourceTree = "<group>"; };
		4165EDFA20A743D500616EDF /* Audiobook Player.xcdatamodel */ = {isa = PBXFileReference; lastKnownFileType = wrapper.xcdatamodel; path = "Audiobook Player.xcdatamodel"; sourceTree = "<group>"; };
		4165EE0A20A7A33500616EDF /* BookCellView.xib */ = {isa = PBXFileReference; fileEncoding = 4; lastKnownFileType = file.xib; path = BookCellView.xib; sourceTree = "<group>"; };
		4165EE0D20A7AEC600616EDF /* SwiftReorder.framework */ = {isa = PBXFileReference; lastKnownFileType = wrapper.framework; name = SwiftReorder.framework; path = Carthage/Build/iOS/SwiftReorder.framework; sourceTree = "<group>"; };
		41670130255B4A2C0054164F /* Sequence+BookPlayer.swift */ = {isa = PBXFileReference; lastKnownFileType = sourcecode.swift; path = "Sequence+BookPlayer.swift"; sourceTree = "<group>"; };
		416A297C2568671F00605395 /* AVPlayer+BookPlayer.swift */ = {isa = PBXFileReference; lastKnownFileType = sourcecode.swift; path = "AVPlayer+BookPlayer.swift"; sourceTree = "<group>"; };
		416A298A256875B300605395 /* pt-BR */ = {isa = PBXFileReference; lastKnownFileType = text.plist.stringsdict; name = "pt-BR"; path = "pt-BR.lproj/Localizable.stringsdict"; sourceTree = "<group>"; };
		416A298B256875B300605395 /* pt-BR */ = {isa = PBXFileReference; lastKnownFileType = text.plist.strings; name = "pt-BR"; path = "pt-BR.lproj/Localizable.strings"; sourceTree = "<group>"; };
		416A298C256875B300605395 /* pt-BR */ = {isa = PBXFileReference; lastKnownFileType = text.plist.strings; name = "pt-BR"; path = "pt-BR.lproj/Localizable.strings"; sourceTree = "<group>"; };
		416A29A32569658100605395 /* BookPlayerWidgetUIExtension.appex */ = {isa = PBXFileReference; explicitFileType = "wrapper.app-extension"; includeInIndex = 0; path = BookPlayerWidgetUIExtension.appex; sourceTree = BUILT_PRODUCTS_DIR; };
		416A29A42569658100605395 /* WidgetKit.framework */ = {isa = PBXFileReference; lastKnownFileType = wrapper.framework; name = WidgetKit.framework; path = System/Library/Frameworks/WidgetKit.framework; sourceTree = SDKROOT; };
		416A29A62569658100605395 /* SwiftUI.framework */ = {isa = PBXFileReference; lastKnownFileType = wrapper.framework; name = SwiftUI.framework; path = System/Library/Frameworks/SwiftUI.framework; sourceTree = SDKROOT; };
		416A29A92569658100605395 /* BookPlayerWidgetUI.swift */ = {isa = PBXFileReference; lastKnownFileType = sourcecode.swift; path = BookPlayerWidgetUI.swift; sourceTree = "<group>"; };
		416A29AB2569658300605395 /* Assets.xcassets */ = {isa = PBXFileReference; lastKnownFileType = folder.assetcatalog; path = Assets.xcassets; sourceTree = "<group>"; };
		416A29AD2569658300605395 /* Info.plist */ = {isa = PBXFileReference; lastKnownFileType = text.plist.xml; path = Info.plist; sourceTree = "<group>"; };
		416A29CE256A442200605395 /* BookPlayerWidgetUIExtension.entitlements */ = {isa = PBXFileReference; lastKnownFileType = text.plist.entitlements; path = BookPlayerWidgetUIExtension.entitlements; sourceTree = "<group>"; };
		416A9D4A2743D51E00463621 /* StorageViewModelTests.swift */ = {isa = PBXFileReference; lastKnownFileType = sourcecode.swift; path = StorageViewModelTests.swift; sourceTree = "<group>"; };
		416AAC2F23F44A88005AD04F /* cs */ = {isa = PBXFileReference; lastKnownFileType = text.plist.stringsdict; name = cs; path = cs.lproj/Localizable.stringsdict; sourceTree = "<group>"; };
		416AAC3023F44A88005AD04F /* cs */ = {isa = PBXFileReference; lastKnownFileType = text.plist.strings; name = cs; path = cs.lproj/Localizable.strings; sourceTree = "<group>"; };
		416AAC3123F44A88005AD04F /* cs */ = {isa = PBXFileReference; lastKnownFileType = text.plist.strings; name = cs; path = cs.lproj/Localizable.strings; sourceTree = "<group>"; };
		416AAC3223F51031005AD04F /* LocalizableButton.swift */ = {isa = PBXFileReference; lastKnownFileType = sourcecode.swift; path = LocalizableButton.swift; sourceTree = "<group>"; };
		416B63A72146354B007D04B1 /* ImportManager.swift */ = {isa = PBXFileReference; lastKnownFileType = sourcecode.swift; path = ImportManager.swift; sourceTree = "<group>"; };
		416B640C1E72F362000E955A /* Notification+BookPlayer.swift */ = {isa = PBXFileReference; fileEncoding = 4; lastKnownFileType = sourcecode.swift; path = "Notification+BookPlayer.swift"; sourceTree = "<group>"; };
		416BF8A526537A4C00239166 /* BookPlayer-NoCarPlay.entitlements */ = {isa = PBXFileReference; lastKnownFileType = text.plist.entitlements; path = "BookPlayer-NoCarPlay.entitlements"; sourceTree = "<group>"; };
		416E40F32404BD5C006FA2EF /* zh-Hans */ = {isa = PBXFileReference; lastKnownFileType = text.plist.stringsdict; name = "zh-Hans"; path = "zh-Hans.lproj/Localizable.stringsdict"; sourceTree = "<group>"; };
		416E40F42404BD5C006FA2EF /* zh-Hans */ = {isa = PBXFileReference; lastKnownFileType = text.plist.strings; name = "zh-Hans"; path = "zh-Hans.lproj/Localizable.strings"; sourceTree = "<group>"; };
		416E40F52404BD5C006FA2EF /* zh-Hans */ = {isa = PBXFileReference; lastKnownFileType = text.plist.strings; name = "zh-Hans"; path = "zh-Hans.lproj/Localizable.strings"; sourceTree = "<group>"; };
		4172CB662495BFBA00AD4A55 /* it */ = {isa = PBXFileReference; lastKnownFileType = text.plist.stringsdict; name = it; path = it.lproj/Localizable.stringsdict; sourceTree = "<group>"; };
		4172CB672495BFBA00AD4A55 /* it */ = {isa = PBXFileReference; lastKnownFileType = text.plist.strings; name = it; path = it.lproj/Localizable.strings; sourceTree = "<group>"; };
		4172CB682495BFBA00AD4A55 /* it */ = {isa = PBXFileReference; lastKnownFileType = text.plist.strings; name = it; path = it.lproj/Localizable.strings; sourceTree = "<group>"; };
		4172CB692495C00F00AD4A55 /* tr */ = {isa = PBXFileReference; lastKnownFileType = text.plist.stringsdict; name = tr; path = tr.lproj/Localizable.stringsdict; sourceTree = "<group>"; };
		4172CB6A2495C00F00AD4A55 /* tr */ = {isa = PBXFileReference; lastKnownFileType = text.plist.strings; name = tr; path = tr.lproj/Localizable.strings; sourceTree = "<group>"; };
		4172CB6B2495C00F00AD4A55 /* tr */ = {isa = PBXFileReference; lastKnownFileType = text.plist.strings; name = tr; path = tr.lproj/Localizable.strings; sourceTree = "<group>"; };
		4172CB6C2495C09300AD4A55 /* uk */ = {isa = PBXFileReference; lastKnownFileType = text.plist.stringsdict; name = uk; path = uk.lproj/Localizable.stringsdict; sourceTree = "<group>"; };
		4172CB6D2495C09300AD4A55 /* uk */ = {isa = PBXFileReference; lastKnownFileType = text.plist.strings; name = uk; path = uk.lproj/Localizable.strings; sourceTree = "<group>"; };
		4172CB6E2495C09300AD4A55 /* uk */ = {isa = PBXFileReference; lastKnownFileType = text.plist.strings; name = uk; path = uk.lproj/Localizable.strings; sourceTree = "<group>"; };
		4175E1232206CF9600FB7B71 /* DataManager.swift */ = {isa = PBXFileReference; lastKnownFileType = sourcecode.swift; path = DataManager.swift; sourceTree = "<group>"; };
		4175E14422080C7700FB7B71 /* StoreKit.framework */ = {isa = PBXFileReference; lastKnownFileType = wrapper.framework; name = StoreKit.framework; path = System/Library/Frameworks/StoreKit.framework; sourceTree = SDKROOT; };
		417D9993256DE3FB00C3B753 /* LastPlayedWidgetView.swift */ = {isa = PBXFileReference; lastKnownFileType = sourcecode.swift; path = LastPlayedWidgetView.swift; sourceTree = "<group>"; };
		418445C2258AE11E0072DD13 /* WidgetUtils.swift */ = {isa = PBXFileReference; lastKnownFileType = sourcecode.swift; path = WidgetUtils.swift; sourceTree = "<group>"; };
		418A2B692419E5BD0001AEDB /* ru */ = {isa = PBXFileReference; lastKnownFileType = text.plist.strings; name = ru; path = ru.lproj/Localizable.strings; sourceTree = "<group>"; };
		418A2B6A2419EBA70001AEDB /* ru */ = {isa = PBXFileReference; lastKnownFileType = text.plist.stringsdict; name = ru; path = ru.lproj/Localizable.stringsdict; sourceTree = "<group>"; };
		418A2B6B2419EE060001AEDB /* ru */ = {isa = PBXFileReference; lastKnownFileType = text.plist.strings; name = ru; path = ru.lproj/Localizable.strings; sourceTree = "<group>"; };
		418B6CF81D2707F800F974FB /* BookPlayer.app */ = {isa = PBXFileReference; explicitFileType = wrapper.application; includeInIndex = 0; path = BookPlayer.app; sourceTree = BUILT_PRODUCTS_DIR; };
		418B6CFB1D2707F800F974FB /* AppDelegate.swift */ = {isa = PBXFileReference; lastKnownFileType = sourcecode.swift; path = AppDelegate.swift; sourceTree = "<group>"; };
		418B6D021D2707F800F974FB /* Base */ = {isa = PBXFileReference; lastKnownFileType = file.storyboard; name = Base; path = Base.lproj/Main.storyboard; sourceTree = "<group>"; };
		418B6D041D2707F800F974FB /* Assets.xcassets */ = {isa = PBXFileReference; lastKnownFileType = folder.assetcatalog; path = Assets.xcassets; sourceTree = "<group>"; };
		418B6D071D2707F800F974FB /* Base */ = {isa = PBXFileReference; lastKnownFileType = file.storyboard; name = Base; path = Base.lproj/LaunchScreen.storyboard; sourceTree = "<group>"; };
		418B6D091D2707F800F974FB /* Info.plist */ = {isa = PBXFileReference; lastKnownFileType = text.plist.xml; path = Info.plist; sourceTree = "<group>"; };
		418B6D0E1D2707F800F974FB /* BookPlayerTests.xctest */ = {isa = PBXFileReference; explicitFileType = wrapper.cfbundle; includeInIndex = 0; path = BookPlayerTests.xctest; sourceTree = BUILT_PRODUCTS_DIR; };
		418B6D141D2707F800F974FB /* Info.plist */ = {isa = PBXFileReference; lastKnownFileType = text.plist.xml; path = Info.plist; sourceTree = "<group>"; };
		418CABB025EF28FC00D8C878 /* MappingModel_v3_to_v4.xcmappingmodel */ = {isa = PBXFileReference; lastKnownFileType = wrapper.xcmappingmodel; path = MappingModel_v3_to_v4.xcmappingmodel; sourceTree = "<group>"; };
		418EA78A268D6EF100F6BAEB /* ImportTableViewCell.swift */ = {isa = PBXFileReference; lastKnownFileType = sourcecode.swift; path = ImportTableViewCell.swift; sourceTree = "<group>"; };
		419196341D47CC4E007A3AF3 /* BookPlayer.entitlements */ = {isa = PBXFileReference; lastKnownFileType = text.plist.entitlements; path = BookPlayer.entitlements; sourceTree = "<group>"; };
		4193E1FB24394CEF004D6A82 /* Alamofire.framework */ = {isa = PBXFileReference; lastKnownFileType = wrapper.framework; name = Alamofire.framework; path = Carthage/Build/iOS/Alamofire.framework; sourceTree = "<group>"; };
		4193E1FE2439A0A1004D6A82 /* NetworkService.swift */ = {isa = PBXFileReference; lastKnownFileType = sourcecode.swift; path = NetworkService.swift; sourceTree = "<group>"; };
		4193E201243A91AE004D6A82 /* ActionParserService.swift */ = {isa = PBXFileReference; lastKnownFileType = sourcecode.swift; path = ActionParserService.swift; sourceTree = "<group>"; };
		4193E203243A98AB004D6A82 /* fr */ = {isa = PBXFileReference; lastKnownFileType = text.plist.stringsdict; name = fr; path = fr.lproj/Localizable.stringsdict; sourceTree = "<group>"; };
		4193E204243A98AB004D6A82 /* fr */ = {isa = PBXFileReference; lastKnownFileType = text.plist.strings; name = fr; path = fr.lproj/Localizable.strings; sourceTree = "<group>"; };
		4193E205243A98AB004D6A82 /* fr */ = {isa = PBXFileReference; lastKnownFileType = text.plist.strings; name = fr; path = fr.lproj/Localizable.strings; sourceTree = "<group>"; };
		41964C822220B4F700FF1A2F /* ContributorCellView.swift */ = {isa = PBXFileReference; lastKnownFileType = sourcecode.swift; path = ContributorCellView.swift; sourceTree = "<group>"; };
		419723FF21874D5F00AB1190 /* UserActivityManager.swift */ = {isa = PBXFileReference; lastKnownFileType = sourcecode.swift; path = UserActivityManager.swift; sourceTree = "<group>"; };
		4197FAF9267E38D900811CC8 /* LibraryTests.swift */ = {isa = PBXFileReference; lastKnownFileType = sourcecode.swift; path = LibraryTests.swift; sourceTree = "<group>"; };
		4197FAFB267E480100811CC8 /* ImportViewController.swift */ = {isa = PBXFileReference; lastKnownFileType = sourcecode.swift; path = ImportViewController.swift; sourceTree = "<group>"; };
		419B373A23B8D0C600128A8F /* Base */ = {isa = PBXFileReference; lastKnownFileType = file.storyboard; name = Base; path = Base.lproj/Player.storyboard; sourceTree = "<group>"; };
		419B373D23B8D12200128A8F /* Base */ = {isa = PBXFileReference; lastKnownFileType = file.xib; name = Base; path = Base.lproj/AddCellView.xib; sourceTree = "<group>"; };
		419B374023B8D14100128A8F /* Base */ = {isa = PBXFileReference; lastKnownFileType = file.xib; name = Base; path = Base.lproj/LoadingView.xib; sourceTree = "<group>"; };
		419B374323B8D18000128A8F /* Base */ = {isa = PBXFileReference; lastKnownFileType = file.xib; name = Base; path = Base.lproj/PlusBannerView.xib; sourceTree = "<group>"; };
		419B375523B8D5A500128A8F /* Base */ = {isa = PBXFileReference; lastKnownFileType = text.plist.strings; name = Base; path = Base.lproj/Localizable.strings; sourceTree = "<group>"; };
		419B375723B8D5B000128A8F /* en */ = {isa = PBXFileReference; lastKnownFileType = text.plist.strings; name = en; path = en.lproj/Localizable.strings; sourceTree = "<group>"; };
		419B375C23B8D6DB00128A8F /* Base */ = {isa = PBXFileReference; lastKnownFileType = text.plist.strings; name = Base; path = Base.lproj/Localizable.strings; sourceTree = "<group>"; };
		419B375F23B8D6E200128A8F /* en */ = {isa = PBXFileReference; lastKnownFileType = text.plist.strings; name = en; path = en.lproj/Localizable.strings; sourceTree = "<group>"; };
		419B377423B92CC100128A8F /* es */ = {isa = PBXFileReference; lastKnownFileType = text.plist.strings; name = es; path = es.lproj/Localizable.strings; sourceTree = "<group>"; };
		419B377523B92CC100128A8F /* es */ = {isa = PBXFileReference; lastKnownFileType = text.plist.strings; name = es; path = es.lproj/Localizable.strings; sourceTree = "<group>"; };
		419B379523B92E1600128A8F /* de */ = {isa = PBXFileReference; lastKnownFileType = text.plist.strings; name = de; path = de.lproj/Localizable.strings; sourceTree = "<group>"; };
		419B379623B92E1600128A8F /* de */ = {isa = PBXFileReference; lastKnownFileType = text.plist.strings; name = de; path = de.lproj/Localizable.strings; sourceTree = "<group>"; };
		41A1B0D2226E9BC400EA0400 /* BookPlayerKit.framework */ = {isa = PBXFileReference; explicitFileType = wrapper.framework; includeInIndex = 0; path = BookPlayerKit.framework; sourceTree = BUILT_PRODUCTS_DIR; };
		41A1B0D4226E9BC400EA0400 /* BookPlayerKit.h */ = {isa = PBXFileReference; lastKnownFileType = sourcecode.c.h; path = BookPlayerKit.h; sourceTree = "<group>"; };
		41A1B0D5226E9BC400EA0400 /* Info.plist */ = {isa = PBXFileReference; lastKnownFileType = text.plist.xml; path = Info.plist; sourceTree = "<group>"; };
		41A1B10F226F88C500EA0400 /* Theme+CoreDataClass.swift */ = {isa = PBXFileReference; lastKnownFileType = sourcecode.swift; path = "Theme+CoreDataClass.swift"; sourceTree = "<group>"; };
		41A1B110226F88C500EA0400 /* Theme+CoreDataProperties.swift */ = {isa = PBXFileReference; lastKnownFileType = sourcecode.swift; path = "Theme+CoreDataProperties.swift"; sourceTree = "<group>"; };
		41A1B111226F88C500EA0400 /* Chapter+CoreDataClass.swift */ = {isa = PBXFileReference; lastKnownFileType = sourcecode.swift; path = "Chapter+CoreDataClass.swift"; sourceTree = "<group>"; };
		41A1B112226F88C500EA0400 /* Chapter+CoreDataProperties.swift */ = {isa = PBXFileReference; lastKnownFileType = sourcecode.swift; path = "Chapter+CoreDataProperties.swift"; sourceTree = "<group>"; };
		41A1B113226F88C500EA0400 /* PlaybackRecord+CoreDataClass.swift */ = {isa = PBXFileReference; lastKnownFileType = sourcecode.swift; path = "PlaybackRecord+CoreDataClass.swift"; sourceTree = "<group>"; };
		41A1B114226F88C500EA0400 /* PlaybackRecord+CoreDataProperties.swift */ = {isa = PBXFileReference; lastKnownFileType = sourcecode.swift; path = "PlaybackRecord+CoreDataProperties.swift"; sourceTree = "<group>"; };
		41A1B115226F88C500EA0400 /* Book+CoreDataClass.swift */ = {isa = PBXFileReference; lastKnownFileType = sourcecode.swift; path = "Book+CoreDataClass.swift"; sourceTree = "<group>"; };
		41A1B116226F88C500EA0400 /* Book+CoreDataProperties.swift */ = {isa = PBXFileReference; lastKnownFileType = sourcecode.swift; path = "Book+CoreDataProperties.swift"; sourceTree = "<group>"; };
		41A1B117226F88C500EA0400 /* LibraryItem+CoreDataClass.swift */ = {isa = PBXFileReference; lastKnownFileType = sourcecode.swift; path = "LibraryItem+CoreDataClass.swift"; sourceTree = "<group>"; };
		41A1B118226F88C500EA0400 /* LibraryItem+CoreDataProperties.swift */ = {isa = PBXFileReference; lastKnownFileType = sourcecode.swift; path = "LibraryItem+CoreDataProperties.swift"; sourceTree = "<group>"; };
		41A1B119226F88C500EA0400 /* Library+CoreDataClass.swift */ = {isa = PBXFileReference; lastKnownFileType = sourcecode.swift; path = "Library+CoreDataClass.swift"; sourceTree = "<group>"; };
		41A1B11A226F88C500EA0400 /* Library+CoreDataProperties.swift */ = {isa = PBXFileReference; lastKnownFileType = sourcecode.swift; path = "Library+CoreDataProperties.swift"; sourceTree = "<group>"; };
		41A1B11B226F88C500EA0400 /* Folder+CoreDataClass.swift */ = {isa = PBXFileReference; lastKnownFileType = sourcecode.swift; path = "Folder+CoreDataClass.swift"; sourceTree = "<group>"; };
		41A1B11C226F88C500EA0400 /* Folder+CoreDataProperties.swift */ = {isa = PBXFileReference; lastKnownFileType = sourcecode.swift; path = "Folder+CoreDataProperties.swift"; sourceTree = "<group>"; };
		41A359C2276232E00020D5F5 /* MappingModel_v7_to_v8.xcmappingmodel */ = {isa = PBXFileReference; lastKnownFileType = wrapper.xcmappingmodel; path = MappingModel_v7_to_v8.xcmappingmodel; sourceTree = "<group>"; };
		41A6A87420DEECC400B2C621 /* FolderTests.swift */ = {isa = PBXFileReference; fileEncoding = 4; lastKnownFileType = sourcecode.swift; path = FolderTests.swift; sourceTree = "<group>"; };
		41A6AFA926FB666700A69E6B /* SettingsCoordinator.swift */ = {isa = PBXFileReference; lastKnownFileType = sourcecode.swift; path = SettingsCoordinator.swift; sourceTree = "<group>"; };
		41A7DE7824BC136100396FD3 /* sk-SK */ = {isa = PBXFileReference; lastKnownFileType = text.plist.stringsdict; name = "sk-SK"; path = "sk-SK.lproj/Localizable.stringsdict"; sourceTree = "<group>"; };
		41A7DE7924BC136200396FD3 /* sk-SK */ = {isa = PBXFileReference; lastKnownFileType = text.plist.strings; name = "sk-SK"; path = "sk-SK.lproj/Localizable.strings"; sourceTree = "<group>"; };
		41A7DE7A24BC136200396FD3 /* sk-SK */ = {isa = PBXFileReference; lastKnownFileType = text.plist.strings; name = "sk-SK"; path = "sk-SK.lproj/Localizable.strings"; sourceTree = "<group>"; };
		41A8941F2652A5DE0032E972 /* Configuration.swift */ = {isa = PBXFileReference; lastKnownFileType = sourcecode.swift; path = Configuration.swift; sourceTree = "<group>"; };
		41A894292652A7DF0032E972 /* Bundle+BookPlayer.swift */ = {isa = PBXFileReference; lastKnownFileType = sourcecode.swift; path = "Bundle+BookPlayer.swift"; sourceTree = "<group>"; };
		41A8BAFD227E6C88003C9895 /* Notification+BookPlayerWatchApp.swift */ = {isa = PBXFileReference; lastKnownFileType = sourcecode.swift; path = "Notification+BookPlayerWatchApp.swift"; sourceTree = "<group>"; };
		41A90C4427563F5A00C30394 /* FolderType.swift */ = {isa = PBXFileReference; lastKnownFileType = sourcecode.swift; path = FolderType.swift; sourceTree = "<group>"; };
		41A90C4727564DAA00C30394 /* BookPlayerError.swift */ = {isa = PBXFileReference; lastKnownFileType = sourcecode.swift; path = BookPlayerError.swift; sourceTree = "<group>"; };
		41AD3D97221C737E00DC41E1 /* retro-icon@2x.png */ = {isa = PBXFileReference; lastKnownFileType = image.png; path = "retro-icon@2x.png"; sourceTree = "<group>"; };
		41AD3D99221C737F00DC41E1 /* retro-icon@3x.png */ = {isa = PBXFileReference; lastKnownFileType = image.png; path = "retro-icon@3x.png"; sourceTree = "<group>"; };
		41AD3D9D221C750E00DC41E1 /* Icons.json */ = {isa = PBXFileReference; lastKnownFileType = text.json; path = Icons.json; sourceTree = "<group>"; };
		41AD3DA0221C7CAB00DC41E1 /* Icon.swift */ = {isa = PBXFileReference; lastKnownFileType = sourcecode.swift; path = Icon.swift; sourceTree = "<group>"; };
		41AD3DA2221C7DCE00DC41E1 /* IconsViewController.swift */ = {isa = PBXFileReference; lastKnownFileType = sourcecode.swift; path = IconsViewController.swift; sourceTree = "<group>"; };
		41AD3DA6221C850F00DC41E1 /* IconCellView.swift */ = {isa = PBXFileReference; fileEncoding = 4; lastKnownFileType = sourcecode.swift; path = IconCellView.swift; sourceTree = "<group>"; };
		41AD3DA8221C8FF400DC41E1 /* default-icon@3x.png */ = {isa = PBXFileReference; lastKnownFileType = image.png; path = "default-icon@3x.png"; sourceTree = "<group>"; };
		41AD3DA9221C8FF400DC41E1 /* default-icon@2x.png */ = {isa = PBXFileReference; lastKnownFileType = image.png; path = "default-icon@2x.png"; sourceTree = "<group>"; };
		41AD3DAE221E678600DC41E1 /* PlusViewController.swift */ = {isa = PBXFileReference; lastKnownFileType = sourcecode.swift; path = PlusViewController.swift; sourceTree = "<group>"; };
		41AD3DB222205C5A00DC41E1 /* Kingfisher.framework */ = {isa = PBXFileReference; lastKnownFileType = wrapper.framework; name = Kingfisher.framework; path = Carthage/Build/iOS/Kingfisher.framework; sourceTree = "<group>"; };
		41ADD6A62570651200660C64 /* PlayAndSleepActionHandler.swift */ = {isa = PBXFileReference; lastKnownFileType = sourcecode.swift; path = PlayAndSleepActionHandler.swift; sourceTree = "<group>"; };
		41ADD6D92570AC6300660C64 /* RecentBooksWidgetView.swift */ = {isa = PBXFileReference; lastKnownFileType = sourcecode.swift; path = RecentBooksWidgetView.swift; sourceTree = "<group>"; };
		41B0A9862746F47600DE9E48 /* ThemedTableViewCell.swift */ = {isa = PBXFileReference; lastKnownFileType = sourcecode.swift; path = ThemedTableViewCell.swift; sourceTree = "<group>"; };
		41B2A5D921CAE42600917584 /* Base */ = {isa = PBXFileReference; lastKnownFileType = file.storyboard; name = Base; path = Base.lproj/Settings.storyboard; sourceTree = "<group>"; };
		41B2A5DB21CAEE0E00917584 /* PlayerSettingsViewController.swift */ = {isa = PBXFileReference; lastKnownFileType = sourcecode.swift; path = PlayerSettingsViewController.swift; sourceTree = "<group>"; };
		41B2A5DD21CAF20E00917584 /* ThemesViewController.swift */ = {isa = PBXFileReference; lastKnownFileType = sourcecode.swift; path = ThemesViewController.swift; sourceTree = "<group>"; };
		41B2A5E021CCC21000917584 /* ThemeManager.swift */ = {isa = PBXFileReference; lastKnownFileType = sourcecode.swift; path = ThemeManager.swift; sourceTree = "<group>"; };
		41B2A5EC21CCC6D100917584 /* AppNavigationController.swift */ = {isa = PBXFileReference; fileEncoding = 4; lastKnownFileType = sourcecode.swift; path = AppNavigationController.swift; sourceTree = "<group>"; };
		41B2A5EE21CD5AAE00917584 /* StaticCellView.swift */ = {isa = PBXFileReference; lastKnownFileType = sourcecode.swift; path = StaticCellView.swift; sourceTree = "<group>"; };
		41B2A5F021CD857800917584 /* AddCellView.swift */ = {isa = PBXFileReference; lastKnownFileType = sourcecode.swift; path = AddCellView.swift; sourceTree = "<group>"; };
		41B2A6AB21D3274500917584 /* Themeable.framework */ = {isa = PBXFileReference; lastKnownFileType = wrapper.framework; name = Themeable.framework; path = Carthage/Build/iOS/Themeable.framework; sourceTree = "<group>"; };
		41B2AC8D1D43CCE8005382A9 /* ChaptersViewController.swift */ = {isa = PBXFileReference; fileEncoding = 4; lastKnownFileType = sourcecode.swift; path = ChaptersViewController.swift; sourceTree = "<group>"; };
		41B30A32230232D200025D69 /* CarPlayManager.swift */ = {isa = PBXFileReference; lastKnownFileType = sourcecode.swift; path = CarPlayManager.swift; sourceTree = "<group>"; };
		41B68FFE2705477D00F657C3 /* StorageCoordinator.swift */ = {isa = PBXFileReference; lastKnownFileType = sourcecode.swift; path = StorageCoordinator.swift; sourceTree = "<group>"; };
		41C2340B27324AB7006BC7B8 /* ItemListViewModelTests.swift */ = {isa = PBXFileReference; lastKnownFileType = sourcecode.swift; path = ItemListViewModelTests.swift; sourceTree = "<group>"; };
		41C3394825E04091003ED2B0 /* MappingModel_v2_to_v3.xcmappingmodel */ = {isa = PBXFileReference; lastKnownFileType = wrapper.xcmappingmodel; path = MappingModel_v2_to_v3.xcmappingmodel; sourceTree = "<group>"; };
		41C3CF7D20AEA5E5007C3EF4 /* DataManagerTests.swift */ = {isa = PBXFileReference; lastKnownFileType = sourcecode.swift; path = DataManagerTests.swift; sourceTree = "<group>"; };
		41C8ABD026836F50003B67D1 /* ImportViewModel.swift */ = {isa = PBXFileReference; lastKnownFileType = sourcecode.swift; path = ImportViewModel.swift; sourceTree = "<group>"; };
		41CE449322712E0F00C900AF /* NotificationCenter.framework */ = {isa = PBXFileReference; lastKnownFileType = wrapper.framework; name = NotificationCenter.framework; path = System/Library/Frameworks/NotificationCenter.framework; sourceTree = SDKROOT; };
		41CE44A8227215B500C900AF /* Notification+BookPlayerKit.swift */ = {isa = PBXFileReference; lastKnownFileType = sourcecode.swift; path = "Notification+BookPlayerKit.swift"; sourceTree = "<group>"; };
		41D20DAD25D5F0CA00AAEE30 /* Audiobook Player 2.xcdatamodel */ = {isa = PBXFileReference; lastKnownFileType = wrapper.xcdatamodel; path = "Audiobook Player 2.xcdatamodel"; sourceTree = "<group>"; };
		41D20DAE25D5F5A100AAEE30 /* MappingModel_v1_to_v2.xcmappingmodel */ = {isa = PBXFileReference; lastKnownFileType = wrapper.xcmappingmodel; path = MappingModel_v1_to_v2.xcmappingmodel; sourceTree = "<group>"; };
		41D39D40215F177D00B65290 /* BookActivityItemProvider.swift */ = {isa = PBXFileReference; lastKnownFileType = sourcecode.swift; path = BookActivityItemProvider.swift; sourceTree = "<group>"; };
		41D4F2EA2101A278009F1B1E /* DirectoryWatcher.framework */ = {isa = PBXFileReference; lastKnownFileType = wrapper.framework; name = DirectoryWatcher.framework; path = Carthage/Build/iOS/DirectoryWatcher.framework; sourceTree = "<group>"; };
		41D4F2EE21053944009F1B1E /* IndexPath+BookPlayer.swift */ = {isa = PBXFileReference; fileEncoding = 4; lastKnownFileType = sourcecode.swift; path = "IndexPath+BookPlayer.swift"; sourceTree = "<group>"; };
		41D7944E22260EC000228580 /* SwiftyStoreKit.framework */ = {isa = PBXFileReference; lastKnownFileType = wrapper.framework; name = SwiftyStoreKit.framework; path = Carthage/Build/iOS/SwiftyStoreKit.framework; sourceTree = "<group>"; };
		41E34E4F2138EA8200A3997C /* ImportOperation.swift */ = {isa = PBXFileReference; lastKnownFileType = sourcecode.swift; path = ImportOperation.swift; sourceTree = "<group>"; };
		41E562C3223896B500C06BC9 /* UserDefaults+BookPlayer.swift */ = {isa = PBXFileReference; lastKnownFileType = sourcecode.swift; path = "UserDefaults+BookPlayer.swift"; sourceTree = "<group>"; };
		41E562CC22394F5200C06BC9 /* ayu-light@2x.png */ = {isa = PBXFileReference; lastKnownFileType = image.png; path = "ayu-light@2x.png"; sourceTree = "<group>"; };
		41E562CD22394F5200C06BC9 /* ayu-light@3x.png */ = {isa = PBXFileReference; lastKnownFileType = image.png; path = "ayu-light@3x.png"; sourceTree = "<group>"; };
		41E562D022394F5A00C06BC9 /* dark@2x.png */ = {isa = PBXFileReference; lastKnownFileType = image.png; path = "dark@2x.png"; sourceTree = "<group>"; };
		41E562D122394F5A00C06BC9 /* dark@3x.png */ = {isa = PBXFileReference; lastKnownFileType = image.png; path = "dark@3x.png"; sourceTree = "<group>"; };
		41E562D422394F8400C06BC9 /* fruit-based@3x.png */ = {isa = PBXFileReference; lastKnownFileType = image.png; path = "fruit-based@3x.png"; sourceTree = "<group>"; };
		41E562D522394F8500C06BC9 /* fruit-based@2x.png */ = {isa = PBXFileReference; lastKnownFileType = image.png; path = "fruit-based@2x.png"; sourceTree = "<group>"; };
		41E562D822394F9900C06BC9 /* neon@2x.png */ = {isa = PBXFileReference; lastKnownFileType = image.png; path = "neon@2x.png"; sourceTree = "<group>"; };
		41E562D922394F9900C06BC9 /* neon@3x.png */ = {isa = PBXFileReference; lastKnownFileType = image.png; path = "neon@3x.png"; sourceTree = "<group>"; };
		41E562DC22394FA800C06BC9 /* retro-modern@2x.png */ = {isa = PBXFileReference; lastKnownFileType = image.png; path = "retro-modern@2x.png"; sourceTree = "<group>"; };
		41E562DD22394FA800C06BC9 /* retro-modern@3x.png */ = {isa = PBXFileReference; lastKnownFileType = image.png; path = "retro-modern@3x.png"; sourceTree = "<group>"; };
		41E562E022394FB900C06BC9 /* songs@3x.png */ = {isa = PBXFileReference; lastKnownFileType = image.png; path = "songs@3x.png"; sourceTree = "<group>"; };
		41E562E122394FB900C06BC9 /* songs@2x.png */ = {isa = PBXFileReference; lastKnownFileType = image.png; path = "songs@2x.png"; sourceTree = "<group>"; };
		41E562E52239531D00C06BC9 /* retro-modern-ipad@3x.png */ = {isa = PBXFileReference; lastKnownFileType = image.png; path = "retro-modern-ipad@3x.png"; sourceTree = "<group>"; };
		41E562E62239531D00C06BC9 /* dark-ipad@3x.png */ = {isa = PBXFileReference; lastKnownFileType = image.png; path = "dark-ipad@3x.png"; sourceTree = "<group>"; };
		41E562E72239531D00C06BC9 /* neon-ipad@3x.png */ = {isa = PBXFileReference; lastKnownFileType = image.png; path = "neon-ipad@3x.png"; sourceTree = "<group>"; };
		41E562E82239531E00C06BC9 /* songs-ipad@3x.png */ = {isa = PBXFileReference; lastKnownFileType = image.png; path = "songs-ipad@3x.png"; sourceTree = "<group>"; };
		41E562E92239531E00C06BC9 /* ayu-light-ipad@3x.png */ = {isa = PBXFileReference; lastKnownFileType = image.png; path = "ayu-light-ipad@3x.png"; sourceTree = "<group>"; };
		41E562EA2239531E00C06BC9 /* fruit-based-ipad@3x.png */ = {isa = PBXFileReference; lastKnownFileType = image.png; path = "fruit-based-ipad@3x.png"; sourceTree = "<group>"; };
		41E562F12239535C00C06BC9 /* ayu-light-ipad@2x.png */ = {isa = PBXFileReference; lastKnownFileType = image.png; path = "ayu-light-ipad@2x.png"; sourceTree = "<group>"; };
		41E562F22239535C00C06BC9 /* dark-ipad@2x.png */ = {isa = PBXFileReference; lastKnownFileType = image.png; path = "dark-ipad@2x.png"; sourceTree = "<group>"; };
		41E562F32239535D00C06BC9 /* retro-modern-ipad@2x.png */ = {isa = PBXFileReference; lastKnownFileType = image.png; path = "retro-modern-ipad@2x.png"; sourceTree = "<group>"; };
		41E562F42239535D00C06BC9 /* songs-ipad@2x.png */ = {isa = PBXFileReference; lastKnownFileType = image.png; path = "songs-ipad@2x.png"; sourceTree = "<group>"; };
		41E562F52239535D00C06BC9 /* fruit-based-ipad@2x.png */ = {isa = PBXFileReference; lastKnownFileType = image.png; path = "fruit-based-ipad@2x.png"; sourceTree = "<group>"; };
		41E562F62239535D00C06BC9 /* neon-ipad@2x.png */ = {isa = PBXFileReference; lastKnownFileType = image.png; path = "neon-ipad@2x.png"; sourceTree = "<group>"; };
		41E562FD223953AE00C06BC9 /* default-icon-ipad@3x.png */ = {isa = PBXFileReference; lastKnownFileType = image.png; path = "default-icon-ipad@3x.png"; sourceTree = "<group>"; };
		41E562FF223953EB00C06BC9 /* default-icon-ipad@2x.png */ = {isa = PBXFileReference; lastKnownFileType = image.png; path = "default-icon-ipad@2x.png"; sourceTree = "<group>"; };
		41E56301223956B800C06BC9 /* retro-icon-ipad@3x.png */ = {isa = PBXFileReference; lastKnownFileType = image.png; path = "retro-icon-ipad@3x.png"; sourceTree = "<group>"; };
		41E563032239570100C06BC9 /* retro-icon-ipad@2x.png */ = {isa = PBXFileReference; lastKnownFileType = image.png; path = "retro-icon-ipad@2x.png"; sourceTree = "<group>"; };
		41E69F4A25A7CC1100C26920 /* pl */ = {isa = PBXFileReference; lastKnownFileType = text.plist.stringsdict; name = pl; path = pl.lproj/Localizable.stringsdict; sourceTree = "<group>"; };
		41E69F4B25A7CC1100C26920 /* pl */ = {isa = PBXFileReference; lastKnownFileType = text.plist.strings; name = pl; path = pl.lproj/Localizable.strings; sourceTree = "<group>"; };
		41E69F4C25A7CC1100C26920 /* pl */ = {isa = PBXFileReference; lastKnownFileType = text.plist.strings; name = pl; path = pl.lproj/Localizable.strings; sourceTree = "<group>"; };
		41E73EFA241D2EFC00D2C1D7 /* da */ = {isa = PBXFileReference; lastKnownFileType = text.plist.stringsdict; name = da; path = da.lproj/Localizable.stringsdict; sourceTree = "<group>"; };
		41E73EFB241D2EFC00D2C1D7 /* da */ = {isa = PBXFileReference; lastKnownFileType = text.plist.strings; name = da; path = da.lproj/Localizable.strings; sourceTree = "<group>"; };
		41E73EFC241D2EFC00D2C1D7 /* da */ = {isa = PBXFileReference; lastKnownFileType = text.plist.strings; name = da; path = da.lproj/Localizable.strings; sourceTree = "<group>"; };
		41E79BE826C60BF600EA9FFF /* PlayerViewController.swift */ = {isa = PBXFileReference; lastKnownFileType = sourcecode.swift; path = PlayerViewController.swift; sourceTree = "<group>"; };
		41E79BEA26C60DC600EA9FFF /* PlayerViewModel.swift */ = {isa = PBXFileReference; lastKnownFileType = sourcecode.swift; path = PlayerViewModel.swift; sourceTree = "<group>"; };
		41E79BEC26C61D2B00EA9FFF /* PlayPauseIconView.swift */ = {isa = PBXFileReference; lastKnownFileType = sourcecode.swift; path = PlayPauseIconView.swift; sourceTree = "<group>"; };
		41E79BF426C6255C00EA9FFF /* PlayPauseIconView.xib */ = {isa = PBXFileReference; lastKnownFileType = file.xib; path = PlayPauseIconView.xib; sourceTree = "<group>"; };
		41EB07142752F17B00EFEE13 /* PlayableItem.swift */ = {isa = PBXFileReference; lastKnownFileType = sourcecode.swift; path = PlayableItem.swift; sourceTree = "<group>"; };
		41EB07172752F1BA00EFEE13 /* PlayableChapter.swift */ = {isa = PBXFileReference; lastKnownFileType = sourcecode.swift; path = PlayableChapter.swift; sourceTree = "<group>"; };
		41EB071A2752FA6B00EFEE13 /* PlaybackService.swift */ = {isa = PBXFileReference; lastKnownFileType = sourcecode.swift; path = PlaybackService.swift; sourceTree = "<group>"; };
		41F898AE2402080C00F58B8A /* ZipArchive.framework */ = {isa = PBXFileReference; lastKnownFileType = wrapper.framework; name = ZipArchive.framework; path = Carthage/Build/iOS/ZipArchive.framework; sourceTree = "<group>"; };
		41FCA32625E87EC600BFB9E6 /* Audiobook Player 4.xcdatamodel */ = {isa = PBXFileReference; lastKnownFileType = wrapper.xcdatamodel; path = "Audiobook Player 4.xcdatamodel"; sourceTree = "<group>"; };
		5126F120258E9F18009965DC /* URL+BookPlayer.swift */ = {isa = PBXFileReference; fileEncoding = 4; lastKnownFileType = sourcecode.swift; path = "URL+BookPlayer.swift"; sourceTree = "<group>"; };
		5CBB29522163A17F00E3A9FF /* ZIPFoundation.framework */ = {isa = PBXFileReference; lastKnownFileType = wrapper.framework; name = ZIPFoundation.framework; path = Carthage/Build/iOS/ZIPFoundation.framework; sourceTree = "<group>"; };
		620C73C7275DA00300D495AA /* ar */ = {isa = PBXFileReference; lastKnownFileType = text.plist.stringsdict; name = ar; path = ar.lproj/Localizable.stringsdict; sourceTree = "<group>"; };
		620C73C8275DA00400D495AA /* ar */ = {isa = PBXFileReference; lastKnownFileType = text.plist.strings; name = ar; path = ar.lproj/Localizable.strings; sourceTree = "<group>"; };
		620C73C9275DA00400D495AA /* ar */ = {isa = PBXFileReference; lastKnownFileType = text.plist.strings; name = ar; path = ar.lproj/Localizable.strings; sourceTree = "<group>"; };
		624AB20A2724808600F6A486 /* AVAudioAssetImageDataProvider.swift */ = {isa = PBXFileReference; lastKnownFileType = sourcecode.swift; path = AVAudioAssetImageDataProvider.swift; sourceTree = "<group>"; };
		624EB9832755D8E700D462A8 /* Audiobook Player 8.xcdatamodel */ = {isa = PBXFileReference; lastKnownFileType = wrapper.xcdatamodel; path = "Audiobook Player 8.xcdatamodel"; sourceTree = "<group>"; };
		6279361E272D0D110097837D /* MainCoordinatorTests.swift */ = {isa = PBXFileReference; lastKnownFileType = sourcecode.swift; path = MainCoordinatorTests.swift; sourceTree = "<group>"; };
		62AAE2242749283F001EB9FF /* MiniPlayerViewModelTests.swift */ = {isa = PBXFileReference; lastKnownFileType = sourcecode.swift; path = MiniPlayerViewModelTests.swift; sourceTree = "<group>"; };
		62AAE22627492896001EB9FF /* PlayerManagerMock.swift */ = {isa = PBXFileReference; lastKnownFileType = sourcecode.swift; path = PlayerManagerMock.swift; sourceTree = "<group>"; };
		62AAE22B274AA3EB001EB9FF /* LibraryService.swift */ = {isa = PBXFileReference; lastKnownFileType = sourcecode.swift; path = LibraryService.swift; sourceTree = "<group>"; };
		62AAE230274ABB5D001EB9FF /* LibraryServiceTests.swift */ = {isa = PBXFileReference; lastKnownFileType = sourcecode.swift; path = LibraryServiceTests.swift; sourceTree = "<group>"; };
		62CADB8D2724E41800A4A98F /* Audiobook Player 7.xcdatamodel */ = {isa = PBXFileReference; lastKnownFileType = wrapper.xcdatamodel; path = "Audiobook Player 7.xcdatamodel"; sourceTree = "<group>"; };
		62F2F25E25E18C7500E1D6A0 /* ImportableItem.swift */ = {isa = PBXFileReference; lastKnownFileType = sourcecode.swift; path = ImportableItem.swift; sourceTree = "<group>"; };
		6906A54F21720FDF00A9E0B2 /* BookSortServiceTest.swift */ = {isa = PBXFileReference; lastKnownFileType = sourcecode.swift; path = BookSortServiceTest.swift; sourceTree = "<group>"; };
		6906A552217211C600A9E0B2 /* StubFactory.swift */ = {isa = PBXFileReference; lastKnownFileType = sourcecode.swift; path = StubFactory.swift; sourceTree = "<group>"; };
		69225C4E2159C2650004739E /* BookSortService+SortError+PlayListSortOrder.swift */ = {isa = PBXFileReference; lastKnownFileType = sourcecode.swift; path = "BookSortService+SortError+PlayListSortOrder.swift"; sourceTree = "<group>"; };
		69343D322133844D000C425E /* VoiceOverService.swift */ = {isa = PBXFileReference; lastKnownFileType = sourcecode.swift; path = VoiceOverService.swift; sourceTree = "<group>"; };
		69343D35213A07B4000C425E /* VoiceOverServiceTest.swift */ = {isa = PBXFileReference; lastKnownFileType = sourcecode.swift; path = VoiceOverServiceTest.swift; sourceTree = "<group>"; };
		9F1804B727A4AEC500FEDFE5 /* AccessibleSliderView.swift */ = {isa = PBXFileReference; lastKnownFileType = sourcecode.swift; path = AccessibleSliderView.swift; sourceTree = "<group>"; };
		9F1804BF27A739D400FEDFE5 /* fi */ = {isa = PBXFileReference; lastKnownFileType = text.plist.stringsdict; name = fi; path = fi.lproj/Localizable.stringsdict; sourceTree = "<group>"; };
		9F1804C027A739D400FEDFE5 /* fi */ = {isa = PBXFileReference; lastKnownFileType = text.plist.strings; name = fi; path = fi.lproj/Localizable.strings; sourceTree = "<group>"; };
		9F1804C127A739D400FEDFE5 /* fi */ = {isa = PBXFileReference; lastKnownFileType = text.plist.strings; name = fi; path = fi.lproj/Localizable.strings; sourceTree = "<group>"; };
		9F2DA27E27F0C68D00C8EF2B /* CarPlaySceneDelegate.swift */ = {isa = PBXFileReference; lastKnownFileType = sourcecode.swift; path = CarPlaySceneDelegate.swift; sourceTree = "<group>"; };
		9F64C6202793C31600B2493C /* PlayerControlsCoordinator.swift */ = {isa = PBXFileReference; lastKnownFileType = sourcecode.swift; path = PlayerControlsCoordinator.swift; sourceTree = "<group>"; };
		9F64C6232793C3DA00B2493C /* PlayerControlsViewModel.swift */ = {isa = PBXFileReference; lastKnownFileType = sourcecode.swift; path = PlayerControlsViewModel.swift; sourceTree = "<group>"; };
		9F64C6252793D5B100B2493C /* PlayerControlsViewController.swift */ = {isa = PBXFileReference; lastKnownFileType = sourcecode.swift; path = PlayerControlsViewController.swift; sourceTree = "<group>"; };
		9F6BC86427E6D027002CF2A6 /* WatchApplicationContext.swift */ = {isa = PBXFileReference; lastKnownFileType = sourcecode.swift; path = WatchApplicationContext.swift; sourceTree = "<group>"; };
		9F82DF6827DE93A2001B0EA8 /* SkipIntervalView.swift */ = {isa = PBXFileReference; lastKnownFileType = sourcecode.swift; path = SkipIntervalView.swift; sourceTree = "<group>"; };
		9F82DF6A27DE9792001B0EA8 /* NowPlayingMediaControlsView.swift */ = {isa = PBXFileReference; lastKnownFileType = sourcecode.swift; path = NowPlayingMediaControlsView.swift; sourceTree = "<group>"; };
		9F82DF6C27DE985A001B0EA8 /* NowPlayingPlaybackControlsView.swift */ = {isa = PBXFileReference; lastKnownFileType = sourcecode.swift; path = NowPlayingPlaybackControlsView.swift; sourceTree = "<group>"; };
		9F82DF6E27DEE83E001B0EA8 /* SkipDirection.swift */ = {isa = PBXFileReference; lastKnownFileType = sourcecode.swift; path = SkipDirection.swift; sourceTree = "<group>"; };
		9F82DF7027DF8203001B0EA8 /* WatchConnectivityService.swift */ = {isa = PBXFileReference; lastKnownFileType = sourcecode.swift; path = WatchConnectivityService.swift; sourceTree = "<group>"; };
		9F82DF9B27DFE46B001B0EA8 /* PhoneWatchConnectivityService.swift */ = {isa = PBXFileReference; lastKnownFileType = sourcecode.swift; path = PhoneWatchConnectivityService.swift; sourceTree = "<group>"; };
		9F89D89B27EDFCA400F73947 /* SceneDelegate.swift */ = {isa = PBXFileReference; lastKnownFileType = sourcecode.swift; path = SceneDelegate.swift; sourceTree = "<group>"; };
		9F8A9A5D27AC3F8C0093AA1C /* PlayableItemTests.swift */ = {isa = PBXFileReference; lastKnownFileType = sourcecode.swift; path = PlayableItemTests.swift; sourceTree = "<group>"; };
<<<<<<< HEAD
		9FBDDB8827DC454B005FB447 /* AppTabBarController.swift */ = {isa = PBXFileReference; lastKnownFileType = sourcecode.swift; path = AppTabBarController.swift; sourceTree = "<group>"; };
		9FBDDB8A27DCF1FB005FB447 /* MiniPlayerView.swift */ = {isa = PBXFileReference; lastKnownFileType = sourcecode.swift; path = MiniPlayerView.swift; sourceTree = "<group>"; };
		9FBDDB9227DCF906005FB447 /* MiniPlayerView.xib */ = {isa = PBXFileReference; lastKnownFileType = file.xib; path = MiniPlayerView.xib; sourceTree = "<group>"; };
		9FBDDB9B27DD135E005FB447 /* ProfileViewController.swift */ = {isa = PBXFileReference; lastKnownFileType = sourcecode.swift; path = ProfileViewController.swift; sourceTree = "<group>"; };
		9FBDDB9D27DD137A005FB447 /* Profile.storyboard */ = {isa = PBXFileReference; lastKnownFileType = file.storyboard; path = Profile.storyboard; sourceTree = "<group>"; };
		9FBDDB9F27DD13E9005FB447 /* ProfileViewModel.swift */ = {isa = PBXFileReference; lastKnownFileType = sourcecode.swift; path = ProfileViewModel.swift; sourceTree = "<group>"; };
		9FBDDBA127DD13FA005FB447 /* ProfileCoordinator.swift */ = {isa = PBXFileReference; lastKnownFileType = sourcecode.swift; path = ProfileCoordinator.swift; sourceTree = "<group>"; };
		9FBDDBA327DD1A00005FB447 /* ProfileCoordinatorTests.swift */ = {isa = PBXFileReference; lastKnownFileType = sourcecode.swift; path = ProfileCoordinatorTests.swift; sourceTree = "<group>"; };
		9FC7101927961C940058504C /* SpeedManagerMock.swift */ = {isa = PBXFileReference; lastKnownFileType = sourcecode.swift; path = SpeedManagerMock.swift; sourceTree = "<group>"; };
=======
		9FA334A827C0577E0064E8EA /* BookPlayerApp.swift */ = {isa = PBXFileReference; lastKnownFileType = sourcecode.swift; path = BookPlayerApp.swift; sourceTree = "<group>"; };
		9FA334AA27C058210064E8EA /* ItemListView.swift */ = {isa = PBXFileReference; lastKnownFileType = sourcecode.swift; path = ItemListView.swift; sourceTree = "<group>"; };
		9FA334AE27C05EBB0064E8EA /* ContextManager.swift */ = {isa = PBXFileReference; lastKnownFileType = sourcecode.swift; path = ContextManager.swift; sourceTree = "<group>"; };
		9FA334B027C1499A0064E8EA /* ItemCellView.swift */ = {isa = PBXFileReference; lastKnownFileType = sourcecode.swift; path = ItemCellView.swift; sourceTree = "<group>"; };
		9FA334B227C156CB0064E8EA /* NowPlayingView.swift */ = {isa = PBXFileReference; lastKnownFileType = sourcecode.swift; path = NowPlayingView.swift; sourceTree = "<group>"; };
		9FA334B527C15DE30064E8EA /* VolumeView.swift */ = {isa = PBXFileReference; lastKnownFileType = sourcecode.swift; path = VolumeView.swift; sourceTree = "<group>"; };
		9FA334B827C1B8450064E8EA /* NowPlayingTitleView.swift */ = {isa = PBXFileReference; lastKnownFileType = sourcecode.swift; path = NowPlayingTitleView.swift; sourceTree = "<group>"; };
		9FA334C227C2833B0064E8EA /* ResizeableImageView.swift */ = {isa = PBXFileReference; lastKnownFileType = sourcecode.swift; path = ResizeableImageView.swift; sourceTree = "<group>"; };
		9FA334C427C285650064E8EA /* ChapterListView.swift */ = {isa = PBXFileReference; lastKnownFileType = sourcecode.swift; path = ChapterListView.swift; sourceTree = "<group>"; };
		9FA334C627C28D650064E8EA /* PlaybackControlsView.swift */ = {isa = PBXFileReference; lastKnownFileType = sourcecode.swift; path = PlaybackControlsView.swift; sourceTree = "<group>"; };
		9FE07E1A27C522DE007591F7 /* ContainerItemListView.swift */ = {isa = PBXFileReference; lastKnownFileType = sourcecode.swift; path = ContainerItemListView.swift; sourceTree = "<group>"; };
>>>>>>> d57c90d3
		C30B085E209654E3003F325B /* UIColor+BookPlayer.swift */ = {isa = PBXFileReference; fileEncoding = 4; lastKnownFileType = sourcecode.swift; path = "UIColor+BookPlayer.swift"; sourceTree = "<group>"; };
		C30B66AD20E2D8CF00FC0030 /* ArtworkControl.xib */ = {isa = PBXFileReference; fileEncoding = 4; lastKnownFileType = file.xib; path = ArtworkControl.xib; sourceTree = "<group>"; };
		C30CD2A0209791FA00258B09 /* UIColor+Sweetercolor.swift */ = {isa = PBXFileReference; fileEncoding = 4; lastKnownFileType = sourcecode.swift; path = "UIColor+Sweetercolor.swift"; sourceTree = "<group>"; };
		C30CD2A22097C49F00258B09 /* ColorCube.framework */ = {isa = PBXFileReference; lastKnownFileType = wrapper.framework; name = ColorCube.framework; path = Carthage/Build/iOS/ColorCube.framework; sourceTree = "<group>"; };
		C318D3AC208CF624000666F8 /* PlayerJumpIcon.swift */ = {isa = PBXFileReference; lastKnownFileType = sourcecode.swift; path = PlayerJumpIcon.swift; sourceTree = "<group>"; };
		C318DDBB20A48D4700C3A17B /* BPMarqueeLabel.swift */ = {isa = PBXFileReference; lastKnownFileType = sourcecode.swift; path = BPMarqueeLabel.swift; sourceTree = "<group>"; };
		C318DDBE20A4DC7500C3A17B /* DeviceKit.framework */ = {isa = PBXFileReference; lastKnownFileType = wrapper.framework; name = DeviceKit.framework; path = Carthage/Build/iOS/DeviceKit.framework; sourceTree = "<group>"; };
		C33E843B20C6E179004A0489 /* ItemProgress.swift */ = {isa = PBXFileReference; lastKnownFileType = sourcecode.swift; path = ItemProgress.swift; sourceTree = "<group>"; };
		C359C30620A9F35B00A626E3 /* SkipDurationViewController.swift */ = {isa = PBXFileReference; lastKnownFileType = sourcecode.swift; path = SkipDurationViewController.swift; sourceTree = "<group>"; };
		C35BADE7206989E6007687C1 /* LICENSE */ = {isa = PBXFileReference; lastKnownFileType = text; path = LICENSE; sourceTree = "<group>"; };
		C35BADE8206989E6007687C1 /* README.md */ = {isa = PBXFileReference; lastKnownFileType = net.daringfireball.markdown; path = README.md; sourceTree = "<group>"; };
		C35BADE9206989E6007687C1 /* .swiftlint.yml */ = {isa = PBXFileReference; lastKnownFileType = text; path = .swiftlint.yml; sourceTree = "<group>"; };
		C375AF1620DD81F800AC034D /* ProgressSlider.swift */ = {isa = PBXFileReference; lastKnownFileType = sourcecode.swift; path = ProgressSlider.swift; sourceTree = "<group>"; };
		C375AF1820DD99E000AC034D /* ArtworkControl.swift */ = {isa = PBXFileReference; lastKnownFileType = sourcecode.swift; path = ArtworkControl.swift; sourceTree = "<group>"; };
		C37A6872209F0F830063AEAC /* Credits.html */ = {isa = PBXFileReference; lastKnownFileType = text.html; path = Credits.html; sourceTree = "<group>"; };
		C37A6874209F13120063AEAC /* CreditsViewController.swift */ = {isa = PBXFileReference; lastKnownFileType = sourcecode.swift; path = CreditsViewController.swift; sourceTree = "<group>"; };
		C39401E820DEE83100F3DC71 /* UIView+BookPlayer.swift */ = {isa = PBXFileReference; fileEncoding = 4; lastKnownFileType = sourcecode.swift; path = "UIView+BookPlayer.swift"; sourceTree = "<group>"; };
		C398559B20C492FF00BE9EC0 /* AddButton.swift */ = {isa = PBXFileReference; lastKnownFileType = sourcecode.swift; path = AddButton.swift; sourceTree = "<group>"; };
		C3A479122094C8C300D92122 /* rubberBandDistance.swift */ = {isa = PBXFileReference; lastKnownFileType = sourcecode.swift; path = rubberBandDistance.swift; sourceTree = "<group>"; };
		C3A479142094CA3800D92122 /* UIImage+BookPlayer.swift */ = {isa = PBXFileReference; lastKnownFileType = sourcecode.swift; path = "UIImage+BookPlayer.swift"; sourceTree = "<group>"; };
		C3A479182094CAF300D92122 /* UIViewController+BookPlayer.swift */ = {isa = PBXFileReference; lastKnownFileType = sourcecode.swift; path = "UIViewController+BookPlayer.swift"; sourceTree = "<group>"; };
		C3EA7175218DEC870005D488 /* .swiftformat */ = {isa = PBXFileReference; fileEncoding = 4; lastKnownFileType = text; path = .swiftformat; sourceTree = "<group>"; };
		C3EC372D206EE0650094B4E8 /* SleepTimer.swift */ = {isa = PBXFileReference; lastKnownFileType = sourcecode.swift; path = SleepTimer.swift; sourceTree = "<group>"; };
		C3FA301D20E0024900393DDA /* BPArtworkView.swift */ = {isa = PBXFileReference; lastKnownFileType = sourcecode.swift; path = BPArtworkView.swift; sourceTree = "<group>"; };
		C3FE3F8120A090880055B9C6 /* limitPanAngle.swift */ = {isa = PBXFileReference; lastKnownFileType = sourcecode.swift; path = limitPanAngle.swift; sourceTree = "<group>"; };
		C3FE94782080086800BCEA37 /* BookCellView.swift */ = {isa = PBXFileReference; lastKnownFileType = sourcecode.swift; path = BookCellView.swift; sourceTree = "<group>"; };
		D367F7671FA2A6F000FEDB37 /* Constants.swift */ = {isa = PBXFileReference; lastKnownFileType = sourcecode.swift; path = Constants.swift; sourceTree = "<group>"; };
/* End PBXFileReference section */

/* Begin PBXFrameworksBuildPhase section */
		41342CFB24435D9900F0905B /* Frameworks */ = {
			isa = PBXFrameworksBuildPhase;
			buildActionMask = 2147483647;
			files = (
				4122991D24442E7800CDB416 /* BookPlayerKit.framework in Frameworks */,
			);
			runOnlyForDeploymentPostprocessing = 0;
		};
		4140EA38227288EF0009F794 /* Frameworks */ = {
			isa = PBXFrameworksBuildPhase;
			buildActionMask = 2147483647;
			files = (
				4140EA65227289720009F794 /* BookPlayerWatchKit.framework in Frameworks */,
			);
			runOnlyForDeploymentPostprocessing = 0;
		};
		4140EA5B227289720009F794 /* Frameworks */ = {
			isa = PBXFrameworksBuildPhase;
			buildActionMask = 2147483647;
			files = (
				62CADBAA2725BCF000A4A98F /* Kingfisher in Frameworks */,
			);
			runOnlyForDeploymentPostprocessing = 0;
		};
		416A29A02569658100605395 /* Frameworks */ = {
			isa = PBXFrameworksBuildPhase;
			buildActionMask = 2147483647;
			files = (
				416A29BC256A43F800605395 /* BookPlayerKit.framework in Frameworks */,
				416A29A72569658100605395 /* SwiftUI.framework in Frameworks */,
				416A29A52569658100605395 /* WidgetKit.framework in Frameworks */,
			);
			runOnlyForDeploymentPostprocessing = 0;
		};
		418B6CF51D2707F800F974FB /* Frameworks */ = {
			isa = PBXFrameworksBuildPhase;
			buildActionMask = 2147483647;
			files = (
				41F1A204254B09C00043FCF3 /* Themeable in Frameworks */,
				41F1A21F254B0B0B0043FCF3 /* SwiftyStoreKit in Frameworks */,
				41F1A20D254B0A0C0043FCF3 /* Sentry in Frameworks */,
				41A1B0E7226E9BC500EA0400 /* BookPlayerKit.framework in Frameworks */,
				41F1A1F2254B09020043FCF3 /* IDZSwiftCommonCrypto in Frameworks */,
				41F1A1E0254B08A10043FCF3 /* DeviceKit in Frameworks */,
				41F1A1CE254B07090043FCF3 /* Alamofire in Frameworks */,
				41F1A1FB254B09360043FCF3 /* DirectoryWatcher in Frameworks */,
				41F1A1D7254B07E80043FCF3 /* MarqueeLabel in Frameworks */,
				41F1A228254B0C6C0043FCF3 /* ZipArchive in Frameworks */,
			);
			runOnlyForDeploymentPostprocessing = 0;
		};
		418B6D0B1D2707F800F974FB /* Frameworks */ = {
			isa = PBXFrameworksBuildPhase;
			buildActionMask = 2147483647;
			files = (
			);
			runOnlyForDeploymentPostprocessing = 0;
		};
		41A1B0CF226E9BC400EA0400 /* Frameworks */ = {
			isa = PBXFrameworksBuildPhase;
			buildActionMask = 2147483647;
			files = (
				62CADBA82725BCE800A4A98F /* Kingfisher in Frameworks */,
			);
			runOnlyForDeploymentPostprocessing = 0;
		};
/* End PBXFrameworksBuildPhase section */

/* Begin PBXGroup section */
		4106413E258725F1008EB8D0 /* TimeListened */ = {
			isa = PBXGroup;
			children = (
				410641272579AA2F008EB8D0 /* TimeListenedWidgetView.swift */,
				41064151258726D2008EB8D0 /* TimeListenedMediumView.swift */,
				4106414825872699008EB8D0 /* TimeListenedSmallView.swift */,
				4106413F25872614008EB8D0 /* BarView.swift */,
			);
			path = TimeListened;
			sourceTree = "<group>";
		};
		410D00FB26DDD24300D11A45 /* Player Screen */ = {
			isa = PBXGroup;
			children = (
				41E79BE826C60BF600EA9FFF /* PlayerViewController.swift */,
				41E79BEA26C60DC600EA9FFF /* PlayerViewModel.swift */,
				410D00FD26DDD2A900D11A45 /* ProgressObject.swift */,
				C3D3852820C1EA7A00A0ACC7 /* Views */,
			);
			path = "Player Screen";
			sourceTree = "<group>";
		};
		410D00FC26DDD26000D11A45 /* Chapters Screen */ = {
			isa = PBXGroup;
			children = (
				41B2AC8D1D43CCE8005382A9 /* ChaptersViewController.swift */,
				410D00F926DDCE6C00D11A45 /* ChaptersViewModel.swift */,
			);
			path = "Chapters Screen";
			sourceTree = "<group>";
		};
		41188D2626ED4D470017124E /* ItemList Screen */ = {
			isa = PBXGroup;
			children = (
				41188D2B26ED71020017124E /* Models */,
				C3D3852E20C1F10F00A0ACC7 /* Views */,
				41188D2726ED4D5C0017124E /* ItemListViewController.swift */,
				41188D2926ED4D8E0017124E /* ItemListViewModel.swift */,
				41188D3B26F00C380017124E /* ItemListTableDataSource.swift */,
			);
			path = "ItemList Screen";
			sourceTree = "<group>";
		};
		41188D2B26ED71020017124E /* Models */ = {
			isa = PBXGroup;
			children = (
				62F2F25E25E18C7500E1D6A0 /* ImportableItem.swift */,
			);
			path = Models;
			sourceTree = "<group>";
		};
		4124121B26CF289B00B099DB /* Storage */ = {
			isa = PBXGroup;
			children = (
				4124121926CF287600B099DB /* StorageViewController.swift */,
				4124122926D19B9100B099DB /* StorageItem.swift */,
				4124122526D1640000B099DB /* StorageTableViewCell.swift */,
				4124122726D19A8600B099DB /* StorageViewModel.swift */,
			);
			path = Storage;
			sourceTree = "<group>";
		};
		41342CFF24435D9900F0905B /* BookPlayerIntents */ = {
			isa = PBXGroup;
			children = (
				41342D0024435D9900F0905B /* IntentHandler.swift */,
				41342D0B24435EF800F0905B /* SleepTimerHandler.swift */,
				415F0E6E244AAC5A00DD1D8B /* PlayMediaIntentHandler.swift */,
				41ADD6A62570651200660C64 /* PlayAndSleepActionHandler.swift */,
				41342D0224435D9900F0905B /* Info.plist */,
			);
			path = BookPlayerIntents;
			sourceTree = "<group>";
		};
		4138CE1A26E5B4020014F11E /* Bookmarks Screen */ = {
			isa = PBXGroup;
			children = (
				4138CE1826E5B3FB0014F11E /* BookmarksViewController.swift */,
				4138CE1B26E5B42F0014F11E /* BookmarksViewModel.swift */,
				4138CE2226E66E420014F11E /* BookmarkTableViewCell.swift */,
			);
			path = "Bookmarks Screen";
			sourceTree = "<group>";
		};
		4140EA30227288ED0009F794 /* BookPlayerWatch */ = {
			isa = PBXGroup;
			children = (
				4140EA8722728B030009F794 /* BookPlayerWatch.entitlements */,
				4140EA34227288EF0009F794 /* Assets.xcassets */,
				4140EA36227288EF0009F794 /* Info.plist */,
				419B375B23B8D6DB00128A8F /* Localizable.strings */,
			);
			path = BookPlayerWatch;
			sourceTree = "<group>";
		};
		4140EA3F227288EF0009F794 /* BookPlayerWatch Extension */ = {
			isa = PBXGroup;
			children = (
				4140EA8622728AEE0009F794 /* BookPlayerWatch Extension.entitlements */,
				9FA334A827C0577E0064E8EA /* BookPlayerApp.swift */,
				4140EA42227288EF0009F794 /* ExtensionDelegate.swift */,
				4140EA46227288EF0009F794 /* ComplicationController.swift */,
				9F82DF7027DF8203001B0EA8 /* WatchConnectivityService.swift */,
				9FA334AE27C05EBB0064E8EA /* ContextManager.swift */,
				9FA334B427C156DB0064E8EA /* ItemList */,
				9FA334B727C163510064E8EA /* NowPlaying */,
				9F197EFC27C325150029C989 /* ChapterList */,
				9F197EFB27C324FF0029C989 /* PlaybackControls */,
				9F197F0327C3E1680029C989 /* Utils */,
				4140EA4B227288EF0009F794 /* PushNotificationPayload.apns */,
				4140EA48227288EF0009F794 /* Assets.xcassets */,
				4140EA4A227288EF0009F794 /* Info.plist */,
			);
			path = "BookPlayerWatch Extension";
			sourceTree = "<group>";
		};
		4140EA5F227289720009F794 /* BookPlayerWatchKit */ = {
			isa = PBXGroup;
			children = (
				4140EA60227289720009F794 /* BookPlayerWatchKit.h */,
				4140EA61227289720009F794 /* Info.plist */,
			);
			path = BookPlayerWatchKit;
			sourceTree = "<group>";
		};
		4151A6AF26E490C900E49DBE /* Plus Screen */ = {
			isa = PBXGroup;
			children = (
				62793616272CCE350097837D /* Views */,
				41AD3DAE221E678600DC41E1 /* PlusViewController.swift */,
				4151A6B026E490FF00E49DBE /* PlusNavigationController.swift */,
			);
			path = "Plus Screen";
			sourceTree = "<group>";
		};
		4151A6DE26E4A13E00E49DBE /* Coordinators */ = {
			isa = PBXGroup;
			children = (
				4151A6DF26E4A17900E49DBE /* Coordinator.swift */,
				4151A6DC26E4A13900E49DBE /* MainCoordinator.swift */,
				41188D2326ED2BA30017124E /* LoadingCoordinator.swift */,
				4158386826EAF4A300F4A12B /* ItemListCoordinator.swift */,
				4158388226EBD76A00F4A12B /* LibraryListCoordinator.swift */,
				4158386D26EAF76700F4A12B /* FolderListCoordinator.swift */,
				4158388426EBEE9800F4A12B /* PlayerCoordinator.swift */,
				4158388A26EC2CC500F4A12B /* ImportCoordinator.swift */,
				41188D1F26ECDDD50017124E /* BookmarkCoordinator.swift */,
				41188D2126ECFE450017124E /* ChapterCoordinator.swift */,
				41A6AFA926FB666700A69E6B /* SettingsCoordinator.swift */,
				41B68FFE2705477D00F657C3 /* StorageCoordinator.swift */,
				9F64C6202793C31600B2493C /* PlayerControlsCoordinator.swift */,
				9FBDDBA127DD13FA005FB447 /* ProfileCoordinator.swift */,
			);
			path = Coordinators;
			sourceTree = "<group>";
		};
		415A9974264CCD2E002BFD35 /* BuildConfiguration */ = {
			isa = PBXGroup;
			children = (
				415A9975264CCD3F002BFD35 /* Debug.template.xcconfig */,
				415A9976264CCD3F002BFD35 /* Debug.xcconfig */,
				415A9977264CCD3F002BFD35 /* Release.xcconfig */,
			);
			path = BuildConfiguration;
			sourceTree = "<group>";
		};
		416A29A82569658100605395 /* BookPlayerWidgetUI */ = {
			isa = PBXGroup;
			children = (
				416A29A92569658100605395 /* BookPlayerWidgetUI.swift */,
				418445C2258AE11E0072DD13 /* WidgetUtils.swift */,
				417D9993256DE3FB00C3B753 /* LastPlayedWidgetView.swift */,
				41ADD6D92570AC6300660C64 /* RecentBooksWidgetView.swift */,
				4106413E258725F1008EB8D0 /* TimeListened */,
				416A29AB2569658300605395 /* Assets.xcassets */,
				416A29AD2569658300605395 /* Info.plist */,
			);
			path = BookPlayerWidgetUI;
			sourceTree = "<group>";
		};
		418B6CEF1D2707F700F974FB = {
			isa = PBXGroup;
			children = (
				416A29CE256A442200605395 /* BookPlayerWidgetUIExtension.entitlements */,
				415A9974264CCD2E002BFD35 /* BuildConfiguration */,
				C3EF536020800DCC00B9629D /* Meta */,
				418B6CFA1D2707F800F974FB /* BookPlayer */,
				41A1B0F1226E9C5100EA0400 /* Shared */,
				4140EA30227288ED0009F794 /* BookPlayerWatch */,
				4140EA3F227288EF0009F794 /* BookPlayerWatch Extension */,
				41A1B0D3226E9BC400EA0400 /* BookPlayerKit */,
				418B6D111D2707F800F974FB /* BookPlayerTests */,
				4140EA5F227289720009F794 /* BookPlayerWatchKit */,
				41342CFF24435D9900F0905B /* BookPlayerIntents */,
				416A29A82569658100605395 /* BookPlayerWidgetUI */,
				418B6CF91D2707F800F974FB /* Products */,
				41AABFFA1E705D18006BD2E0 /* Frameworks */,
			);
			sourceTree = "<group>";
		};
		418B6CF91D2707F800F974FB /* Products */ = {
			isa = PBXGroup;
			children = (
				418B6CF81D2707F800F974FB /* BookPlayer.app */,
				418B6D0E1D2707F800F974FB /* BookPlayerTests.xctest */,
				41A1B0D2226E9BC400EA0400 /* BookPlayerKit.framework */,
				4140EA2F227288ED0009F794 /* BookPlayerWatch.app */,
				4140EA3B227288EF0009F794 /* BookPlayerWatch Extension.appex */,
				4140EA5E227289720009F794 /* BookPlayerWatchKit.framework */,
				41342CFE24435D9900F0905B /* BookPlayerIntents.appex */,
				416A29A32569658100605395 /* BookPlayerWidgetUIExtension.appex */,
			);
			name = Products;
			sourceTree = "<group>";
		};
		418B6CFA1D2707F800F974FB /* BookPlayer */ = {
			isa = PBXGroup;
			children = (
				4151A6DE26E4A13E00E49DBE /* Coordinators */,
				69343D3121338440000C425E /* Services */,
				C3A479112094C8A800D92122 /* Utils */,
				62793618272CCEA20097837D /* Loading */,
				41C8ABCF26836F03003B67D1 /* Import */,
				C35E04F1207E8D0F007D3370 /* Library */,
				C3EC372A206EDB9A0094B4E8 /* Player */,
				C35E04F2207E8D4C007D3370 /* Settings */,
				9FBDDB9A27DD1346005FB447 /* Profile */,
				41B2A5EC21CCC6D100917584 /* AppNavigationController.swift */,
				9FBDDB8827DC454B005FB447 /* AppTabBarController.swift */,
				418B6CFB1D2707F800F974FB /* AppDelegate.swift */,
				9F89D89B27EDFCA400F73947 /* SceneDelegate.swift */,
				9F2DA27E27F0C68D00C8EF2B /* CarPlaySceneDelegate.swift */,
				418B6D011D2707F800F974FB /* Main.storyboard */,
				418B6D061D2707F800F974FB /* LaunchScreen.storyboard */,
				418B6D041D2707F800F974FB /* Assets.xcassets */,
				419196341D47CC4E007A3AF3 /* BookPlayer.entitlements */,
				416BF8A526537A4C00239166 /* BookPlayer-NoCarPlay.entitlements */,
				418B6D091D2707F800F974FB /* Info.plist */,
				41640A3624416EE8004FB97B /* Intents.intentdefinition */,
				C37A6872209F0F830063AEAC /* Credits.html */,
				4160A09423F2DE130039166B /* Localizable.stringsdict */,
				419B375423B8D5A500128A8F /* Localizable.strings */,
			);
			path = BookPlayer;
			sourceTree = "<group>";
		};
		418B6D111D2707F800F974FB /* BookPlayerTests */ = {
			isa = PBXGroup;
			children = (
				62AAE22827492D6E001EB9FF /* Mocks */,
				6906A551217211A300A9E0B2 /* Support */,
				69343D34213A079B000C425E /* Services */,
				4163E312214AC43000072AA2 /* ImportOperationTests.swift */,
				41C3CF7D20AEA5E5007C3EF4 /* DataManagerTests.swift */,
				41A6A87420DEECC400B2C621 /* FolderTests.swift */,
				4197FAF9267E38D900811CC8 /* LibraryTests.swift */,
				41C2340B27324AB7006BC7B8 /* ItemListViewModelTests.swift */,
				416A9D4A2743D51E00463621 /* StorageViewModelTests.swift */,
				62AAE2242749283F001EB9FF /* MiniPlayerViewModelTests.swift */,
				9F8A9A5D27AC3F8C0093AA1C /* PlayableItemTests.swift */,
				6279361D272D0CF50097837D /* Coordinators */,
				418B6D141D2707F800F974FB /* Info.plist */,
			);
			path = BookPlayerTests;
			sourceTree = "<group>";
		};
		41964C842220C74D00FF1A2F /* Cells */ = {
			isa = PBXGroup;
			children = (
				41B2A5EE21CD5AAE00917584 /* StaticCellView.swift */,
			);
			path = Cells;
			sourceTree = "<group>";
		};
		41A1B0D3226E9BC400EA0400 /* BookPlayerKit */ = {
			isa = PBXGroup;
			children = (
				41A1B0D4226E9BC400EA0400 /* BookPlayerKit.h */,
				41A1B0D5226E9BC400EA0400 /* Info.plist */,
			);
			path = BookPlayerKit;
			sourceTree = "<group>";
		};
		41A1B0F1226E9C5100EA0400 /* Shared */ = {
			isa = PBXGroup;
			children = (
				62AAE22F274AA6E9001EB9FF /* Services */,
				C3AA3732207BF7670004DCFD /* CoreData */,
				6279361B272CDA8A0097837D /* Artwork */,
				41A1B106226E9DCA00EA0400 /* Extensions */,
				41A8941F2652A5DE0032E972 /* Configuration.swift */,
				D367F7671FA2A6F000FEDB37 /* Constants.swift */,
				4140EA1E22723CFC0009F794 /* CommandParser.swift */,
				41A90C4727564DAA00C30394 /* BookPlayerError.swift */,
			);
			path = Shared;
			sourceTree = "<group>";
		};
		41A1B106226E9DCA00EA0400 /* Extensions */ = {
			isa = PBXGroup;
			children = (
				5126F120258E9F18009965DC /* URL+BookPlayer.swift */,
				4160A08E23F2DBD40039166B /* String+BookPlayer.swift */,
				C30B085E209654E3003F325B /* UIColor+BookPlayer.swift */,
				C30CD2A0209791FA00258B09 /* UIColor+Sweetercolor.swift */,
				41CE44A8227215B500C900AF /* Notification+BookPlayerKit.swift */,
				41A894292652A7DF0032E972 /* Bundle+BookPlayer.swift */,
			);
			path = Extensions;
			sourceTree = "<group>";
		};
		41AABFFA1E705D18006BD2E0 /* Frameworks */ = {
			isa = PBXGroup;
			children = (
				4193E1FB24394CEF004D6A82 /* Alamofire.framework */,
				41F898AE2402080C00F58B8A /* ZipArchive.framework */,
				4112AFD5223AD27D00BFEA55 /* Sentry.framework */,
				41D7944E22260EC000228580 /* SwiftyStoreKit.framework */,
				41AD3DB222205C5A00DC41E1 /* Kingfisher.framework */,
				4175E14422080C7700FB7B71 /* StoreKit.framework */,
				41B2A6AB21D3274500917584 /* Themeable.framework */,
				5CBB29522163A17F00E3A9FF /* ZIPFoundation.framework */,
				41D4F2EA2101A278009F1B1E /* DirectoryWatcher.framework */,
				4150F80220A8DC34002EDB08 /* IDZSwiftCommonCrypto.framework */,
				4165EE0D20A7AEC600616EDF /* SwiftReorder.framework */,
				C318DDBE20A4DC7500C3A17B /* DeviceKit.framework */,
				C30CD2A22097C49F00258B09 /* ColorCube.framework */,
				412451821D489204008AC0E5 /* Crashlytics.framework */,
				41CE449322712E0F00C900AF /* NotificationCenter.framework */,
				41640A1F24416774004FB97B /* IntentsUI.framework */,
				416A29A42569658100605395 /* WidgetKit.framework */,
				416A29A62569658100605395 /* SwiftUI.framework */,
			);
			name = Frameworks;
			sourceTree = "<group>";
		};
		41AD3D96221C700100DC41E1 /* Icons Screen */ = {
			isa = PBXGroup;
			children = (
				62793615272CCE150097837D /* Views */,
				41AD3D9F221C7C8A00DC41E1 /* assets */,
				41AD3D9D221C750E00DC41E1 /* Icons.json */,
				41AD3DA0221C7CAB00DC41E1 /* Icon.swift */,
				41AD3DA2221C7DCE00DC41E1 /* IconsViewController.swift */,
			);
			path = "Icons Screen";
			sourceTree = "<group>";
		};
		41AD3D9F221C7C8A00DC41E1 /* assets */ = {
			isa = PBXGroup;
			children = (
				41E562CB22394E2300C06BC9 /* iPhone */,
				41E562E422394FCB00C06BC9 /* iPad */,
			);
			path = assets;
			sourceTree = "<group>";
		};
		41B2A5DF21CCC1F400917584 /* Themes Screen */ = {
			isa = PBXGroup;
			children = (
				62793614272CCDF90097837D /* Views */,
				4149539921F0D456003C5D27 /* Themes.json */,
				41B2A5E021CCC21000917584 /* ThemeManager.swift */,
				41B2A5DD21CAF20E00917584 /* ThemesViewController.swift */,
			);
			path = "Themes Screen";
			sourceTree = "<group>";
		};
		41C8ABCF26836F03003B67D1 /* Import */ = {
			isa = PBXGroup;
			children = (
				62793612272CC19E0097837D /* Models */,
				62793613272CC9D50097837D /* Views */,
				416B63A72146354B007D04B1 /* ImportManager.swift */,
				4197FAFB267E480100811CC8 /* ImportViewController.swift */,
				41C8ABD026836F50003B67D1 /* ImportViewModel.swift */,
			);
			path = Import;
			sourceTree = "<group>";
		};
		41D20DBC25D5F72300AAEE30 /* Migrations */ = {
			isa = PBXGroup;
			children = (
				4124AB1625DFE07E0007C839 /* DataMigrationManager.swift */,
				412AB71427017ABD00969618 /* DBVersion.swift */,
				4109F494266915E7007A6FFF /* FolderMigrationUtils.swift */,
				412AB7052701421600969618 /* ManualOrderMigrationUtils.swift */,
				41D20DAE25D5F5A100AAEE30 /* MappingModel_v1_to_v2.xcmappingmodel */,
				41C3394825E04091003ED2B0 /* MappingModel_v2_to_v3.xcmappingmodel */,
				418CABB025EF28FC00D8C878 /* MappingModel_v3_to_v4.xcmappingmodel */,
				41A359C2276232E00020D5F5 /* MappingModel_v7_to_v8.xcmappingmodel */,
			);
			path = Migrations;
			sourceTree = "<group>";
		};
		41E562CB22394E2300C06BC9 /* iPhone */ = {
			isa = PBXGroup;
			children = (
				41AD3DA9221C8FF400DC41E1 /* default-icon@2x.png */,
				41AD3DA8221C8FF400DC41E1 /* default-icon@3x.png */,
				4111FBE925EDEFDD0096954F /* forest-green@2x.png */,
				4111FBE825EDEFDD0096954F /* forest-green@3x.png */,
				41AD3D97221C737E00DC41E1 /* retro-icon@2x.png */,
				41AD3D99221C737F00DC41E1 /* retro-icon@3x.png */,
				41E562CC22394F5200C06BC9 /* ayu-light@2x.png */,
				41E562CD22394F5200C06BC9 /* ayu-light@3x.png */,
				41E562D022394F5A00C06BC9 /* dark@2x.png */,
				41E562D122394F5A00C06BC9 /* dark@3x.png */,
				41E562D522394F8500C06BC9 /* fruit-based@2x.png */,
				41E562D422394F8400C06BC9 /* fruit-based@3x.png */,
				41E562D822394F9900C06BC9 /* neon@2x.png */,
				41E562D922394F9900C06BC9 /* neon@3x.png */,
				41E562DC22394FA800C06BC9 /* retro-modern@2x.png */,
				41E562DD22394FA800C06BC9 /* retro-modern@3x.png */,
				41E562E122394FB900C06BC9 /* songs@2x.png */,
				41E562E022394FB900C06BC9 /* songs@3x.png */,
			);
			path = iPhone;
			sourceTree = "<group>";
		};
		41E562E422394FCB00C06BC9 /* iPad */ = {
			isa = PBXGroup;
			children = (
				4111FBDD25EDEFBD0096954F /* forest-green-ipad@2x.png */,
				4111FBDE25EDEFBD0096954F /* forest-green-ipad@3x.png */,
				41E563032239570100C06BC9 /* retro-icon-ipad@2x.png */,
				41E56301223956B800C06BC9 /* retro-icon-ipad@3x.png */,
				41E562FF223953EB00C06BC9 /* default-icon-ipad@2x.png */,
				41E562FD223953AE00C06BC9 /* default-icon-ipad@3x.png */,
				41E562F12239535C00C06BC9 /* ayu-light-ipad@2x.png */,
				41E562E92239531E00C06BC9 /* ayu-light-ipad@3x.png */,
				41E562F22239535C00C06BC9 /* dark-ipad@2x.png */,
				41E562E62239531D00C06BC9 /* dark-ipad@3x.png */,
				41E562F52239535D00C06BC9 /* fruit-based-ipad@2x.png */,
				41E562EA2239531E00C06BC9 /* fruit-based-ipad@3x.png */,
				41E562F62239535D00C06BC9 /* neon-ipad@2x.png */,
				41E562E72239531D00C06BC9 /* neon-ipad@3x.png */,
				41E562F32239535D00C06BC9 /* retro-modern-ipad@2x.png */,
				41E562E52239531D00C06BC9 /* retro-modern-ipad@3x.png */,
				41E562F42239535D00C06BC9 /* songs-ipad@2x.png */,
				41E562E82239531E00C06BC9 /* songs-ipad@3x.png */,
			);
			path = iPad;
			sourceTree = "<group>";
		};
		62793612272CC19E0097837D /* Models */ = {
			isa = PBXGroup;
			children = (
				41E34E4F2138EA8200A3997C /* ImportOperation.swift */,
				4163E3102148606600072AA2 /* ImportFileItem.swift */,
			);
			path = Models;
			sourceTree = "<group>";
		};
		62793613272CC9D50097837D /* Views */ = {
			isa = PBXGroup;
			children = (
				418EA78A268D6EF100F6BAEB /* ImportTableViewCell.swift */,
			);
			path = Views;
			sourceTree = "<group>";
		};
		62793614272CCDF90097837D /* Views */ = {
			isa = PBXGroup;
			children = (
				4142964721F2E2BA004356DA /* ThemeCellView.swift */,
			);
			path = Views;
			sourceTree = "<group>";
		};
		62793615272CCE150097837D /* Views */ = {
			isa = PBXGroup;
			children = (
				41AD3DA6221C850F00DC41E1 /* IconCellView.swift */,
			);
			path = Views;
			sourceTree = "<group>";
		};
		62793616272CCE350097837D /* Views */ = {
			isa = PBXGroup;
			children = (
				419B374423B8D18000128A8F /* PlusBannerView.xib */,
				415758E92226E18800DDB9B6 /* PlusBannerView.swift */,
				41964C822220B4F700FF1A2F /* ContributorCellView.swift */,
			);
			path = Views;
			sourceTree = "<group>";
		};
		62793617272CCE720097837D /* ItemSelection Screen */ = {
			isa = PBXGroup;
			children = (
				41544A1321BAF41400740AD2 /* ItemSelectionViewController.swift */,
			);
			path = "ItemSelection Screen";
			sourceTree = "<group>";
		};
		62793618272CCEA20097837D /* Loading */ = {
			isa = PBXGroup;
			children = (
				4158387826EB8D8800F4A12B /* LoadingViewController.swift */,
				412AB70D2701463100969618 /* LoadingViewModel.swift */,
			);
			path = Loading;
			sourceTree = "<group>";
		};
		62793619272CD9800097837D /* Lightweight-Models */ = {
			isa = PBXGroup;
			children = (
				41188D3026ED715D0017124E /* SimpleLibraryItem.swift */,
				41546FF226F559CE00825180 /* SimpleItemType.swift */,
				412AB73B2702BDED00969618 /* SimpleTheme.swift */,
				41546FF026F54F0600825180 /* PlaybackState.swift */,
				41EB07142752F17B00EFEE13 /* PlayableItem.swift */,
				41EB07172752F1BA00EFEE13 /* PlayableChapter.swift */,
				9F6BC86427E6D027002CF2A6 /* WatchApplicationContext.swift */,
			);
			path = "Lightweight-Models";
			sourceTree = "<group>";
		};
		6279361A272CD9B40097837D /* Backed-Models */ = {
			isa = PBXGroup;
			children = (
				41A1B10F226F88C500EA0400 /* Theme+CoreDataClass.swift */,
				41A1B110226F88C500EA0400 /* Theme+CoreDataProperties.swift */,
				41A1B111226F88C500EA0400 /* Chapter+CoreDataClass.swift */,
				41A1B112226F88C500EA0400 /* Chapter+CoreDataProperties.swift */,
				41A1B113226F88C500EA0400 /* PlaybackRecord+CoreDataClass.swift */,
				41A1B114226F88C500EA0400 /* PlaybackRecord+CoreDataProperties.swift */,
				41A1B115226F88C500EA0400 /* Book+CoreDataClass.swift */,
				41A1B116226F88C500EA0400 /* Book+CoreDataProperties.swift */,
				41A1B117226F88C500EA0400 /* LibraryItem+CoreDataClass.swift */,
				41A1B118226F88C500EA0400 /* LibraryItem+CoreDataProperties.swift */,
				41A1B119226F88C500EA0400 /* Library+CoreDataClass.swift */,
				41A1B11A226F88C500EA0400 /* Library+CoreDataProperties.swift */,
				41A1B11B226F88C500EA0400 /* Folder+CoreDataClass.swift */,
				41A1B11C226F88C500EA0400 /* Folder+CoreDataProperties.swift */,
				41A90C4427563F5A00C30394 /* FolderType.swift */,
				4138CE0D26E5540E0014F11E /* Bookmark+CoreDataClass.swift */,
				4138CE0E26E5540E0014F11E /* Bookmark+CoreDataProperties.swift */,
				4138CE1526E584B60014F11E /* BookmarkType.swift */,
			);
			path = "Backed-Models";
			sourceTree = "<group>";
		};
		6279361B272CDA8A0097837D /* Artwork */ = {
			isa = PBXGroup;
			children = (
				415460F525E57B4F0085F8D9 /* ArtworkService.swift */,
				624AB20A2724808600F6A486 /* AVAudioAssetImageDataProvider.swift */,
			);
			path = Artwork;
			sourceTree = "<group>";
		};
		6279361D272D0CF50097837D /* Coordinators */ = {
			isa = PBXGroup;
			children = (
				4137BBCF272DEBEC009ED9FE /* LoadingCoordinatorTests.swift */,
				6279361E272D0D110097837D /* MainCoordinatorTests.swift */,
				4137BBD1272DED79009ED9FE /* ItemListCoordinatorTests.swift */,
				4137BBD3272DF540009ED9FE /* PlayerCoordinatorTests.swift */,
				4137BBD5272DF693009ED9FE /* SettingsCoordinatorTests.swift */,
				9FBDDBA327DD1A00005FB447 /* ProfileCoordinatorTests.swift */,
			);
			path = Coordinators;
			sourceTree = "<group>";
		};
		62AAE22827492D6E001EB9FF /* Mocks */ = {
			isa = PBXGroup;
			children = (
				62AAE22627492896001EB9FF /* PlayerManagerMock.swift */,
			);
			path = Mocks;
			sourceTree = "<group>";
		};
		62AAE22F274AA6E9001EB9FF /* Services */ = {
			isa = PBXGroup;
			children = (
				62AAE22B274AA3EB001EB9FF /* LibraryService.swift */,
				41EB071A2752FA6B00EFEE13 /* PlaybackService.swift */,
			);
			path = Services;
			sourceTree = "<group>";
		};
		6906A551217211A300A9E0B2 /* Support */ = {
			isa = PBXGroup;
			children = (
				4163E314214ACB4300072AA2 /* DataTestUtils.swift */,
				6906A552217211C600A9E0B2 /* StubFactory.swift */,
			);
			path = Support;
			sourceTree = "<group>";
		};
		69343D3121338440000C425E /* Services */ = {
			isa = PBXGroup;
			children = (
				69343D322133844D000C425E /* VoiceOverService.swift */,
				4193E1FE2439A0A1004D6A82 /* NetworkService.swift */,
				419723FF21874D5F00AB1190 /* UserActivityManager.swift */,
				41D39D40215F177D00B65290 /* BookActivityItemProvider.swift */,
				41B30A32230232D200025D69 /* CarPlayManager.swift */,
				4193E201243A91AE004D6A82 /* ActionParserService.swift */,
				9F82DF9B27DFE46B001B0EA8 /* PhoneWatchConnectivityService.swift */,
			);
			path = Services;
			sourceTree = "<group>";
		};
		69343D34213A079B000C425E /* Services */ = {
			isa = PBXGroup;
			children = (
				69343D35213A07B4000C425E /* VoiceOverServiceTest.swift */,
				6906A54F21720FDF00A9E0B2 /* BookSortServiceTest.swift */,
				62AAE230274ABB5D001EB9FF /* LibraryServiceTests.swift */,
			);
			path = Services;
			sourceTree = "<group>";
		};
		9F197EFB27C324FF0029C989 /* PlaybackControls */ = {
			isa = PBXGroup;
			children = (
				9FA334C627C28D650064E8EA /* PlaybackControlsView.swift */,
			);
			path = PlaybackControls;
			sourceTree = "<group>";
		};
		9F197EFC27C325150029C989 /* ChapterList */ = {
			isa = PBXGroup;
			children = (
				9FA334C427C285650064E8EA /* ChapterListView.swift */,
			);
			path = ChapterList;
			sourceTree = "<group>";
		};
		9F197F0327C3E1680029C989 /* Utils */ = {
			isa = PBXGroup;
			children = (
				9FA334C227C2833B0064E8EA /* ResizeableImageView.swift */,
				41A8BAFD227E6C88003C9895 /* Notification+BookPlayerWatchApp.swift */,
			);
			path = Utils;
			sourceTree = "<group>";
		};
		9F64C6222793C37C00B2493C /* Controls Screen */ = {
			isa = PBXGroup;
			children = (
				9F64C6232793C3DA00B2493C /* PlayerControlsViewModel.swift */,
				9F64C6252793D5B100B2493C /* PlayerControlsViewController.swift */,
			);
			path = "Controls Screen";
			sourceTree = "<group>";
		};
<<<<<<< HEAD
		9FBDDB9A27DD1346005FB447 /* Profile */ = {
			isa = PBXGroup;
			children = (
				9FBDDB9B27DD135E005FB447 /* ProfileViewController.swift */,
				9FBDDB9F27DD13E9005FB447 /* ProfileViewModel.swift */,
				9FBDDB9D27DD137A005FB447 /* Profile.storyboard */,
			);
			path = Profile;
=======
		9FA334B427C156DB0064E8EA /* ItemList */ = {
			isa = PBXGroup;
			children = (
				9FE07E1A27C522DE007591F7 /* ContainerItemListView.swift */,
				9FA334AA27C058210064E8EA /* ItemListView.swift */,
				9FA334B027C1499A0064E8EA /* ItemCellView.swift */,
			);
			path = ItemList;
			sourceTree = "<group>";
		};
		9FA334B727C163510064E8EA /* NowPlaying */ = {
			isa = PBXGroup;
			children = (
				9F82DF6E27DEE83E001B0EA8 /* SkipDirection.swift */,
				9FA334BA27C27DCE0064E8EA /* Views */,
				9FA334B227C156CB0064E8EA /* NowPlayingView.swift */,
			);
			path = NowPlaying;
			sourceTree = "<group>";
		};
		9FA334BA27C27DCE0064E8EA /* Views */ = {
			isa = PBXGroup;
			children = (
				9F82DF6A27DE9792001B0EA8 /* NowPlayingMediaControlsView.swift */,
				9F82DF6C27DE985A001B0EA8 /* NowPlayingPlaybackControlsView.swift */,
				9F82DF6827DE93A2001B0EA8 /* SkipIntervalView.swift */,
				9FA334B827C1B8450064E8EA /* NowPlayingTitleView.swift */,
				9FA334B527C15DE30064E8EA /* VolumeView.swift */,
			);
			path = Views;
>>>>>>> d57c90d3
			sourceTree = "<group>";
		};
		C35E04F1207E8D0F007D3370 /* Library */ = {
			isa = PBXGroup;
			children = (
				C36C4D5820A23DF000AFDB76 /* MiniPlayer */,
				41188D2626ED4D470017124E /* ItemList Screen */,
				62793617272CCE720097837D /* ItemSelection Screen */,
			);
			path = Library;
			sourceTree = "<group>";
		};
		C35E04F2207E8D4C007D3370 /* Settings */ = {
			isa = PBXGroup;
			children = (
				41B2A5DF21CCC1F400917584 /* Themes Screen */,
				41AD3D96221C700100DC41E1 /* Icons Screen */,
				4151A6AF26E490C900E49DBE /* Plus Screen */,
				4124121B26CF289B00B099DB /* Storage */,
				41964C842220C74D00FF1A2F /* Cells */,
				410D0FEC1EDCF4B000A52EB9 /* SettingsViewController.swift */,
				4137BBCD272DBB16009ED9FE /* SettingsViewModel.swift */,
				C37A6874209F13120063AEAC /* CreditsViewController.swift */,
				C359C30620A9F35B00A626E3 /* SkipDurationViewController.swift */,
				41B2A5DB21CAEE0E00917584 /* PlayerSettingsViewController.swift */,
				41B2A5D821CAE42600917584 /* Settings.storyboard */,
			);
			path = Settings;
			sourceTree = "<group>";
		};
		C36C4D5820A23DF000AFDB76 /* MiniPlayer */ = {
			isa = PBXGroup;
			children = (
				9FBDDB8A27DCF1FB005FB447 /* MiniPlayerView.swift */,
				9FBDDB9227DCF906005FB447 /* MiniPlayerView.xib */,
				41188D1D26ECDAA30017124E /* MiniPlayerViewModel.swift */,
			);
			path = MiniPlayer;
			sourceTree = "<group>";
		};
		C3A479112094C8A800D92122 /* Utils */ = {
			isa = PBXGroup;
			children = (
				C3D3852D20C1F0CA00A0ACC7 /* Views */,
				C3EF535F20800D8B00B9629D /* Extensions */,
				C3A479122094C8C300D92122 /* rubberBandDistance.swift */,
				C3FE3F8120A090880055B9C6 /* limitPanAngle.swift */,
				4151A6A726E48C3400E49DBE /* Storyboarded.swift */,
				69225C4E2159C2650004739E /* BookSortService+SortError+PlayListSortOrder.swift */,
				4137BBCB272DAF2E009ED9FE /* BaseViewController.swift */,
			);
			path = Utils;
			sourceTree = "<group>";
		};
		C3AA3732207BF7670004DCFD /* CoreData */ = {
			isa = PBXGroup;
			children = (
				4175E1232206CF9600FB7B71 /* DataManager.swift */,
				4124AB2025DFE1A60007C839 /* CoreDataStack.swift */,
				41544A1121B86A8B00740AD2 /* DeleteMode.swift */,
				4165EDF920A743D500616EDF /* BookPlayer.xcdatamodeld */,
				41D20DBC25D5F72300AAEE30 /* Migrations */,
				62793619272CD9800097837D /* Lightweight-Models */,
				6279361A272CD9B40097837D /* Backed-Models */,
			);
			path = CoreData;
			sourceTree = "<group>";
		};
		C3D3852820C1EA7A00A0ACC7 /* Views */ = {
			isa = PBXGroup;
			children = (
				C318D3AC208CF624000666F8 /* PlayerJumpIcon.swift */,
				41E79BEC26C61D2B00EA9FFF /* PlayPauseIconView.swift */,
				41E79BF426C6255C00EA9FFF /* PlayPauseIconView.xib */,
				C375AF1620DD81F800AC034D /* ProgressSlider.swift */,
				C375AF1820DD99E000AC034D /* ArtworkControl.swift */,
				C30B66AD20E2D8CF00FC0030 /* ArtworkControl.xib */,
			);
			path = Views;
			sourceTree = "<group>";
		};
		C3D3852D20C1F0CA00A0ACC7 /* Views */ = {
			isa = PBXGroup;
			children = (
				4151A6B226E491A800E49DBE /* NibLoadableView.swift */,
				4160A0A023F304530039166B /* LocalizableLabel.swift */,
				41B0A9862746F47600DE9E48 /* ThemedTableViewCell.swift */,
				416AAC3223F51031005AD04F /* LocalizableButton.swift */,
				C318DDBB20A48D4700C3A17B /* BPMarqueeLabel.swift */,
				C3FA301D20E0024900393DDA /* BPArtworkView.swift */,
				9F1804B727A4AEC500FEDFE5 /* AccessibleSliderView.swift */,
			);
			path = Views;
			sourceTree = "<group>";
		};
		C3D3852E20C1F10F00A0ACC7 /* Views */ = {
			isa = PBXGroup;
			children = (
				4109246B21A2019400D5DF11 /* CheckboxSelectionView.swift */,
				C33E843B20C6E179004A0489 /* ItemProgress.swift */,
				C398559B20C492FF00BE9EC0 /* AddButton.swift */,
				C3FE94782080086800BCEA37 /* BookCellView.swift */,
				419B373E23B8D12200128A8F /* AddCellView.xib */,
				41B2A5F021CD857800917584 /* AddCellView.swift */,
				4165EE0A20A7A33500616EDF /* BookCellView.xib */,
				4142964321F21D95004356DA /* BulkControlsView.swift */,
				4142964521F21DAE004356DA /* BulkControlsView.xib */,
				415B274321FAE47200F9D9B7 /* LoadingView.swift */,
				419B374123B8D14100128A8F /* LoadingView.xib */,
			);
			path = Views;
			sourceTree = "<group>";
		};
		C3EC372A206EDB9A0094B4E8 /* Player */ = {
			isa = PBXGroup;
			children = (
				410D00FB26DDD24300D11A45 /* Player Screen */,
				410D00FC26DDD26000D11A45 /* Chapters Screen */,
				4138CE1A26E5B4020014F11E /* Bookmarks Screen */,
				9F64C6222793C37C00B2493C /* Controls Screen */,
				410D0FF01EDF659900A52EB9 /* PlayerManager.swift */,
				C3EC372D206EE0650094B4E8 /* SleepTimer.swift */,
				4151A6A526E3A40600E49DBE /* SpeedService.swift */,
				419B373B23B8D0C600128A8F /* Player.storyboard */,
			);
			path = Player;
			sourceTree = "<group>";
		};
		C3EF535F20800D8B00B9629D /* Extensions */ = {
			isa = PBXGroup;
			children = (
				416B640C1E72F362000E955A /* Notification+BookPlayer.swift */,
				41D4F2EE21053944009F1B1E /* IndexPath+BookPlayer.swift */,
				C3A479142094CA3800D92122 /* UIImage+BookPlayer.swift */,
				C39401E820DEE83100F3DC71 /* UIView+BookPlayer.swift */,
				C3A479182094CAF300D92122 /* UIViewController+BookPlayer.swift */,
				41E562C3223896B500C06BC9 /* UserDefaults+BookPlayer.swift */,
				41670130255B4A2C0054164F /* Sequence+BookPlayer.swift */,
				416A297C2568671F00605395 /* AVPlayer+BookPlayer.swift */,
				410D00E326DAB97700D11A45 /* Combine+BookPlayer.swift */,
			);
			path = Extensions;
			sourceTree = "<group>";
		};
		C3EF536020800DCC00B9629D /* Meta */ = {
			isa = PBXGroup;
			children = (
				C35BADE8206989E6007687C1 /* README.md */,
				C35BADE7206989E6007687C1 /* LICENSE */,
				C35BADE9206989E6007687C1 /* .swiftlint.yml */,
				C3EA7175218DEC870005D488 /* .swiftformat */,
			);
			name = Meta;
			sourceTree = "<group>";
		};
/* End PBXGroup section */

/* Begin PBXHeadersBuildPhase section */
		4140EA59227289720009F794 /* Headers */ = {
			isa = PBXHeadersBuildPhase;
			buildActionMask = 2147483647;
			files = (
				4140EA62227289720009F794 /* BookPlayerWatchKit.h in Headers */,
			);
			runOnlyForDeploymentPostprocessing = 0;
		};
		41A1B0CD226E9BC400EA0400 /* Headers */ = {
			isa = PBXHeadersBuildPhase;
			buildActionMask = 2147483647;
			files = (
				41A1B0E4226E9BC500EA0400 /* BookPlayerKit.h in Headers */,
			);
			runOnlyForDeploymentPostprocessing = 0;
		};
/* End PBXHeadersBuildPhase section */

/* Begin PBXNativeTarget section */
		41342CFD24435D9900F0905B /* BookPlayerIntents */ = {
			isa = PBXNativeTarget;
			buildConfigurationList = 41342D0624435D9900F0905B /* Build configuration list for PBXNativeTarget "BookPlayerIntents" */;
			buildPhases = (
				41342CFA24435D9900F0905B /* Sources */,
				41342CFB24435D9900F0905B /* Frameworks */,
				41342CFC24435D9900F0905B /* Resources */,
			);
			buildRules = (
			);
			dependencies = (
				4122992024442E7800CDB416 /* PBXTargetDependency */,
			);
			name = BookPlayerIntents;
			productName = BookPlayerIntents;
			productReference = 41342CFE24435D9900F0905B /* BookPlayerIntents.appex */;
			productType = "com.apple.product-type.app-extension";
		};
		4140EA2E227288ED0009F794 /* BookPlayerWatch */ = {
			isa = PBXNativeTarget;
			buildConfigurationList = 4140EA57227288EF0009F794 /* Build configuration list for PBXNativeTarget "BookPlayerWatch" */;
			buildPhases = (
				4140EA2D227288ED0009F794 /* Resources */,
				4140EA56227288EF0009F794 /* Embed App Extensions */,
			);
			buildRules = (
			);
			dependencies = (
				4140EA3E227288EF0009F794 /* PBXTargetDependency */,
			);
			name = BookPlayerWatch;
			productName = BookPlayerWatch;
			productReference = 4140EA2F227288ED0009F794 /* BookPlayerWatch.app */;
			productType = "com.apple.product-type.application.watchapp2";
		};
		4140EA3A227288EF0009F794 /* BookPlayerWatch Extension */ = {
			isa = PBXNativeTarget;
			buildConfigurationList = 4140EA55227288EF0009F794 /* Build configuration list for PBXNativeTarget "BookPlayerWatch Extension" */;
			buildPhases = (
				4140EA37227288EF0009F794 /* Sources */,
				4140EA38227288EF0009F794 /* Frameworks */,
				4140EA39227288EF0009F794 /* Resources */,
				4140EA6B227289720009F794 /* Embed Frameworks */,
			);
			buildRules = (
			);
			dependencies = (
				4140EA64227289720009F794 /* PBXTargetDependency */,
			);
			name = "BookPlayerWatch Extension";
			productName = "BookPlayerWatch Extension";
			productReference = 4140EA3B227288EF0009F794 /* BookPlayerWatch Extension.appex */;
			productType = "com.apple.product-type.watchkit2-extension";
		};
		4140EA5D227289720009F794 /* BookPlayerWatchKit */ = {
			isa = PBXNativeTarget;
			buildConfigurationList = 4140EA67227289720009F794 /* Build configuration list for PBXNativeTarget "BookPlayerWatchKit" */;
			buildPhases = (
				4140EA59227289720009F794 /* Headers */,
				4140EA5A227289720009F794 /* Sources */,
				4140EA5B227289720009F794 /* Frameworks */,
				4140EA5C227289720009F794 /* Resources */,
			);
			buildRules = (
			);
			dependencies = (
			);
			name = BookPlayerWatchKit;
			packageProductDependencies = (
				62CADBA92725BCF000A4A98F /* Kingfisher */,
			);
			productName = BookPlayerWatchKit;
			productReference = 4140EA5E227289720009F794 /* BookPlayerWatchKit.framework */;
			productType = "com.apple.product-type.framework";
		};
		416A29A22569658100605395 /* BookPlayerWidgetUIExtension */ = {
			isa = PBXNativeTarget;
			buildConfigurationList = 416A29B42569658300605395 /* Build configuration list for PBXNativeTarget "BookPlayerWidgetUIExtension" */;
			buildPhases = (
				416A299F2569658100605395 /* Sources */,
				416A29A02569658100605395 /* Frameworks */,
				416A29A12569658100605395 /* Resources */,
			);
			buildRules = (
			);
			dependencies = (
				416A29BF256A43F800605395 /* PBXTargetDependency */,
			);
			name = BookPlayerWidgetUIExtension;
			packageProductDependencies = (
			);
			productName = BookPlayerWidgetUIExtension;
			productReference = 416A29A32569658100605395 /* BookPlayerWidgetUIExtension.appex */;
			productType = "com.apple.product-type.app-extension";
		};
		418B6CF71D2707F800F974FB /* BookPlayer */ = {
			isa = PBXNativeTarget;
			buildConfigurationList = 418B6D171D2707F800F974FB /* Build configuration list for PBXNativeTarget "BookPlayer" */;
			buildPhases = (
				C35BADEA20698A6D007687C1 /* Run SwiftLint */,
				C3EA7177218DECC30005D488 /* Run SwiftFormat */,
				418B6CF41D2707F800F974FB /* Sources */,
				418B6CF51D2707F800F974FB /* Frameworks */,
				418B6CF61D2707F800F974FB /* Resources */,
				41D4F2C92101464D009F1B1E /* Embed Frameworks */,
				41CE44A322712E0F00C900AF /* Embed App Extensions */,
				4140EA58227288EF0009F794 /* Embed Watch Content */,
			);
			buildRules = (
			);
			dependencies = (
				41A1B0E6226E9BC500EA0400 /* PBXTargetDependency */,
				4140EA4D227288EF0009F794 /* PBXTargetDependency */,
				41342D0424435D9900F0905B /* PBXTargetDependency */,
				416A29AF2569658300605395 /* PBXTargetDependency */,
			);
			name = BookPlayer;
			packageProductDependencies = (
				41F1A1CD254B07090043FCF3 /* Alamofire */,
				41F1A1D6254B07E80043FCF3 /* MarqueeLabel */,
				41F1A1DF254B08A10043FCF3 /* DeviceKit */,
				41F1A1F1254B09020043FCF3 /* IDZSwiftCommonCrypto */,
				41F1A1FA254B09360043FCF3 /* DirectoryWatcher */,
				41F1A203254B09C00043FCF3 /* Themeable */,
				41F1A20C254B0A0C0043FCF3 /* Sentry */,
				41F1A21E254B0B0B0043FCF3 /* SwiftyStoreKit */,
				41F1A227254B0C6C0043FCF3 /* ZipArchive */,
			);
			productName = "Audiobook Player";
			productReference = 418B6CF81D2707F800F974FB /* BookPlayer.app */;
			productType = "com.apple.product-type.application";
		};
		418B6D0D1D2707F800F974FB /* BookPlayerTests */ = {
			isa = PBXNativeTarget;
			buildConfigurationList = 418B6D1A1D2707F800F974FB /* Build configuration list for PBXNativeTarget "BookPlayerTests" */;
			buildPhases = (
				418B6D0A1D2707F800F974FB /* Sources */,
				418B6D0B1D2707F800F974FB /* Frameworks */,
				418B6D0C1D2707F800F974FB /* Resources */,
			);
			buildRules = (
			);
			dependencies = (
				418B6D101D2707F800F974FB /* PBXTargetDependency */,
			);
			name = BookPlayerTests;
			productName = "Audiobook PlayerTests";
			productReference = 418B6D0E1D2707F800F974FB /* BookPlayerTests.xctest */;
			productType = "com.apple.product-type.bundle.unit-test";
		};
		41A1B0D1226E9BC400EA0400 /* BookPlayerKit */ = {
			isa = PBXNativeTarget;
			buildConfigurationList = 41A1B0EF226E9BC500EA0400 /* Build configuration list for PBXNativeTarget "BookPlayerKit" */;
			buildPhases = (
				41A1B0CD226E9BC400EA0400 /* Headers */,
				41A1B0CE226E9BC400EA0400 /* Sources */,
				41A1B0CF226E9BC400EA0400 /* Frameworks */,
				41A1B0D0226E9BC400EA0400 /* Resources */,
			);
			buildRules = (
			);
			dependencies = (
			);
			name = BookPlayerKit;
			packageProductDependencies = (
				62CADBA72725BCE800A4A98F /* Kingfisher */,
			);
			productName = BookPlayerKit;
			productReference = 41A1B0D2226E9BC400EA0400 /* BookPlayerKit.framework */;
			productType = "com.apple.product-type.framework";
		};
/* End PBXNativeTarget section */

/* Begin PBXProject section */
		418B6CF01D2707F700F974FB /* Project object */ = {
			isa = PBXProject;
			attributes = {
				LastSwiftUpdateCheck = 1220;
				LastUpgradeCheck = 1250;
				ORGANIZATIONNAME = "Tortuga Power";
				TargetAttributes = {
					41342CFD24435D9900F0905B = {
						CreatedOnToolsVersion = 11.4;
					};
					4140EA2E227288ED0009F794 = {
						CreatedOnToolsVersion = 10.2.1;
						LastSwiftMigration = 1130;
						SystemCapabilities = {
							com.apple.ApplicationGroups.iOS = {
								enabled = 1;
							};
						};
					};
					4140EA3A227288EF0009F794 = {
						CreatedOnToolsVersion = 10.2.1;
						SystemCapabilities = {
							com.apple.ApplicationGroups.iOS = {
								enabled = 1;
							};
						};
					};
					4140EA5D227289720009F794 = {
						CreatedOnToolsVersion = 10.2.1;
					};
					416A29A22569658100605395 = {
						CreatedOnToolsVersion = 12.2;
					};
					418B6CF71D2707F800F974FB = {
						CreatedOnToolsVersion = 7.3;
						DevelopmentTeam = S7TJSJXWUZ;
						LastSwiftMigration = 1020;
						ProvisioningStyle = Manual;
						SystemCapabilities = {
							com.apple.ApplicationGroups.iOS = {
								enabled = 1;
							};
							com.apple.BackgroundModes = {
								enabled = 1;
							};
							com.apple.InAppPurchase = {
								enabled = 1;
							};
							com.apple.Siri = {
								enabled = 1;
							};
							com.apple.iCloud = {
								enabled = 1;
							};
						};
					};
					418B6D0D1D2707F800F974FB = {
						CreatedOnToolsVersion = 7.3;
						LastSwiftMigration = 1020;
						TestTargetID = 418B6CF71D2707F800F974FB;
					};
					41A1B0D1226E9BC400EA0400 = {
						CreatedOnToolsVersion = 10.2.1;
					};
				};
			};
			buildConfigurationList = 418B6CF31D2707F700F974FB /* Build configuration list for PBXProject "BookPlayer" */;
			compatibilityVersion = "Xcode 3.2";
			developmentRegion = en;
			hasScannedForEncodings = 0;
			knownRegions = (
				en,
				Base,
				ja,
				es,
				ru,
				sv,
				de,
				cs,
				"zh-Hans",
				da,
				fr,
				ro,
				it,
				tr,
				uk,
				"sk-SK",
				"pt-BR",
				pl,
				hu,
				ar,
				fi,
			);
			mainGroup = 418B6CEF1D2707F700F974FB;
			packageReferences = (
				41F1A1CC254B07090043FCF3 /* XCRemoteSwiftPackageReference "Alamofire" */,
				41F1A1D5254B07E80043FCF3 /* XCRemoteSwiftPackageReference "MarqueeLabel" */,
				41F1A1DE254B08A10043FCF3 /* XCRemoteSwiftPackageReference "DeviceKit" */,
				41F1A1F0254B09020043FCF3 /* XCRemoteSwiftPackageReference "IDZSwiftCommonCrypto" */,
				41F1A1F9254B09360043FCF3 /* XCRemoteSwiftPackageReference "DirectoryWatcher" */,
				41F1A202254B09C00043FCF3 /* XCRemoteSwiftPackageReference "Themeable" */,
				41F1A20B254B0A0C0043FCF3 /* XCRemoteSwiftPackageReference "sentry-cocoa" */,
				41F1A214254B0AA40043FCF3 /* XCRemoteSwiftPackageReference "Kingfisher" */,
				41F1A21D254B0B0B0043FCF3 /* XCRemoteSwiftPackageReference "SwiftyStoreKit" */,
				41F1A226254B0C6C0043FCF3 /* XCRemoteSwiftPackageReference "ZipArchive" */,
			);
			productRefGroup = 418B6CF91D2707F800F974FB /* Products */;
			projectDirPath = "";
			projectRoot = "";
			targets = (
				418B6CF71D2707F800F974FB /* BookPlayer */,
				418B6D0D1D2707F800F974FB /* BookPlayerTests */,
				4140EA2E227288ED0009F794 /* BookPlayerWatch */,
				4140EA3A227288EF0009F794 /* BookPlayerWatch Extension */,
				41A1B0D1226E9BC400EA0400 /* BookPlayerKit */,
				4140EA5D227289720009F794 /* BookPlayerWatchKit */,
				41342CFD24435D9900F0905B /* BookPlayerIntents */,
				416A29A22569658100605395 /* BookPlayerWidgetUIExtension */,
			);
		};
/* End PBXProject section */

/* Begin PBXResourcesBuildPhase section */
		41342CFC24435D9900F0905B /* Resources */ = {
			isa = PBXResourcesBuildPhase;
			buildActionMask = 2147483647;
			files = (
			);
			runOnlyForDeploymentPostprocessing = 0;
		};
		4140EA2D227288ED0009F794 /* Resources */ = {
			isa = PBXResourcesBuildPhase;
			buildActionMask = 2147483647;
			files = (
				4140EA35227288EF0009F794 /* Assets.xcassets in Resources */,
				41B3425123FB889200E4E3D0 /* Localizable.strings in Resources */,
			);
			runOnlyForDeploymentPostprocessing = 0;
		};
		4140EA39227288EF0009F794 /* Resources */ = {
			isa = PBXResourcesBuildPhase;
			buildActionMask = 2147483647;
			files = (
				41A8BAFB227E2991003C9895 /* Assets.xcassets in Resources */,
				419B375E23B8D6DB00128A8F /* Localizable.strings in Resources */,
				4140EA49227288EF0009F794 /* Assets.xcassets in Resources */,
			);
			runOnlyForDeploymentPostprocessing = 0;
		};
		4140EA5C227289720009F794 /* Resources */ = {
			isa = PBXResourcesBuildPhase;
			buildActionMask = 2147483647;
			files = (
			);
			runOnlyForDeploymentPostprocessing = 0;
		};
		416A29A12569658100605395 /* Resources */ = {
			isa = PBXResourcesBuildPhase;
			buildActionMask = 2147483647;
			files = (
				416A29AC2569658300605395 /* Assets.xcassets in Resources */,
			);
			runOnlyForDeploymentPostprocessing = 0;
		};
		418B6CF61D2707F800F974FB /* Resources */ = {
			isa = PBXResourcesBuildPhase;
			buildActionMask = 2147483647;
			files = (
				41E562D622394F8500C06BC9 /* fruit-based@3x.png in Resources */,
				418B6D081D2707F800F974FB /* LaunchScreen.storyboard in Resources */,
				4111FBEA25EDEFDD0096954F /* forest-green@3x.png in Resources */,
				41E563042239570100C06BC9 /* retro-icon-ipad@2x.png in Resources */,
				41AD3D9C221C737F00DC41E1 /* retro-icon@3x.png in Resources */,
				419B373923B8D0C600128A8F /* Player.storyboard in Resources */,
				41E562CE22394F5200C06BC9 /* ayu-light@2x.png in Resources */,
				4149539A21F0D456003C5D27 /* Themes.json in Resources */,
				C37A6873209F0F830063AEAC /* Credits.html in Resources */,
				418B6D051D2707F800F974FB /* Assets.xcassets in Resources */,
				418B6D031D2707F800F974FB /* Main.storyboard in Resources */,
				419B373C23B8D12200128A8F /* AddCellView.xib in Resources */,
				41E562EB2239531E00C06BC9 /* retro-modern-ipad@3x.png in Resources */,
				41E56302223956B800C06BC9 /* retro-icon-ipad@3x.png in Resources */,
				419B375623B8D5A500128A8F /* Localizable.strings in Resources */,
				41E562F92239535D00C06BC9 /* retro-modern-ipad@2x.png in Resources */,
				41E562FB2239535D00C06BC9 /* fruit-based-ipad@2x.png in Resources */,
				4111FBEB25EDEFDD0096954F /* forest-green@2x.png in Resources */,
				415A9979264CCD3F002BFD35 /* Debug.xcconfig in Resources */,
				41AD3D9E221C750E00DC41E1 /* Icons.json in Resources */,
				41E79BF526C6255C00EA9FFF /* PlayPauseIconView.xib in Resources */,
				41E562ED2239531E00C06BC9 /* neon-ipad@3x.png in Resources */,
				41E562E222394FB900C06BC9 /* songs@3x.png in Resources */,
				C30B66AE20E2D8CF00FC0030 /* ArtworkControl.xib in Resources */,
				41E562DE22394FA800C06BC9 /* retro-modern@2x.png in Resources */,
				41E562DF22394FA800C06BC9 /* retro-modern@3x.png in Resources */,
				41E562EF2239531E00C06BC9 /* ayu-light-ipad@3x.png in Resources */,
				41E562F72239535D00C06BC9 /* ayu-light-ipad@2x.png in Resources */,
				4165EE0C20A7A33500616EDF /* BookCellView.xib in Resources */,
				4142964621F21DAE004356DA /* BulkControlsView.xib in Resources */,
				41E56300223953EB00C06BC9 /* default-icon-ipad@2x.png in Resources */,
				41E562CF22394F5200C06BC9 /* ayu-light@3x.png in Resources */,
				41E562FE223953AE00C06BC9 /* default-icon-ipad@3x.png in Resources */,
				419B374223B8D18000128A8F /* PlusBannerView.xib in Resources */,
				4160A09223F2DE130039166B /* Localizable.stringsdict in Resources */,
				41AD3DAB221C8FF400DC41E1 /* default-icon@3x.png in Resources */,
				41AD3DAC221C8FF400DC41E1 /* default-icon@2x.png in Resources */,
				41E562F82239535D00C06BC9 /* dark-ipad@2x.png in Resources */,
				9FBDDB9E27DD137A005FB447 /* Profile.storyboard in Resources */,
				9FBDDB9327DCF906005FB447 /* MiniPlayerView.xib in Resources */,
				4111FBE025EDEFBE0096954F /* forest-green-ipad@3x.png in Resources */,
				41AD3D9A221C737F00DC41E1 /* retro-icon@2x.png in Resources */,
				419B373F23B8D14100128A8F /* LoadingView.xib in Resources */,
				415A997A264CCD3F002BFD35 /* Release.xcconfig in Resources */,
				C3EA7176218DEC870005D488 /* .swiftformat in Resources */,
				41E562FC2239535D00C06BC9 /* neon-ipad@2x.png in Resources */,
				41E562D222394F5A00C06BC9 /* dark@2x.png in Resources */,
				41B2A5DA21CAE42600917584 /* Settings.storyboard in Resources */,
				415A9978264CCD3F002BFD35 /* Debug.template.xcconfig in Resources */,
				41E562E322394FB900C06BC9 /* songs@2x.png in Resources */,
				41E562EC2239531E00C06BC9 /* dark-ipad@3x.png in Resources */,
				41E562D322394F5A00C06BC9 /* dark@3x.png in Resources */,
				4111FBDF25EDEFBE0096954F /* forest-green-ipad@2x.png in Resources */,
				41E562D722394F8500C06BC9 /* fruit-based@2x.png in Resources */,
				41E562FA2239535D00C06BC9 /* songs-ipad@2x.png in Resources */,
				41E562DA22394F9900C06BC9 /* neon@2x.png in Resources */,
				41E562EE2239531E00C06BC9 /* songs-ipad@3x.png in Resources */,
				41E562F02239531E00C06BC9 /* fruit-based-ipad@3x.png in Resources */,
				41E562DB22394F9900C06BC9 /* neon@3x.png in Resources */,
			);
			runOnlyForDeploymentPostprocessing = 0;
		};
		418B6D0C1D2707F800F974FB /* Resources */ = {
			isa = PBXResourcesBuildPhase;
			buildActionMask = 2147483647;
			files = (
			);
			runOnlyForDeploymentPostprocessing = 0;
		};
		41A1B0D0226E9BC400EA0400 /* Resources */ = {
			isa = PBXResourcesBuildPhase;
			buildActionMask = 2147483647;
			files = (
			);
			runOnlyForDeploymentPostprocessing = 0;
		};
/* End PBXResourcesBuildPhase section */

/* Begin PBXShellScriptBuildPhase section */
		C35BADEA20698A6D007687C1 /* Run SwiftLint */ = {
			isa = PBXShellScriptBuildPhase;
			buildActionMask = 2147483647;
			files = (
			);
			inputPaths = (
			);
			name = "Run SwiftLint";
			outputPaths = (
			);
			runOnlyForDeploymentPostprocessing = 0;
			shellPath = /bin/sh;
			shellScript = "if which swiftlint >/dev/null; then\n    swiftlint\nelse\n    echo \"warning: SwiftLint not installed, download from https://github.com/realm/SwiftLint\"\nfi\n";
		};
		C3EA7177218DECC30005D488 /* Run SwiftFormat */ = {
			isa = PBXShellScriptBuildPhase;
			buildActionMask = 2147483647;
			files = (
			);
			inputFileListPaths = (
			);
			inputPaths = (
			);
			name = "Run SwiftFormat";
			outputFileListPaths = (
			);
			outputPaths = (
			);
			runOnlyForDeploymentPostprocessing = 0;
			shellPath = /bin/sh;
			shellScript = "if which swiftformat >/dev/null; then\n    swiftformat .\nelse\n    echo \"warning: SwiftFormat not installed, download from https://github.com/nicklockwood/SwiftFormat\"\nfi\n";
		};
/* End PBXShellScriptBuildPhase section */

/* Begin PBXSourcesBuildPhase section */
		41342CFA24435D9900F0905B /* Sources */ = {
			isa = PBXSourcesBuildPhase;
			buildActionMask = 2147483647;
			files = (
				41342D0C24435EF800F0905B /* SleepTimerHandler.swift in Sources */,
				41ADD6A72570651200660C64 /* PlayAndSleepActionHandler.swift in Sources */,
				415F0E6F244AAC5A00DD1D8B /* PlayMediaIntentHandler.swift in Sources */,
				41342D0A24435DAD00F0905B /* Intents.intentdefinition in Sources */,
				41342D0124435D9900F0905B /* IntentHandler.swift in Sources */,
			);
			runOnlyForDeploymentPostprocessing = 0;
		};
		4140EA37227288EF0009F794 /* Sources */ = {
			isa = PBXSourcesBuildPhase;
			buildActionMask = 2147483647;
			files = (
				9F82DF6927DE93A2001B0EA8 /* SkipIntervalView.swift in Sources */,
				9FA334B627C15DE30064E8EA /* VolumeView.swift in Sources */,
				9FA334B927C1B8450064E8EA /* NowPlayingTitleView.swift in Sources */,
				9FA334B327C156CB0064E8EA /* NowPlayingView.swift in Sources */,
				9FA334C527C285650064E8EA /* ChapterListView.swift in Sources */,
				4140EA47227288EF0009F794 /* ComplicationController.swift in Sources */,
				9FA334B127C1499A0064E8EA /* ItemCellView.swift in Sources */,
				4140EA43227288EF0009F794 /* ExtensionDelegate.swift in Sources */,
				41A359C4276232E00020D5F5 /* MappingModel_v7_to_v8.xcmappingmodel in Sources */,
				418CABB325EF28FC00D8C878 /* MappingModel_v3_to_v4.xcmappingmodel in Sources */,
				9F82DF7127DF8203001B0EA8 /* WatchConnectivityService.swift in Sources */,
				41A8BAFE227E6C88003C9895 /* Notification+BookPlayerWatchApp.swift in Sources */,
				41D20DB125D5F5A100AAEE30 /* MappingModel_v1_to_v2.xcmappingmodel in Sources */,
				9F82DF6D27DE985A001B0EA8 /* NowPlayingPlaybackControlsView.swift in Sources */,
				9FA334C327C2833B0064E8EA /* ResizeableImageView.swift in Sources */,
				9F82DF6F27DEE83E001B0EA8 /* SkipDirection.swift in Sources */,
				9FA334AB27C058210064E8EA /* ItemListView.swift in Sources */,
				9FA334AF27C05EBB0064E8EA /* ContextManager.swift in Sources */,
				9FE07E1B27C522DE007591F7 /* ContainerItemListView.swift in Sources */,
				9F82DF6B27DE9792001B0EA8 /* NowPlayingMediaControlsView.swift in Sources */,
				9FA334A927C0577E0064E8EA /* BookPlayerApp.swift in Sources */,
				41C3396225E04103003ED2B0 /* MappingModel_v2_to_v3.xcmappingmodel in Sources */,
				9FA334C727C28D650064E8EA /* PlaybackControlsView.swift in Sources */,
				4140EA8522728A160009F794 /* BookPlayer.xcdatamodeld in Sources */,
			);
			runOnlyForDeploymentPostprocessing = 0;
		};
		4140EA5A227289720009F794 /* Sources */ = {
			isa = PBXSourcesBuildPhase;
			buildActionMask = 2147483647;
			files = (
				4140EA6C2272898F0009F794 /* DataManager.swift in Sources */,
				4140EA71227289A20009F794 /* UIColor+BookPlayer.swift in Sources */,
				4138CE1726E584B60014F11E /* BookmarkType.swift in Sources */,
				5126F123258E9F18009965DC /* URL+BookPlayer.swift in Sources */,
				419BD5992443FD04001E50A0 /* Intents.intentdefinition in Sources */,
				62AAE22D274AA6DE001EB9FF /* LibraryService.swift in Sources */,
				62CADBAF2725FE2C00A4A98F /* ArtworkService.swift in Sources */,
				4140EA80227289D50009F794 /* Folder+CoreDataClass.swift in Sources */,
				4140EA78227289BC0009F794 /* PlaybackRecord+CoreDataClass.swift in Sources */,
				4140EA79227289BF0009F794 /* PlaybackRecord+CoreDataProperties.swift in Sources */,
				41A90C4927564DAA00C30394 /* BookPlayerError.swift in Sources */,
				41C23402272E1960006BC7B8 /* SimpleTheme.swift in Sources */,
				4140EA7D227289CB0009F794 /* LibraryItem+CoreDataProperties.swift in Sources */,
				4140EA73227289A80009F794 /* Notification+BookPlayerKit.swift in Sources */,
				41A894212652A5DE0032E972 /* Configuration.swift in Sources */,
				4140EA702272899D0009F794 /* CommandParser.swift in Sources */,
				4109F499266915E7007A6FFF /* FolderMigrationUtils.swift in Sources */,
				4140EA76227289B50009F794 /* Chapter+CoreDataClass.swift in Sources */,
				41A359C6276232E00020D5F5 /* MappingModel_v7_to_v8.xcmappingmodel in Sources */,
				62CADBAE2725FE2900A4A98F /* AVAudioAssetImageDataProvider.swift in Sources */,
				412AB71627017ABE00969618 /* DBVersion.swift in Sources */,
				41C23404272E1966006BC7B8 /* PlaybackState.swift in Sources */,
				4138CE1426E554320014F11E /* Bookmark+CoreDataProperties.swift in Sources */,
				41C23400272E195B006BC7B8 /* SimpleItemType.swift in Sources */,
				4140EA6D227289930009F794 /* Constants.swift in Sources */,
				41EB071C2752FA6B00EFEE13 /* PlaybackService.swift in Sources */,
				4140EA72227289A50009F794 /* UIColor+Sweetercolor.swift in Sources */,
				4140EA7F227289D20009F794 /* Library+CoreDataProperties.swift in Sources */,
				4140EA7A227289C20009F794 /* Book+CoreDataClass.swift in Sources */,
				4140EA7C227289C70009F794 /* LibraryItem+CoreDataClass.swift in Sources */,
				4140EA74227289AE0009F794 /* Theme+CoreDataClass.swift in Sources */,
				4140EA6E227289960009F794 /* DeleteMode.swift in Sources */,
				9F6BC86727E6D03E002CF2A6 /* WatchApplicationContext.swift in Sources */,
				4140EA77227289B90009F794 /* Chapter+CoreDataProperties.swift in Sources */,
				4140EA7B227289C40009F794 /* Book+CoreDataProperties.swift in Sources */,
				4140EA81227289D80009F794 /* Folder+CoreDataProperties.swift in Sources */,
				41EB07192752F1BA00EFEE13 /* PlayableChapter.swift in Sources */,
				41D20DB325D5F5A100AAEE30 /* MappingModel_v1_to_v2.xcmappingmodel in Sources */,
				4124AB1825DFE07E0007C839 /* DataMigrationManager.swift in Sources */,
				41C3394A25E04091003ED2B0 /* MappingModel_v2_to_v3.xcmappingmodel in Sources */,
				418CABB525EF28FC00D8C878 /* MappingModel_v3_to_v4.xcmappingmodel in Sources */,
				4124AB2225DFE1A60007C839 /* CoreDataStack.swift in Sources */,
				4140EA75227289B20009F794 /* Theme+CoreDataProperties.swift in Sources */,
				41A90C4627563F5A00C30394 /* FolderType.swift in Sources */,
				4140EA7E227289CE0009F794 /* Library+CoreDataClass.swift in Sources */,
				41C233FE272E1958006BC7B8 /* SimpleLibraryItem.swift in Sources */,
				416AAC3523F515B0005AD04F /* String+BookPlayer.swift in Sources */,
				41A8942B2652A7DF0032E972 /* Bundle+BookPlayer.swift in Sources */,
				4138CE1226E5542D0014F11E /* Bookmark+CoreDataClass.swift in Sources */,
				41EB07162752F17B00EFEE13 /* PlayableItem.swift in Sources */,
				4140EA84227289E60009F794 /* BookPlayer.xcdatamodeld in Sources */,
				412AB70A2701421600969618 /* ManualOrderMigrationUtils.swift in Sources */,
			);
			runOnlyForDeploymentPostprocessing = 0;
		};
		416A299F2569658100605395 /* Sources */ = {
			isa = PBXSourcesBuildPhase;
			buildActionMask = 2147483647;
			files = (
				4106414025872614008EB8D0 /* BarView.swift in Sources */,
				4106414925872699008EB8D0 /* TimeListenedSmallView.swift in Sources */,
				417D996F256D73B400C3B753 /* Intents.intentdefinition in Sources */,
				417D9994256DE3FB00C3B753 /* LastPlayedWidgetView.swift in Sources */,
				41A359C7276232E00020D5F5 /* MappingModel_v7_to_v8.xcmappingmodel in Sources */,
				416A29AA2569658100605395 /* BookPlayerWidgetUI.swift in Sources */,
				41D20DB425D5F5A100AAEE30 /* MappingModel_v1_to_v2.xcmappingmodel in Sources */,
				410641282579AA2F008EB8D0 /* TimeListenedWidgetView.swift in Sources */,
				41064152258726D2008EB8D0 /* TimeListenedMediumView.swift in Sources */,
				41C3396A25E04112003ED2B0 /* MappingModel_v2_to_v3.xcmappingmodel in Sources */,
				418445C3258AE11E0072DD13 /* WidgetUtils.swift in Sources */,
				416A29DA256AB6A900605395 /* BookPlayer.xcdatamodeld in Sources */,
				418CABB625EF28FC00D8C878 /* MappingModel_v3_to_v4.xcmappingmodel in Sources */,
				41ADD6DA2570AC6300660C64 /* RecentBooksWidgetView.swift in Sources */,
			);
			runOnlyForDeploymentPostprocessing = 0;
		};
		418B6CF41D2707F800F974FB /* Sources */ = {
			isa = PBXSourcesBuildPhase;
			buildActionMask = 2147483647;
			files = (
				9F82DF9C27DFE46B001B0EA8 /* PhoneWatchConnectivityService.swift in Sources */,
				410D0FF11EDF659900A52EB9 /* PlayerManager.swift in Sources */,
				41AD3DAF221E678600DC41E1 /* PlusViewController.swift in Sources */,
				41B2A5F121CD857800917584 /* AddCellView.swift in Sources */,
				4151A6B326E491A800E49DBE /* NibLoadableView.swift in Sources */,
				4197FAFC267E480100811CC8 /* ImportViewController.swift in Sources */,
				41E562C4223896B500C06BC9 /* UserDefaults+BookPlayer.swift in Sources */,
				41AD3DA3221C7DCE00DC41E1 /* IconsViewController.swift in Sources */,
				41B2A5E121CCC21000917584 /* ThemeManager.swift in Sources */,
				9FBDDBA227DD13FA005FB447 /* ProfileCoordinator.swift in Sources */,
				4151A6A826E48C3400E49DBE /* Storyboarded.swift in Sources */,
				4151A6B126E490FF00E49DBE /* PlusNavigationController.swift in Sources */,
				C3FE3F8220A090880055B9C6 /* limitPanAngle.swift in Sources */,
				9F1804B827A4AEC500FEDFE5 /* AccessibleSliderView.swift in Sources */,
				4124122626D1640000B099DB /* StorageTableViewCell.swift in Sources */,
				41B68FFF2705477D00F657C3 /* StorageCoordinator.swift in Sources */,
				4138CE1926E5B3FB0014F11E /* BookmarksViewController.swift in Sources */,
				41670131255B4A2C0054164F /* Sequence+BookPlayer.swift in Sources */,
				C3FA301E20E0024900393DDA /* BPArtworkView.swift in Sources */,
				41E79BE926C60BF600EA9FFF /* PlayerViewController.swift in Sources */,
				41188D2226ECFE450017124E /* ChapterCoordinator.swift in Sources */,
				4165EE0520A743D500616EDF /* BookPlayer.xcdatamodeld in Sources */,
				41B2A5DC21CAEE0E00917584 /* PlayerSettingsViewController.swift in Sources */,
				41B2A5ED21CCC6D100917584 /* AppNavigationController.swift in Sources */,
				41B2AC8E1D43CCE8005382A9 /* ChaptersViewController.swift in Sources */,
				9FBDDB8927DC454B005FB447 /* AppTabBarController.swift in Sources */,
				4109246C21A2019400D5DF11 /* CheckboxSelectionView.swift in Sources */,
				41B2A5EF21CD5AAE00917584 /* StaticCellView.swift in Sources */,
				C3A479132094C8C300D92122 /* rubberBandDistance.swift in Sources */,
				41188D3C26F00C380017124E /* ItemListTableDataSource.swift in Sources */,
				4158388526EBEE9800F4A12B /* PlayerCoordinator.swift in Sources */,
				41A6AFAA26FB666700A69E6B /* SettingsCoordinator.swift in Sources */,
				C318DDBC20A48D4700C3A17B /* BPMarqueeLabel.swift in Sources */,
				41B30A33230232D200025D69 /* CarPlayManager.swift in Sources */,
				4137BBCE272DBB16009ED9FE /* SettingsViewModel.swift in Sources */,
				41B0A9872746F47600DE9E48 /* ThemedTableViewCell.swift in Sources */,
				410D00E426DAB97700D11A45 /* Combine+BookPlayer.swift in Sources */,
				C375AF1920DD99E000AC034D /* ArtworkControl.swift in Sources */,
				41544A1421BAF41400740AD2 /* ItemSelectionViewController.swift in Sources */,
				9F64C6242793C3DA00B2493C /* PlayerControlsViewModel.swift in Sources */,
				410D00FE26DDD2A900D11A45 /* ProgressObject.swift in Sources */,
				C3A479152094CA3800D92122 /* UIImage+BookPlayer.swift in Sources */,
				418B6CFC1D2707F800F974FB /* AppDelegate.swift in Sources */,
				41188D2826ED4D5C0017124E /* ItemListViewController.swift in Sources */,
				41188D2426ED2BA30017124E /* LoadingCoordinator.swift in Sources */,
				4151A6DD26E4A13A00E49DBE /* MainCoordinator.swift in Sources */,
				41964C832220B4F700FF1A2F /* ContributorCellView.swift in Sources */,
				4124122826D19A8700B099DB /* StorageViewModel.swift in Sources */,
				4158387926EB8D8800F4A12B /* LoadingViewController.swift in Sources */,
				4151A6E026E4A17900E49DBE /* Coordinator.swift in Sources */,
				418EA78B268D6EF100F6BAEB /* ImportTableViewCell.swift in Sources */,
				41188D2026ECDDD50017124E /* BookmarkCoordinator.swift in Sources */,
				4142964921F2E2BA004356DA /* ThemeCellView.swift in Sources */,
				4160A0A123F304530039166B /* LocalizableLabel.swift in Sources */,
				4137BBCC272DAF2E009ED9FE /* BaseViewController.swift in Sources */,
				C318D3AD208CF624000666F8 /* PlayerJumpIcon.swift in Sources */,
				4138CE2326E66E420014F11E /* BookmarkTableViewCell.swift in Sources */,
				C37A6875209F13120063AEAC /* CreditsViewController.swift in Sources */,
				41DA44BD26FAEC4F00F3A05D /* BookActivityItemProvider.swift in Sources */,
				62793611272CBE910097837D /* ImportFileItem.swift in Sources */,
				4138CE1C26E5B42F0014F11E /* BookmarksViewModel.swift in Sources */,
				4197240021874D5F00AB1190 /* UserActivityManager.swift in Sources */,
				41D4F2EF21053944009F1B1E /* IndexPath+BookPlayer.swift in Sources */,
				69343D332133844D000C425E /* VoiceOverService.swift in Sources */,
				C359C30720A9F35B00A626E3 /* SkipDurationViewController.swift in Sources */,
				9FBDDBA027DD13E9005FB447 /* ProfileViewModel.swift in Sources */,
				9FBDDB8B27DCF1FB005FB447 /* MiniPlayerView.swift in Sources */,
				C3A479192094CAF300D92122 /* UIViewController+BookPlayer.swift in Sources */,
				C375AF1720DD81F800AC034D /* ProgressSlider.swift in Sources */,
				4158386926EAF4A300F4A12B /* ItemListCoordinator.swift in Sources */,
				415758EA2226E18800DDB9B6 /* PlusBannerView.swift in Sources */,
				418CABB125EF28FC00D8C878 /* MappingModel_v3_to_v4.xcmappingmodel in Sources */,
				410D00FA26DDCE6C00D11A45 /* ChaptersViewModel.swift in Sources */,
				41640A3724416EE8004FB97B /* Intents.intentdefinition in Sources */,
				41AD3DA1221C7CAB00DC41E1 /* Icon.swift in Sources */,
				9FBDDB9C27DD135E005FB447 /* ProfileViewController.swift in Sources */,
				C39401E920DEE83200F3DC71 /* UIView+BookPlayer.swift in Sources */,
				415B274421FAE47200F9D9B7 /* LoadingView.swift in Sources */,
				41E79BED26C61D2B00EA9FFF /* PlayPauseIconView.swift in Sources */,
				4193E2002439A1CD004D6A82 /* NetworkService.swift in Sources */,
				4158386E26EAF76700F4A12B /* FolderListCoordinator.swift in Sources */,
				9F64C6262793D5B100B2493C /* PlayerControlsViewController.swift in Sources */,
				C3FE94792080086800BCEA37 /* BookCellView.swift in Sources */,
				41AD3DA7221C850F00DC41E1 /* IconCellView.swift in Sources */,
				4158388326EBD76A00F4A12B /* LibraryListCoordinator.swift in Sources */,
				4142964421F21D95004356DA /* BulkControlsView.swift in Sources */,
				41A1B12D226FC7E500EA0400 /* ImportManager.swift in Sources */,
<<<<<<< HEAD
				4151A6A626E3A40600E49DBE /* SpeedManager.swift in Sources */,
=======
				4151A6A626E3A40600E49DBE /* SpeedService.swift in Sources */,
				C36C4D5C20A23E1800AFDB76 /* MiniPlayerViewController.swift in Sources */,
>>>>>>> d57c90d3
				C33E843C20C6E179004A0489 /* ItemProgress.swift in Sources */,
				62F2F25F25E18C7500E1D6A0 /* ImportableItem.swift in Sources */,
				4158388B26EC2CC500F4A12B /* ImportCoordinator.swift in Sources */,
				41A1B12E226FC7E500EA0400 /* ImportOperation.swift in Sources */,
				5126F121258E9F18009965DC /* URL+BookPlayer.swift in Sources */,
				410D0FED1EDCF4B000A52EB9 /* SettingsViewController.swift in Sources */,
				9F2DA27F27F0C68D00C8EF2B /* CarPlaySceneDelegate.swift in Sources */,
				4193E202243A91AE004D6A82 /* ActionParserService.swift in Sources */,
				41A359C3276232E00020D5F5 /* MappingModel_v7_to_v8.xcmappingmodel in Sources */,
				41C8ABD126836F50003B67D1 /* ImportViewModel.swift in Sources */,
				41188D1E26ECDAA30017124E /* MiniPlayerViewModel.swift in Sources */,
				41B2A5DE21CAF20E00917584 /* ThemesViewController.swift in Sources */,
				41D20DAF25D5F5A100AAEE30 /* MappingModel_v1_to_v2.xcmappingmodel in Sources */,
				41188D2A26ED4D8E0017124E /* ItemListViewModel.swift in Sources */,
				C398559C20C492FF00BE9EC0 /* AddButton.swift in Sources */,
				9F89D89C27EDFCA400F73947 /* SceneDelegate.swift in Sources */,
				416AAC3323F51031005AD04F /* LocalizableButton.swift in Sources */,
				416A297D2568671F00605395 /* AVPlayer+BookPlayer.swift in Sources */,
				41E79BEB26C60DC600EA9FFF /* PlayerViewModel.swift in Sources */,
				9F64C6212793C31600B2493C /* PlayerControlsCoordinator.swift in Sources */,
				41C3395225E040FB003ED2B0 /* MappingModel_v2_to_v3.xcmappingmodel in Sources */,
				C3EC372E206EE0650094B4E8 /* SleepTimer.swift in Sources */,
				4124122A26D19B9100B099DB /* StorageItem.swift in Sources */,
				41A1B12F226FE0F900EA0400 /* Notification+BookPlayer.swift in Sources */,
				4124121A26CF287600B099DB /* StorageViewController.swift in Sources */,
				412AB70E2701463100969618 /* LoadingViewModel.swift in Sources */,
				6279361C272D0C290097837D /* BookSortService+SortError+PlayListSortOrder.swift in Sources */,
			);
			runOnlyForDeploymentPostprocessing = 0;
		};
		418B6D0A1D2707F800F974FB /* Sources */ = {
			isa = PBXSourcesBuildPhase;
			buildActionMask = 2147483647;
			files = (
				4137BBD6272DF693009ED9FE /* SettingsCoordinatorTests.swift in Sources */,
				69343D36213A07B4000C425E /* VoiceOverServiceTest.swift in Sources */,
				62AAE2252749283F001EB9FF /* MiniPlayerViewModelTests.swift in Sources */,
				41C2340C27324AB7006BC7B8 /* ItemListViewModelTests.swift in Sources */,
				41A1B140226FEF9600EA0400 /* FolderTests.swift in Sources */,
				41A1B13F226FEF9300EA0400 /* DataManagerTests.swift in Sources */,
				4137BBD4272DF540009ED9FE /* PlayerCoordinatorTests.swift in Sources */,
				416A9D4B2743D51E00463621 /* StorageViewModelTests.swift in Sources */,
				4137BBD2272DED79009ED9FE /* ItemListCoordinatorTests.swift in Sources */,
				62AAE231274ABB5D001EB9FF /* LibraryServiceTests.swift in Sources */,
				6906A553217211C600A9E0B2 /* StubFactory.swift in Sources */,
				62AAE22727492896001EB9FF /* PlayerManagerMock.swift in Sources */,
				6906A55021720FDF00A9E0B2 /* BookSortServiceTest.swift in Sources */,
				6279361F272D0D110097837D /* MainCoordinatorTests.swift in Sources */,
				9FBDDBA427DD1A00005FB447 /* ProfileCoordinatorTests.swift in Sources */,
				4197FAFA267E38D900811CC8 /* LibraryTests.swift in Sources */,
				4137BBD0272DEBEC009ED9FE /* LoadingCoordinatorTests.swift in Sources */,
				41A1B13E226FEF8000EA0400 /* DataTestUtils.swift in Sources */,
				9F8A9A5E27AC3F8C0093AA1C /* PlayableItemTests.swift in Sources */,
				4163E313214AC43000072AA2 /* ImportOperationTests.swift in Sources */,
			);
			runOnlyForDeploymentPostprocessing = 0;
		};
		41A1B0CE226E9BC400EA0400 /* Sources */ = {
			isa = PBXSourcesBuildPhase;
			buildActionMask = 2147483647;
			files = (
				4124AB2125DFE1A60007C839 /* CoreDataStack.swift in Sources */,
				41A1B11F226F88C500EA0400 /* Chapter+CoreDataClass.swift in Sources */,
				4138CE1626E584B60014F11E /* BookmarkType.swift in Sources */,
				412AB7092701421600969618 /* ManualOrderMigrationUtils.swift in Sources */,
				416AAC3423F515AF005AD04F /* String+BookPlayer.swift in Sources */,
				62AAE22E274AA6DE001EB9FF /* LibraryService.swift in Sources */,
				41A1B126226F88C500EA0400 /* LibraryItem+CoreDataProperties.swift in Sources */,
				62CADBAB2725C23A00A4A98F /* ArtworkService.swift in Sources */,
				41A1B128226F88C500EA0400 /* Library+CoreDataProperties.swift in Sources */,
				4138CE1126E5542C0014F11E /* Bookmark+CoreDataClass.swift in Sources */,
				41A90C4827564DAA00C30394 /* BookPlayerError.swift in Sources */,
				41C23401272E1960006BC7B8 /* SimpleTheme.swift in Sources */,
				41A1B124226F88C500EA0400 /* Book+CoreDataProperties.swift in Sources */,
				41A1B108226E9DF800EA0400 /* DataManager.swift in Sources */,
				41A1B131226FE33500EA0400 /* Constants.swift in Sources */,
				4124AB1725DFE07E0007C839 /* DataMigrationManager.swift in Sources */,
				41A8942A2652A7DF0032E972 /* Bundle+BookPlayer.swift in Sources */,
				41A1B0F2226E9D1200EA0400 /* BookPlayer.xcdatamodeld in Sources */,
				41A359C5276232E00020D5F5 /* MappingModel_v7_to_v8.xcmappingmodel in Sources */,
				41A1B125226F88C500EA0400 /* LibraryItem+CoreDataClass.swift in Sources */,
				62CADBA52725BCB200A4A98F /* AVAudioAssetImageDataProvider.swift in Sources */,
				41C23403272E1965006BC7B8 /* PlaybackState.swift in Sources */,
				41A1B120226F88C500EA0400 /* Chapter+CoreDataProperties.swift in Sources */,
				41CE44A9227215B500C900AF /* Notification+BookPlayerKit.swift in Sources */,
				41C233FF272E195B006BC7B8 /* SimpleItemType.swift in Sources */,
				4140EA1F22723CFC0009F794 /* CommandParser.swift in Sources */,
				41EB071B2752FA6B00EFEE13 /* PlaybackService.swift in Sources */,
				41A1B122226F88C500EA0400 /* PlaybackRecord+CoreDataProperties.swift in Sources */,
				41C3394925E04091003ED2B0 /* MappingModel_v2_to_v3.xcmappingmodel in Sources */,
				41640A452441ACE2004FB97B /* Intents.intentdefinition in Sources */,
				41D20DB225D5F5A100AAEE30 /* MappingModel_v1_to_v2.xcmappingmodel in Sources */,
				412AB71527017ABE00969618 /* DBVersion.swift in Sources */,
				9F6BC86627E6D03D002CF2A6 /* WatchApplicationContext.swift in Sources */,
				4138CE1326E554320014F11E /* Bookmark+CoreDataProperties.swift in Sources */,
				41A1B123226F88C500EA0400 /* Book+CoreDataClass.swift in Sources */,
				41A1B105226E9DBD00EA0400 /* UIColor+Sweetercolor.swift in Sources */,
				41A1B10C226E9E9700EA0400 /* DeleteMode.swift in Sources */,
				41EB07182752F1BA00EFEE13 /* PlayableChapter.swift in Sources */,
				5126F122258E9F18009965DC /* URL+BookPlayer.swift in Sources */,
				418CABB425EF28FC00D8C878 /* MappingModel_v3_to_v4.xcmappingmodel in Sources */,
				41A1B121226F88C500EA0400 /* PlaybackRecord+CoreDataClass.swift in Sources */,
				41A1B104226E9DBA00EA0400 /* UIColor+BookPlayer.swift in Sources */,
				41A1B11D226F88C500EA0400 /* Theme+CoreDataClass.swift in Sources */,
				41A894202652A5DE0032E972 /* Configuration.swift in Sources */,
				41A90C4527563F5A00C30394 /* FolderType.swift in Sources */,
				41A1B129226F88C500EA0400 /* Folder+CoreDataClass.swift in Sources */,
				41C233FD272E1957006BC7B8 /* SimpleLibraryItem.swift in Sources */,
				4109F498266915E7007A6FFF /* FolderMigrationUtils.swift in Sources */,
				41A1B12A226F88C500EA0400 /* Folder+CoreDataProperties.swift in Sources */,
				41EB07152752F17B00EFEE13 /* PlayableItem.swift in Sources */,
				41A1B11E226F88C500EA0400 /* Theme+CoreDataProperties.swift in Sources */,
				41A1B127226F88C500EA0400 /* Library+CoreDataClass.swift in Sources */,
			);
			runOnlyForDeploymentPostprocessing = 0;
		};
/* End PBXSourcesBuildPhase section */

/* Begin PBXTargetDependency section */
		4122992024442E7800CDB416 /* PBXTargetDependency */ = {
			isa = PBXTargetDependency;
			target = 41A1B0D1226E9BC400EA0400 /* BookPlayerKit */;
			targetProxy = 4122991F24442E7800CDB416 /* PBXContainerItemProxy */;
		};
		41342D0424435D9900F0905B /* PBXTargetDependency */ = {
			isa = PBXTargetDependency;
			target = 41342CFD24435D9900F0905B /* BookPlayerIntents */;
			targetProxy = 41342D0324435D9900F0905B /* PBXContainerItemProxy */;
		};
		4140EA3E227288EF0009F794 /* PBXTargetDependency */ = {
			isa = PBXTargetDependency;
			target = 4140EA3A227288EF0009F794 /* BookPlayerWatch Extension */;
			targetProxy = 4140EA3D227288EF0009F794 /* PBXContainerItemProxy */;
		};
		4140EA4D227288EF0009F794 /* PBXTargetDependency */ = {
			isa = PBXTargetDependency;
			target = 4140EA2E227288ED0009F794 /* BookPlayerWatch */;
			targetProxy = 4140EA4C227288EF0009F794 /* PBXContainerItemProxy */;
		};
		4140EA64227289720009F794 /* PBXTargetDependency */ = {
			isa = PBXTargetDependency;
			target = 4140EA5D227289720009F794 /* BookPlayerWatchKit */;
			targetProxy = 4140EA63227289720009F794 /* PBXContainerItemProxy */;
		};
		416A29AF2569658300605395 /* PBXTargetDependency */ = {
			isa = PBXTargetDependency;
			target = 416A29A22569658100605395 /* BookPlayerWidgetUIExtension */;
			targetProxy = 416A29AE2569658300605395 /* PBXContainerItemProxy */;
		};
		416A29BF256A43F800605395 /* PBXTargetDependency */ = {
			isa = PBXTargetDependency;
			target = 41A1B0D1226E9BC400EA0400 /* BookPlayerKit */;
			targetProxy = 416A29BE256A43F800605395 /* PBXContainerItemProxy */;
		};
		418B6D101D2707F800F974FB /* PBXTargetDependency */ = {
			isa = PBXTargetDependency;
			target = 418B6CF71D2707F800F974FB /* BookPlayer */;
			targetProxy = 418B6D0F1D2707F800F974FB /* PBXContainerItemProxy */;
		};
		41A1B0E6226E9BC500EA0400 /* PBXTargetDependency */ = {
			isa = PBXTargetDependency;
			target = 41A1B0D1226E9BC400EA0400 /* BookPlayerKit */;
			targetProxy = 41A1B0E5226E9BC500EA0400 /* PBXContainerItemProxy */;
		};
/* End PBXTargetDependency section */

/* Begin PBXVariantGroup section */
		4160A09423F2DE130039166B /* Localizable.stringsdict */ = {
			isa = PBXVariantGroup;
			children = (
				4160A09323F2DE130039166B /* en */,
				4160A09523F2DE190039166B /* de */,
				4160A09823F2DE1E0039166B /* es */,
				416AAC2F23F44A88005AD04F /* cs */,
				4136175C24019EEB00D2DDC1 /* sv */,
				416E40F32404BD5C006FA2EF /* zh-Hans */,
				418A2B6A2419EBA70001AEDB /* ru */,
				41E73EFA241D2EFC00D2C1D7 /* da */,
				4193E203243A98AB004D6A82 /* fr */,
				4161D495245660B800D1C01B /* ro */,
				4172CB662495BFBA00AD4A55 /* it */,
				4172CB692495C00F00AD4A55 /* tr */,
				4172CB6C2495C09300AD4A55 /* uk */,
				41A7DE7824BC136100396FD3 /* sk-SK */,
				416A298A256875B300605395 /* pt-BR */,
				41E69F4A25A7CC1100C26920 /* pl */,
				4111FBB025EDD81C0096954F /* hu */,
				620C73C7275DA00300D495AA /* ar */,
				9F1804BF27A739D400FEDFE5 /* fi */,
			);
			name = Localizable.stringsdict;
			sourceTree = "<group>";
		};
		418B6D011D2707F800F974FB /* Main.storyboard */ = {
			isa = PBXVariantGroup;
			children = (
				418B6D021D2707F800F974FB /* Base */,
			);
			name = Main.storyboard;
			sourceTree = "<group>";
		};
		418B6D061D2707F800F974FB /* LaunchScreen.storyboard */ = {
			isa = PBXVariantGroup;
			children = (
				418B6D071D2707F800F974FB /* Base */,
			);
			name = LaunchScreen.storyboard;
			sourceTree = "<group>";
		};
		419B373B23B8D0C600128A8F /* Player.storyboard */ = {
			isa = PBXVariantGroup;
			children = (
				419B373A23B8D0C600128A8F /* Base */,
			);
			name = Player.storyboard;
			sourceTree = "<group>";
		};
		419B373E23B8D12200128A8F /* AddCellView.xib */ = {
			isa = PBXVariantGroup;
			children = (
				419B373D23B8D12200128A8F /* Base */,
			);
			name = AddCellView.xib;
			sourceTree = "<group>";
		};
		419B374123B8D14100128A8F /* LoadingView.xib */ = {
			isa = PBXVariantGroup;
			children = (
				419B374023B8D14100128A8F /* Base */,
			);
			name = LoadingView.xib;
			sourceTree = "<group>";
		};
		419B374423B8D18000128A8F /* PlusBannerView.xib */ = {
			isa = PBXVariantGroup;
			children = (
				419B374323B8D18000128A8F /* Base */,
			);
			name = PlusBannerView.xib;
			sourceTree = "<group>";
		};
		419B375423B8D5A500128A8F /* Localizable.strings */ = {
			isa = PBXVariantGroup;
			children = (
				419B375523B8D5A500128A8F /* Base */,
				419B375723B8D5B000128A8F /* en */,
				419B377423B92CC100128A8F /* es */,
				419B379523B92E1600128A8F /* de */,
				416AAC3023F44A88005AD04F /* cs */,
				4136175B24019EE700D2DDC1 /* sv */,
				416E40F42404BD5C006FA2EF /* zh-Hans */,
				418A2B692419E5BD0001AEDB /* ru */,
				41E73EFB241D2EFC00D2C1D7 /* da */,
				4193E204243A98AB004D6A82 /* fr */,
				4161D496245660B800D1C01B /* ro */,
				4172CB672495BFBA00AD4A55 /* it */,
				4172CB6A2495C00F00AD4A55 /* tr */,
				4172CB6D2495C09300AD4A55 /* uk */,
				41A7DE7924BC136200396FD3 /* sk-SK */,
				416A298B256875B300605395 /* pt-BR */,
				41E69F4B25A7CC1100C26920 /* pl */,
				4111FBB125EDD81C0096954F /* hu */,
				620C73C8275DA00400D495AA /* ar */,
				9F1804C027A739D400FEDFE5 /* fi */,
			);
			name = Localizable.strings;
			sourceTree = "<group>";
		};
		419B375B23B8D6DB00128A8F /* Localizable.strings */ = {
			isa = PBXVariantGroup;
			children = (
				419B375C23B8D6DB00128A8F /* Base */,
				419B375F23B8D6E200128A8F /* en */,
				419B377523B92CC100128A8F /* es */,
				419B379623B92E1600128A8F /* de */,
				416AAC3123F44A88005AD04F /* cs */,
				4136175D24019EF000D2DDC1 /* sv */,
				416E40F52404BD5C006FA2EF /* zh-Hans */,
				418A2B6B2419EE060001AEDB /* ru */,
				41E73EFC241D2EFC00D2C1D7 /* da */,
				4193E205243A98AB004D6A82 /* fr */,
				4161D497245660B900D1C01B /* ro */,
				4172CB682495BFBA00AD4A55 /* it */,
				4172CB6B2495C00F00AD4A55 /* tr */,
				4172CB6E2495C09300AD4A55 /* uk */,
				41A7DE7A24BC136200396FD3 /* sk-SK */,
				416A298C256875B300605395 /* pt-BR */,
				41E69F4C25A7CC1100C26920 /* pl */,
				4111FBB225EDD81C0096954F /* hu */,
				620C73C9275DA00400D495AA /* ar */,
				9F1804C127A739D400FEDFE5 /* fi */,
			);
			name = Localizable.strings;
			sourceTree = "<group>";
		};
		41B2A5D821CAE42600917584 /* Settings.storyboard */ = {
			isa = PBXVariantGroup;
			children = (
				41B2A5D921CAE42600917584 /* Base */,
			);
			name = Settings.storyboard;
			sourceTree = "<group>";
		};
/* End PBXVariantGroup section */

/* Begin XCBuildConfiguration section */
		41342D0724435D9900F0905B /* Debug */ = {
			isa = XCBuildConfiguration;
			baseConfigurationReference = 415A9976264CCD3F002BFD35 /* Debug.xcconfig */;
			buildSettings = {
				CLANG_ANALYZER_NUMBER_OBJECT_CONVERSION = YES_AGGRESSIVE;
				CLANG_CXX_LANGUAGE_STANDARD = "gnu++14";
				CLANG_ENABLE_OBJC_WEAK = YES;
				CLANG_WARN_DOCUMENTATION_COMMENTS = YES;
				CLANG_WARN_UNGUARDED_AVAILABILITY = YES_AGGRESSIVE;
				CODE_SIGN_IDENTITY = "Apple Development";
				CODE_SIGN_STYLE = Manual;
				CURRENT_PROJECT_VERSION = 3;
				DEVELOPMENT_TEAM = "$(inherited)";
				GCC_C_LANGUAGE_STANDARD = gnu11;
				INFOPLIST_FILE = BookPlayerIntents/Info.plist;
				IPHONEOS_DEPLOYMENT_TARGET = 14.0;
				LD_RUNPATH_SEARCH_PATHS = (
					"$(inherited)",
					"@executable_path/Frameworks",
					"@executable_path/../../Frameworks",
				);
				MARKETING_VERSION = 4.5.0;
				MTL_ENABLE_DEBUG_INFO = INCLUDE_SOURCE;
				MTL_FAST_MATH = YES;
				PRODUCT_BUNDLE_IDENTIFIER = "$(BP_BUNDLE_IDENTIFIER).BookPlayerIntents";
				PRODUCT_NAME = "$(TARGET_NAME)";
				PROVISIONING_PROFILE_SPECIFIER = "$(BP_PROVISIONING_INTENTS)";
				SKIP_INSTALL = YES;
				SWIFT_ACTIVE_COMPILATION_CONDITIONS = DEBUG;
				SWIFT_VERSION = 5.0;
				TARGETED_DEVICE_FAMILY = "1,2";
			};
			name = Debug;
		};
		41342D0824435D9900F0905B /* Release */ = {
			isa = XCBuildConfiguration;
			baseConfigurationReference = 415A9977264CCD3F002BFD35 /* Release.xcconfig */;
			buildSettings = {
				CLANG_ANALYZER_NUMBER_OBJECT_CONVERSION = YES_AGGRESSIVE;
				CLANG_CXX_LANGUAGE_STANDARD = "gnu++14";
				CLANG_ENABLE_OBJC_WEAK = YES;
				CLANG_WARN_DOCUMENTATION_COMMENTS = YES;
				CLANG_WARN_UNGUARDED_AVAILABILITY = YES_AGGRESSIVE;
				CODE_SIGN_IDENTITY = "Apple Distribution";
				CODE_SIGN_STYLE = Manual;
				CURRENT_PROJECT_VERSION = 3;
				DEVELOPMENT_TEAM = "$(inherited)";
				GCC_C_LANGUAGE_STANDARD = gnu11;
				INFOPLIST_FILE = BookPlayerIntents/Info.plist;
				IPHONEOS_DEPLOYMENT_TARGET = 14.0;
				LD_RUNPATH_SEARCH_PATHS = (
					"$(inherited)",
					"@executable_path/Frameworks",
					"@executable_path/../../Frameworks",
				);
				MARKETING_VERSION = 4.5.0;
				MTL_FAST_MATH = YES;
				PRODUCT_BUNDLE_IDENTIFIER = "$(BP_BUNDLE_IDENTIFIER).BookPlayerIntents";
				PRODUCT_NAME = "$(TARGET_NAME)";
				PROVISIONING_PROFILE_SPECIFIER = "$(BP_PROVISIONING_INTENTS)";
				SKIP_INSTALL = YES;
				SWIFT_VERSION = 5.0;
				TARGETED_DEVICE_FAMILY = "1,2";
			};
			name = Release;
		};
		41342D0924435D9900F0905B /* Beta */ = {
			isa = XCBuildConfiguration;
			baseConfigurationReference = 415A9977264CCD3F002BFD35 /* Release.xcconfig */;
			buildSettings = {
				CLANG_ANALYZER_NUMBER_OBJECT_CONVERSION = YES_AGGRESSIVE;
				CLANG_CXX_LANGUAGE_STANDARD = "gnu++14";
				CLANG_ENABLE_OBJC_WEAK = YES;
				CLANG_WARN_DOCUMENTATION_COMMENTS = YES;
				CLANG_WARN_UNGUARDED_AVAILABILITY = YES_AGGRESSIVE;
				CODE_SIGN_IDENTITY = "Apple Distribution";
				CODE_SIGN_STYLE = Manual;
				CURRENT_PROJECT_VERSION = 3;
				DEVELOPMENT_TEAM = "$(inherited)";
				GCC_C_LANGUAGE_STANDARD = gnu11;
				INFOPLIST_FILE = BookPlayerIntents/Info.plist;
				IPHONEOS_DEPLOYMENT_TARGET = 14.0;
				LD_RUNPATH_SEARCH_PATHS = (
					"$(inherited)",
					"@executable_path/Frameworks",
					"@executable_path/../../Frameworks",
				);
				MARKETING_VERSION = 4.5.0;
				MTL_FAST_MATH = YES;
				PRODUCT_BUNDLE_IDENTIFIER = "$(BP_BUNDLE_IDENTIFIER).BookPlayerIntents";
				PRODUCT_NAME = "$(TARGET_NAME)";
				PROVISIONING_PROFILE_SPECIFIER = "$(BP_PROVISIONING_INTENTS)";
				SKIP_INSTALL = YES;
				SWIFT_VERSION = 5.0;
				TARGETED_DEVICE_FAMILY = "1,2";
			};
			name = Beta;
		};
		4140EA4F227288EF0009F794 /* Debug */ = {
			isa = XCBuildConfiguration;
			baseConfigurationReference = 415A9976264CCD3F002BFD35 /* Debug.xcconfig */;
			buildSettings = {
				ALWAYS_EMBED_SWIFT_STANDARD_LIBRARIES = YES;
				ASSETCATALOG_COMPILER_APPICON_NAME = AppIcon;
				ASSETCATALOG_COMPILER_GLOBAL_ACCENT_COLOR_NAME = AccentColor;
				CLANG_ANALYZER_NUMBER_OBJECT_CONVERSION = YES_AGGRESSIVE;
				CLANG_CXX_LANGUAGE_STANDARD = "gnu++14";
				CLANG_ENABLE_MODULES = YES;
				CLANG_ENABLE_OBJC_WEAK = YES;
				CLANG_WARN_DOCUMENTATION_COMMENTS = YES;
				CLANG_WARN_UNGUARDED_AVAILABILITY = YES_AGGRESSIVE;
				CODE_SIGN_ENTITLEMENTS = BookPlayerWatch/BookPlayerWatch.entitlements;
				CODE_SIGN_IDENTITY = "Apple Development";
				CODE_SIGN_STYLE = Manual;
				CURRENT_PROJECT_VERSION = 3;
				DEVELOPMENT_TEAM = "$(inherited)";
				GCC_C_LANGUAGE_STANDARD = gnu11;
				IBSC_MODULE = BookPlayerWatch_Extension;
				INFOPLIST_FILE = BookPlayerWatch/Info.plist;
				LD_RUNPATH_SEARCH_PATHS = (
					"$(inherited)",
					"@executable_path/../Frameworks",
					"@loader_path/../Frameworks",
				);
				MARKETING_VERSION = 4.5.0;
				MTL_ENABLE_DEBUG_INFO = INCLUDE_SOURCE;
				MTL_FAST_MATH = YES;
				PRODUCT_BUNDLE_IDENTIFIER = "$(BP_BUNDLE_IDENTIFIER).watchkitapp";
				PRODUCT_NAME = "$(TARGET_NAME)";
				PROVISIONING_PROFILE_SPECIFIER = "$(BP_PROVISIONING_WATCH)";
				SDKROOT = watchos;
				SKIP_INSTALL = YES;
				SWIFT_ACTIVE_COMPILATION_CONDITIONS = DEBUG;
				SWIFT_OPTIMIZATION_LEVEL = "-Onone";
				SWIFT_VERSION = 5.0;
				TARGETED_DEVICE_FAMILY = 4;
				WATCHOS_DEPLOYMENT_TARGET = 7.0;
			};
			name = Debug;
		};
		4140EA50227288EF0009F794 /* Release */ = {
			isa = XCBuildConfiguration;
			baseConfigurationReference = 415A9977264CCD3F002BFD35 /* Release.xcconfig */;
			buildSettings = {
				ALWAYS_EMBED_SWIFT_STANDARD_LIBRARIES = YES;
				ASSETCATALOG_COMPILER_APPICON_NAME = AppIcon;
				ASSETCATALOG_COMPILER_GLOBAL_ACCENT_COLOR_NAME = AccentColor;
				CLANG_ANALYZER_NUMBER_OBJECT_CONVERSION = YES_AGGRESSIVE;
				CLANG_CXX_LANGUAGE_STANDARD = "gnu++14";
				CLANG_ENABLE_MODULES = YES;
				CLANG_ENABLE_OBJC_WEAK = YES;
				CLANG_WARN_DOCUMENTATION_COMMENTS = YES;
				CLANG_WARN_UNGUARDED_AVAILABILITY = YES_AGGRESSIVE;
				CODE_SIGN_ENTITLEMENTS = BookPlayerWatch/BookPlayerWatch.entitlements;
				CODE_SIGN_IDENTITY = "Apple Distribution";
				CODE_SIGN_STYLE = Manual;
				CURRENT_PROJECT_VERSION = 3;
				DEVELOPMENT_TEAM = "$(inherited)";
				GCC_C_LANGUAGE_STANDARD = gnu11;
				IBSC_MODULE = BookPlayerWatch_Extension;
				INFOPLIST_FILE = BookPlayerWatch/Info.plist;
				LD_RUNPATH_SEARCH_PATHS = (
					"$(inherited)",
					"@executable_path/../Frameworks",
					"@loader_path/../Frameworks",
				);
				MARKETING_VERSION = 4.5.0;
				MTL_FAST_MATH = YES;
				PRODUCT_BUNDLE_IDENTIFIER = "$(BP_BUNDLE_IDENTIFIER).watchkitapp";
				PRODUCT_NAME = "$(TARGET_NAME)";
				PROVISIONING_PROFILE_SPECIFIER = "$(BP_PROVISIONING_WATCH)";
				SDKROOT = watchos;
				SKIP_INSTALL = YES;
				SWIFT_VERSION = 5.0;
				TARGETED_DEVICE_FAMILY = 4;
				WATCHOS_DEPLOYMENT_TARGET = 7.0;
			};
			name = Release;
		};
		4140EA51227288EF0009F794 /* Beta */ = {
			isa = XCBuildConfiguration;
			baseConfigurationReference = 415A9977264CCD3F002BFD35 /* Release.xcconfig */;
			buildSettings = {
				ALWAYS_EMBED_SWIFT_STANDARD_LIBRARIES = YES;
				ASSETCATALOG_COMPILER_APPICON_NAME = AppIcon;
				ASSETCATALOG_COMPILER_GLOBAL_ACCENT_COLOR_NAME = AccentColor;
				CLANG_ANALYZER_NUMBER_OBJECT_CONVERSION = YES_AGGRESSIVE;
				CLANG_CXX_LANGUAGE_STANDARD = "gnu++14";
				CLANG_ENABLE_MODULES = YES;
				CLANG_ENABLE_OBJC_WEAK = YES;
				CLANG_WARN_DOCUMENTATION_COMMENTS = YES;
				CLANG_WARN_UNGUARDED_AVAILABILITY = YES_AGGRESSIVE;
				CODE_SIGN_ENTITLEMENTS = BookPlayerWatch/BookPlayerWatch.entitlements;
				CODE_SIGN_IDENTITY = "Apple Distribution";
				CODE_SIGN_STYLE = Manual;
				CURRENT_PROJECT_VERSION = 3;
				DEVELOPMENT_TEAM = "$(inherited)";
				GCC_C_LANGUAGE_STANDARD = gnu11;
				IBSC_MODULE = BookPlayerWatch_Extension;
				INFOPLIST_FILE = BookPlayerWatch/Info.plist;
				LD_RUNPATH_SEARCH_PATHS = (
					"$(inherited)",
					"@executable_path/../Frameworks",
					"@loader_path/../Frameworks",
				);
				MARKETING_VERSION = 4.5.0;
				MTL_FAST_MATH = YES;
				PRODUCT_BUNDLE_IDENTIFIER = "$(BP_BUNDLE_IDENTIFIER).watchkitapp";
				PRODUCT_NAME = "$(TARGET_NAME)";
				PROVISIONING_PROFILE_SPECIFIER = "$(BP_PROVISIONING_WATCH)";
				SDKROOT = watchos;
				SKIP_INSTALL = YES;
				SWIFT_VERSION = 5.0;
				TARGETED_DEVICE_FAMILY = 4;
				WATCHOS_DEPLOYMENT_TARGET = 7.0;
			};
			name = Beta;
		};
		4140EA52227288EF0009F794 /* Debug */ = {
			isa = XCBuildConfiguration;
			baseConfigurationReference = 415A9976264CCD3F002BFD35 /* Debug.xcconfig */;
			buildSettings = {
				ASSETCATALOG_COMPILER_COMPLICATION_NAME = Complication;
				CLANG_ANALYZER_NUMBER_OBJECT_CONVERSION = YES_AGGRESSIVE;
				CLANG_CXX_LANGUAGE_STANDARD = "gnu++14";
				CLANG_ENABLE_OBJC_WEAK = YES;
				CLANG_WARN_DOCUMENTATION_COMMENTS = YES;
				CLANG_WARN_UNGUARDED_AVAILABILITY = YES_AGGRESSIVE;
				CODE_SIGN_ENTITLEMENTS = "BookPlayerWatch Extension/BookPlayerWatch Extension.entitlements";
				CODE_SIGN_IDENTITY = "Apple Development";
				CODE_SIGN_STYLE = Manual;
				CURRENT_PROJECT_VERSION = 3;
				DEVELOPMENT_TEAM = "$(inherited)";
				GCC_C_LANGUAGE_STANDARD = gnu11;
				INFOPLIST_FILE = "BookPlayerWatch Extension/Info.plist";
				LD_RUNPATH_SEARCH_PATHS = (
					"$(inherited)",
					"@executable_path/Frameworks",
					"@executable_path/../../Frameworks",
				);
				MARKETING_VERSION = 4.5.0;
				MTL_ENABLE_DEBUG_INFO = INCLUDE_SOURCE;
				MTL_FAST_MATH = YES;
				PRODUCT_BUNDLE_IDENTIFIER = "$(BP_BUNDLE_IDENTIFIER).watchkitapp.watchkitextension";
				PRODUCT_NAME = "${TARGET_NAME}";
				PROVISIONING_PROFILE_SPECIFIER = "$(BP_PROVISIONING_WATCH_EXTENSION)";
				SDKROOT = watchos;
				SKIP_INSTALL = YES;
				SWIFT_ACTIVE_COMPILATION_CONDITIONS = DEBUG;
				SWIFT_VERSION = 5.0;
				TARGETED_DEVICE_FAMILY = 4;
				WATCHOS_DEPLOYMENT_TARGET = 7.0;
			};
			name = Debug;
		};
		4140EA53227288EF0009F794 /* Release */ = {
			isa = XCBuildConfiguration;
			baseConfigurationReference = 415A9977264CCD3F002BFD35 /* Release.xcconfig */;
			buildSettings = {
				ASSETCATALOG_COMPILER_COMPLICATION_NAME = Complication;
				CLANG_ANALYZER_NUMBER_OBJECT_CONVERSION = YES_AGGRESSIVE;
				CLANG_CXX_LANGUAGE_STANDARD = "gnu++14";
				CLANG_ENABLE_OBJC_WEAK = YES;
				CLANG_WARN_DOCUMENTATION_COMMENTS = YES;
				CLANG_WARN_UNGUARDED_AVAILABILITY = YES_AGGRESSIVE;
				CODE_SIGN_ENTITLEMENTS = "BookPlayerWatch Extension/BookPlayerWatch Extension.entitlements";
				CODE_SIGN_IDENTITY = "Apple Distribution";
				CODE_SIGN_STYLE = Manual;
				CURRENT_PROJECT_VERSION = 3;
				DEVELOPMENT_TEAM = "$(inherited)";
				GCC_C_LANGUAGE_STANDARD = gnu11;
				INFOPLIST_FILE = "BookPlayerWatch Extension/Info.plist";
				LD_RUNPATH_SEARCH_PATHS = (
					"$(inherited)",
					"@executable_path/Frameworks",
					"@executable_path/../../Frameworks",
				);
				MARKETING_VERSION = 4.5.0;
				MTL_FAST_MATH = YES;
				PRODUCT_BUNDLE_IDENTIFIER = "$(BP_BUNDLE_IDENTIFIER).watchkitapp.watchkitextension";
				PRODUCT_NAME = "${TARGET_NAME}";
				PROVISIONING_PROFILE_SPECIFIER = "$(BP_PROVISIONING_WATCH_EXTENSION)";
				SDKROOT = watchos;
				SKIP_INSTALL = YES;
				SWIFT_VERSION = 5.0;
				TARGETED_DEVICE_FAMILY = 4;
				WATCHOS_DEPLOYMENT_TARGET = 7.0;
			};
			name = Release;
		};
		4140EA54227288EF0009F794 /* Beta */ = {
			isa = XCBuildConfiguration;
			baseConfigurationReference = 415A9977264CCD3F002BFD35 /* Release.xcconfig */;
			buildSettings = {
				ASSETCATALOG_COMPILER_COMPLICATION_NAME = Complication;
				CLANG_ANALYZER_NUMBER_OBJECT_CONVERSION = YES_AGGRESSIVE;
				CLANG_CXX_LANGUAGE_STANDARD = "gnu++14";
				CLANG_ENABLE_OBJC_WEAK = YES;
				CLANG_WARN_DOCUMENTATION_COMMENTS = YES;
				CLANG_WARN_UNGUARDED_AVAILABILITY = YES_AGGRESSIVE;
				CODE_SIGN_ENTITLEMENTS = "BookPlayerWatch Extension/BookPlayerWatch Extension.entitlements";
				CODE_SIGN_IDENTITY = "Apple Distribution";
				CODE_SIGN_STYLE = Manual;
				CURRENT_PROJECT_VERSION = 3;
				DEVELOPMENT_TEAM = "$(inherited)";
				GCC_C_LANGUAGE_STANDARD = gnu11;
				INFOPLIST_FILE = "BookPlayerWatch Extension/Info.plist";
				LD_RUNPATH_SEARCH_PATHS = (
					"$(inherited)",
					"@executable_path/Frameworks",
					"@executable_path/../../Frameworks",
				);
				MARKETING_VERSION = 4.5.0;
				MTL_FAST_MATH = YES;
				PRODUCT_BUNDLE_IDENTIFIER = "$(BP_BUNDLE_IDENTIFIER).watchkitapp.watchkitextension";
				PRODUCT_NAME = "${TARGET_NAME}";
				PROVISIONING_PROFILE_SPECIFIER = "$(BP_PROVISIONING_WATCH_EXTENSION)";
				SDKROOT = watchos;
				SKIP_INSTALL = YES;
				SWIFT_VERSION = 5.0;
				TARGETED_DEVICE_FAMILY = 4;
				WATCHOS_DEPLOYMENT_TARGET = 7.0;
			};
			name = Beta;
		};
		4140EA68227289720009F794 /* Debug */ = {
			isa = XCBuildConfiguration;
			baseConfigurationReference = 415A9976264CCD3F002BFD35 /* Debug.xcconfig */;
			buildSettings = {
				APPLICATION_EXTENSION_API_ONLY = YES;
				CLANG_ANALYZER_NUMBER_OBJECT_CONVERSION = YES_AGGRESSIVE;
				CLANG_CXX_LANGUAGE_STANDARD = "gnu++14";
				CLANG_ENABLE_OBJC_WEAK = YES;
				CLANG_WARN_DOCUMENTATION_COMMENTS = YES;
				CLANG_WARN_UNGUARDED_AVAILABILITY = YES_AGGRESSIVE;
				CODE_SIGN_IDENTITY = "";
				CODE_SIGN_STYLE = Manual;
				CURRENT_PROJECT_VERSION = 1;
				DEFINES_MODULE = YES;
				DEVELOPMENT_TEAM = "$(inherited)";
				DYLIB_COMPATIBILITY_VERSION = 1;
				DYLIB_CURRENT_VERSION = 1;
				DYLIB_INSTALL_NAME_BASE = "@rpath";
				GCC_C_LANGUAGE_STANDARD = gnu11;
				INFOPLIST_FILE = BookPlayerWatchKit/Info.plist;
				INSTALL_PATH = "$(LOCAL_LIBRARY_DIR)/Frameworks";
				LD_RUNPATH_SEARCH_PATHS = (
					"$(inherited)",
					"@executable_path/Frameworks",
					"@loader_path/Frameworks",
				);
				MTL_ENABLE_DEBUG_INFO = INCLUDE_SOURCE;
				MTL_FAST_MATH = YES;
				PRODUCT_BUNDLE_IDENTIFIER = com.tortugapower.BookPlayerWatchKit;
				PRODUCT_NAME = "$(TARGET_NAME:c99extidentifier)";
				PROVISIONING_PROFILE_SPECIFIER = "";
				SDKROOT = watchos;
				SKIP_INSTALL = YES;
				SWIFT_ACTIVE_COMPILATION_CONDITIONS = DEBUG;
				SWIFT_VERSION = 5.0;
				TARGETED_DEVICE_FAMILY = 4;
				VERSIONING_SYSTEM = "apple-generic";
				VERSION_INFO_PREFIX = "";
				WATCHOS_DEPLOYMENT_TARGET = 7.0;
			};
			name = Debug;
		};
		4140EA69227289720009F794 /* Release */ = {
			isa = XCBuildConfiguration;
			baseConfigurationReference = 415A9977264CCD3F002BFD35 /* Release.xcconfig */;
			buildSettings = {
				APPLICATION_EXTENSION_API_ONLY = YES;
				CLANG_ANALYZER_NUMBER_OBJECT_CONVERSION = YES_AGGRESSIVE;
				CLANG_CXX_LANGUAGE_STANDARD = "gnu++14";
				CLANG_ENABLE_OBJC_WEAK = YES;
				CLANG_WARN_DOCUMENTATION_COMMENTS = YES;
				CLANG_WARN_UNGUARDED_AVAILABILITY = YES_AGGRESSIVE;
				CODE_SIGN_IDENTITY = "";
				CODE_SIGN_STYLE = Manual;
				CURRENT_PROJECT_VERSION = 1;
				DEFINES_MODULE = YES;
				DEVELOPMENT_TEAM = "$(inherited)";
				DYLIB_COMPATIBILITY_VERSION = 1;
				DYLIB_CURRENT_VERSION = 1;
				DYLIB_INSTALL_NAME_BASE = "@rpath";
				GCC_C_LANGUAGE_STANDARD = gnu11;
				INFOPLIST_FILE = BookPlayerWatchKit/Info.plist;
				INSTALL_PATH = "$(LOCAL_LIBRARY_DIR)/Frameworks";
				LD_RUNPATH_SEARCH_PATHS = (
					"$(inherited)",
					"@executable_path/Frameworks",
					"@loader_path/Frameworks",
				);
				MTL_FAST_MATH = YES;
				PRODUCT_BUNDLE_IDENTIFIER = com.tortugapower.BookPlayerWatchKit;
				PRODUCT_NAME = "$(TARGET_NAME:c99extidentifier)";
				PROVISIONING_PROFILE_SPECIFIER = "";
				SDKROOT = watchos;
				SKIP_INSTALL = YES;
				SWIFT_VERSION = 5.0;
				TARGETED_DEVICE_FAMILY = 4;
				VERSIONING_SYSTEM = "apple-generic";
				VERSION_INFO_PREFIX = "";
				WATCHOS_DEPLOYMENT_TARGET = 7.0;
			};
			name = Release;
		};
		4140EA6A227289720009F794 /* Beta */ = {
			isa = XCBuildConfiguration;
			baseConfigurationReference = 415A9977264CCD3F002BFD35 /* Release.xcconfig */;
			buildSettings = {
				APPLICATION_EXTENSION_API_ONLY = YES;
				CLANG_ANALYZER_NUMBER_OBJECT_CONVERSION = YES_AGGRESSIVE;
				CLANG_CXX_LANGUAGE_STANDARD = "gnu++14";
				CLANG_ENABLE_OBJC_WEAK = YES;
				CLANG_WARN_DOCUMENTATION_COMMENTS = YES;
				CLANG_WARN_UNGUARDED_AVAILABILITY = YES_AGGRESSIVE;
				CODE_SIGN_IDENTITY = "";
				CODE_SIGN_STYLE = Manual;
				CURRENT_PROJECT_VERSION = 1;
				DEFINES_MODULE = YES;
				DEVELOPMENT_TEAM = "$(inherited)";
				DYLIB_COMPATIBILITY_VERSION = 1;
				DYLIB_CURRENT_VERSION = 1;
				DYLIB_INSTALL_NAME_BASE = "@rpath";
				GCC_C_LANGUAGE_STANDARD = gnu11;
				INFOPLIST_FILE = BookPlayerWatchKit/Info.plist;
				INSTALL_PATH = "$(LOCAL_LIBRARY_DIR)/Frameworks";
				LD_RUNPATH_SEARCH_PATHS = (
					"$(inherited)",
					"@executable_path/Frameworks",
					"@loader_path/Frameworks",
				);
				MTL_FAST_MATH = YES;
				PRODUCT_BUNDLE_IDENTIFIER = com.tortugapower.BookPlayerWatchKit;
				PRODUCT_NAME = "$(TARGET_NAME:c99extidentifier)";
				PROVISIONING_PROFILE_SPECIFIER = "";
				SDKROOT = watchos;
				SKIP_INSTALL = YES;
				SWIFT_VERSION = 5.0;
				TARGETED_DEVICE_FAMILY = 4;
				VERSIONING_SYSTEM = "apple-generic";
				VERSION_INFO_PREFIX = "";
				WATCHOS_DEPLOYMENT_TARGET = 7.0;
			};
			name = Beta;
		};
		416A29B12569658300605395 /* Debug */ = {
			isa = XCBuildConfiguration;
			baseConfigurationReference = 415A9976264CCD3F002BFD35 /* Debug.xcconfig */;
			buildSettings = {
				ASSETCATALOG_COMPILER_GLOBAL_ACCENT_COLOR_NAME = AccentColor;
				ASSETCATALOG_COMPILER_WIDGET_BACKGROUND_COLOR_NAME = WidgetBackground;
				CLANG_ANALYZER_NUMBER_OBJECT_CONVERSION = YES_AGGRESSIVE;
				CLANG_CXX_LANGUAGE_STANDARD = "gnu++14";
				CLANG_ENABLE_OBJC_WEAK = YES;
				CLANG_WARN_DOCUMENTATION_COMMENTS = YES;
				CLANG_WARN_QUOTED_INCLUDE_IN_FRAMEWORK_HEADER = YES;
				CLANG_WARN_UNGUARDED_AVAILABILITY = YES_AGGRESSIVE;
				CODE_SIGN_ENTITLEMENTS = BookPlayerWidgetUIExtension.entitlements;
				CODE_SIGN_IDENTITY = "Apple Development";
				CODE_SIGN_STYLE = Manual;
				CURRENT_PROJECT_VERSION = 3;
				DEVELOPMENT_TEAM = "$(inherited)";
				GCC_C_LANGUAGE_STANDARD = gnu11;
				INFOPLIST_FILE = BookPlayerWidgetUI/Info.plist;
				IPHONEOS_DEPLOYMENT_TARGET = 14.2;
				LD_RUNPATH_SEARCH_PATHS = (
					"$(inherited)",
					"@executable_path/Frameworks",
					"@executable_path/../../Frameworks",
				);
				MARKETING_VERSION = 4.5.0;
				MTL_ENABLE_DEBUG_INFO = INCLUDE_SOURCE;
				MTL_FAST_MATH = YES;
				PRODUCT_BUNDLE_IDENTIFIER = "$(BP_BUNDLE_IDENTIFIER).BookPlayerWidgetUI";
				PRODUCT_NAME = "$(TARGET_NAME)";
				PROVISIONING_PROFILE_SPECIFIER = "$(BP_PROVISIONING_WIDGET_UI)";
				SKIP_INSTALL = YES;
				SWIFT_ACTIVE_COMPILATION_CONDITIONS = DEBUG;
				SWIFT_VERSION = 5.0;
				TARGETED_DEVICE_FAMILY = "1,2";
			};
			name = Debug;
		};
		416A29B22569658300605395 /* Release */ = {
			isa = XCBuildConfiguration;
			baseConfigurationReference = 415A9977264CCD3F002BFD35 /* Release.xcconfig */;
			buildSettings = {
				ASSETCATALOG_COMPILER_GLOBAL_ACCENT_COLOR_NAME = AccentColor;
				ASSETCATALOG_COMPILER_WIDGET_BACKGROUND_COLOR_NAME = WidgetBackground;
				CLANG_ANALYZER_NUMBER_OBJECT_CONVERSION = YES_AGGRESSIVE;
				CLANG_CXX_LANGUAGE_STANDARD = "gnu++14";
				CLANG_ENABLE_OBJC_WEAK = YES;
				CLANG_WARN_DOCUMENTATION_COMMENTS = YES;
				CLANG_WARN_QUOTED_INCLUDE_IN_FRAMEWORK_HEADER = YES;
				CLANG_WARN_UNGUARDED_AVAILABILITY = YES_AGGRESSIVE;
				CODE_SIGN_ENTITLEMENTS = BookPlayerWidgetUIExtension.entitlements;
				CODE_SIGN_IDENTITY = "Apple Distribution";
				CODE_SIGN_STYLE = Manual;
				CURRENT_PROJECT_VERSION = 3;
				DEVELOPMENT_TEAM = "$(inherited)";
				GCC_C_LANGUAGE_STANDARD = gnu11;
				INFOPLIST_FILE = BookPlayerWidgetUI/Info.plist;
				IPHONEOS_DEPLOYMENT_TARGET = 14.2;
				LD_RUNPATH_SEARCH_PATHS = (
					"$(inherited)",
					"@executable_path/Frameworks",
					"@executable_path/../../Frameworks",
				);
				MARKETING_VERSION = 4.5.0;
				MTL_FAST_MATH = YES;
				PRODUCT_BUNDLE_IDENTIFIER = "$(BP_BUNDLE_IDENTIFIER).BookPlayerWidgetUI";
				PRODUCT_NAME = "$(TARGET_NAME)";
				PROVISIONING_PROFILE_SPECIFIER = "$(BP_PROVISIONING_WIDGET_UI)";
				SKIP_INSTALL = YES;
				SWIFT_VERSION = 5.0;
				TARGETED_DEVICE_FAMILY = "1,2";
			};
			name = Release;
		};
		416A29B32569658300605395 /* Beta */ = {
			isa = XCBuildConfiguration;
			baseConfigurationReference = 415A9977264CCD3F002BFD35 /* Release.xcconfig */;
			buildSettings = {
				ASSETCATALOG_COMPILER_GLOBAL_ACCENT_COLOR_NAME = AccentColor;
				ASSETCATALOG_COMPILER_WIDGET_BACKGROUND_COLOR_NAME = WidgetBackground;
				CLANG_ANALYZER_NUMBER_OBJECT_CONVERSION = YES_AGGRESSIVE;
				CLANG_CXX_LANGUAGE_STANDARD = "gnu++14";
				CLANG_ENABLE_OBJC_WEAK = YES;
				CLANG_WARN_DOCUMENTATION_COMMENTS = YES;
				CLANG_WARN_QUOTED_INCLUDE_IN_FRAMEWORK_HEADER = YES;
				CLANG_WARN_UNGUARDED_AVAILABILITY = YES_AGGRESSIVE;
				CODE_SIGN_ENTITLEMENTS = BookPlayerWidgetUIExtension.entitlements;
				CODE_SIGN_IDENTITY = "Apple Distribution";
				CODE_SIGN_STYLE = Manual;
				CURRENT_PROJECT_VERSION = 3;
				DEVELOPMENT_TEAM = "$(inherited)";
				GCC_C_LANGUAGE_STANDARD = gnu11;
				INFOPLIST_FILE = BookPlayerWidgetUI/Info.plist;
				IPHONEOS_DEPLOYMENT_TARGET = 14.2;
				LD_RUNPATH_SEARCH_PATHS = (
					"$(inherited)",
					"@executable_path/Frameworks",
					"@executable_path/../../Frameworks",
				);
				MARKETING_VERSION = 4.5.0;
				MTL_FAST_MATH = YES;
				PRODUCT_BUNDLE_IDENTIFIER = "$(BP_BUNDLE_IDENTIFIER).BookPlayerWidgetUI";
				PRODUCT_NAME = "$(TARGET_NAME)";
				PROVISIONING_PROFILE_SPECIFIER = "$(BP_PROVISIONING_WIDGET_UI)";
				SKIP_INSTALL = YES;
				SWIFT_VERSION = 5.0;
				TARGETED_DEVICE_FAMILY = "1,2";
			};
			name = Beta;
		};
		418B6D151D2707F800F974FB /* Debug */ = {
			isa = XCBuildConfiguration;
			buildSettings = {
				ALWAYS_SEARCH_USER_PATHS = NO;
				CLANG_ANALYZER_LOCALIZABILITY_NONLOCALIZED = YES;
				CLANG_ANALYZER_NONNULL = YES;
				CLANG_CXX_LANGUAGE_STANDARD = "gnu++0x";
				CLANG_CXX_LIBRARY = "libc++";
				CLANG_ENABLE_MODULES = YES;
				CLANG_ENABLE_OBJC_ARC = YES;
				CLANG_WARN_BLOCK_CAPTURE_AUTORELEASING = YES;
				CLANG_WARN_BOOL_CONVERSION = YES;
				CLANG_WARN_COMMA = YES;
				CLANG_WARN_CONSTANT_CONVERSION = YES;
				CLANG_WARN_DEPRECATED_OBJC_IMPLEMENTATIONS = YES;
				CLANG_WARN_DIRECT_OBJC_ISA_USAGE = YES_ERROR;
				CLANG_WARN_EMPTY_BODY = YES;
				CLANG_WARN_ENUM_CONVERSION = YES;
				CLANG_WARN_INFINITE_RECURSION = YES;
				CLANG_WARN_INT_CONVERSION = YES;
				CLANG_WARN_NON_LITERAL_NULL_CONVERSION = YES;
				CLANG_WARN_OBJC_IMPLICIT_RETAIN_SELF = YES;
				CLANG_WARN_OBJC_LITERAL_CONVERSION = YES;
				CLANG_WARN_OBJC_ROOT_CLASS = YES_ERROR;
				CLANG_WARN_QUOTED_INCLUDE_IN_FRAMEWORK_HEADER = YES;
				CLANG_WARN_RANGE_LOOP_ANALYSIS = YES;
				CLANG_WARN_STRICT_PROTOTYPES = YES;
				CLANG_WARN_SUSPICIOUS_MOVE = YES;
				CLANG_WARN_UNREACHABLE_CODE = YES;
				CLANG_WARN__DUPLICATE_METHOD_MATCH = YES;
				"CODE_SIGN_IDENTITY[sdk=iphoneos*]" = "iPhone Developer";
				COPY_PHASE_STRIP = NO;
				DEBUG_INFORMATION_FORMAT = dwarf;
				ENABLE_STRICT_OBJC_MSGSEND = YES;
				ENABLE_TESTABILITY = YES;
				GCC_C_LANGUAGE_STANDARD = gnu99;
				GCC_DYNAMIC_NO_PIC = NO;
				GCC_NO_COMMON_BLOCKS = YES;
				GCC_OPTIMIZATION_LEVEL = 0;
				GCC_PREPROCESSOR_DEFINITIONS = (
					"DEBUG=1",
					"$(inherited)",
				);
				GCC_WARN_64_TO_32_BIT_CONVERSION = YES;
				GCC_WARN_ABOUT_RETURN_TYPE = YES_ERROR;
				GCC_WARN_UNDECLARED_SELECTOR = YES;
				GCC_WARN_UNINITIALIZED_AUTOS = YES_AGGRESSIVE;
				GCC_WARN_UNUSED_FUNCTION = YES;
				GCC_WARN_UNUSED_VARIABLE = YES;
				IPHONEOS_DEPLOYMENT_TARGET = 14.0;
				MTL_ENABLE_DEBUG_INFO = YES;
				ONLY_ACTIVE_ARCH = YES;
				PRODUCT_NAME = BookPlayer;
				SDKROOT = iphoneos;
				SWIFT_OPTIMIZATION_LEVEL = "-Onone";
				TARGETED_DEVICE_FAMILY = "1,2";
				WATCHOS_DEPLOYMENT_TARGET = 7.0;
			};
			name = Debug;
		};
		418B6D161D2707F800F974FB /* Release */ = {
			isa = XCBuildConfiguration;
			buildSettings = {
				ALWAYS_SEARCH_USER_PATHS = NO;
				CLANG_ANALYZER_LOCALIZABILITY_NONLOCALIZED = YES;
				CLANG_ANALYZER_NONNULL = YES;
				CLANG_CXX_LANGUAGE_STANDARD = "gnu++0x";
				CLANG_CXX_LIBRARY = "libc++";
				CLANG_ENABLE_MODULES = YES;
				CLANG_ENABLE_OBJC_ARC = YES;
				CLANG_WARN_BLOCK_CAPTURE_AUTORELEASING = YES;
				CLANG_WARN_BOOL_CONVERSION = YES;
				CLANG_WARN_COMMA = YES;
				CLANG_WARN_CONSTANT_CONVERSION = YES;
				CLANG_WARN_DEPRECATED_OBJC_IMPLEMENTATIONS = YES;
				CLANG_WARN_DIRECT_OBJC_ISA_USAGE = YES_ERROR;
				CLANG_WARN_EMPTY_BODY = YES;
				CLANG_WARN_ENUM_CONVERSION = YES;
				CLANG_WARN_INFINITE_RECURSION = YES;
				CLANG_WARN_INT_CONVERSION = YES;
				CLANG_WARN_NON_LITERAL_NULL_CONVERSION = YES;
				CLANG_WARN_OBJC_IMPLICIT_RETAIN_SELF = YES;
				CLANG_WARN_OBJC_LITERAL_CONVERSION = YES;
				CLANG_WARN_OBJC_ROOT_CLASS = YES_ERROR;
				CLANG_WARN_QUOTED_INCLUDE_IN_FRAMEWORK_HEADER = YES;
				CLANG_WARN_RANGE_LOOP_ANALYSIS = YES;
				CLANG_WARN_STRICT_PROTOTYPES = YES;
				CLANG_WARN_SUSPICIOUS_MOVE = YES;
				CLANG_WARN_UNREACHABLE_CODE = YES;
				CLANG_WARN__DUPLICATE_METHOD_MATCH = YES;
				"CODE_SIGN_IDENTITY[sdk=iphoneos*]" = "iPhone Developer";
				COPY_PHASE_STRIP = NO;
				DEBUG_INFORMATION_FORMAT = "dwarf-with-dsym";
				ENABLE_NS_ASSERTIONS = NO;
				ENABLE_STRICT_OBJC_MSGSEND = YES;
				GCC_C_LANGUAGE_STANDARD = gnu99;
				GCC_NO_COMMON_BLOCKS = YES;
				GCC_WARN_64_TO_32_BIT_CONVERSION = YES;
				GCC_WARN_ABOUT_RETURN_TYPE = YES_ERROR;
				GCC_WARN_UNDECLARED_SELECTOR = YES;
				GCC_WARN_UNINITIALIZED_AUTOS = YES_AGGRESSIVE;
				GCC_WARN_UNUSED_FUNCTION = YES;
				GCC_WARN_UNUSED_VARIABLE = YES;
				IPHONEOS_DEPLOYMENT_TARGET = 14.0;
				MTL_ENABLE_DEBUG_INFO = NO;
				PRODUCT_NAME = BookPlayer;
				SDKROOT = iphoneos;
				SWIFT_COMPILATION_MODE = wholemodule;
				SWIFT_OPTIMIZATION_LEVEL = "-O";
				TARGETED_DEVICE_FAMILY = "1,2";
				VALIDATE_PRODUCT = YES;
				WATCHOS_DEPLOYMENT_TARGET = 7.0;
			};
			name = Release;
		};
		418B6D181D2707F800F974FB /* Debug */ = {
			isa = XCBuildConfiguration;
			baseConfigurationReference = 415A9976264CCD3F002BFD35 /* Debug.xcconfig */;
			buildSettings = {
				ALWAYS_EMBED_SWIFT_STANDARD_LIBRARIES = YES;
				ASSETCATALOG_COMPILER_APPICON_NAME = "AppIcon${BUNDLE_ID_SUFFIX}";
				BUNDLE_ID_SUFFIX = .debug;
				CLANG_ENABLE_CODE_COVERAGE = NO;
				CODE_SIGN_ENTITLEMENTS = "BookPlayer/$(BP_ENTITLEMENTS).entitlements";
				CODE_SIGN_IDENTITY = "Apple Development";
				"CODE_SIGN_IDENTITY[sdk=iphoneos*]" = "Apple Development";
				CODE_SIGN_STYLE = Manual;
				CURRENT_PROJECT_VERSION = 3;
				DEBUG_INFORMATION_FORMAT = "dwarf-with-dsym";
				DEVELOPMENT_TEAM = "$(inherited)";
				FRAMEWORK_SEARCH_PATHS = (
					"$(inherited)",
					"$(PROJECT_DIR)",
				);
				INFOPLIST_FILE = BookPlayer/Info.plist;
				IPHONEOS_DEPLOYMENT_TARGET = 14.0;
				LD_RUNPATH_SEARCH_PATHS = (
					"$(inherited)",
					"@executable_path/Frameworks",
				);
				MARKETING_VERSION = 4.5.0;
				PRODUCT_BUNDLE_IDENTIFIER = "$(BP_BUNDLE_IDENTIFIER)";
				PRODUCT_NAME = BookPlayer;
				PROVISIONING_PROFILE_SPECIFIER = "$(BP_PROVISIONING_MAIN)";
				SWIFT_ACTIVE_COMPILATION_CONDITIONS = DEBUG;
				SWIFT_VERSION = 5.0;
				TARGETED_DEVICE_FAMILY = 1;
			};
			name = Debug;
		};
		418B6D191D2707F800F974FB /* Release */ = {
			isa = XCBuildConfiguration;
			baseConfigurationReference = 415A9977264CCD3F002BFD35 /* Release.xcconfig */;
			buildSettings = {
				ALWAYS_EMBED_SWIFT_STANDARD_LIBRARIES = YES;
				ASSETCATALOG_COMPILER_APPICON_NAME = "AppIcon${BUNDLE_ID_SUFFIX}";
				BUNDLE_ID_SUFFIX = "";
				CLANG_ENABLE_CODE_COVERAGE = NO;
				CODE_SIGN_ENTITLEMENTS = "BookPlayer/$(BP_ENTITLEMENTS).entitlements";
				CODE_SIGN_IDENTITY = "Apple Distribution";
				"CODE_SIGN_IDENTITY[sdk=iphoneos*]" = "Apple Distribution";
				CODE_SIGN_STYLE = Manual;
				CURRENT_PROJECT_VERSION = 3;
				DEVELOPMENT_TEAM = "$(inherited)";
				FRAMEWORK_SEARCH_PATHS = (
					"$(inherited)",
					"$(PROJECT_DIR)",
				);
				INFOPLIST_FILE = BookPlayer/Info.plist;
				IPHONEOS_DEPLOYMENT_TARGET = 14.0;
				LD_RUNPATH_SEARCH_PATHS = (
					"$(inherited)",
					"@executable_path/Frameworks",
				);
				MARKETING_VERSION = 4.5.0;
				PRODUCT_BUNDLE_IDENTIFIER = "$(BP_BUNDLE_IDENTIFIER)";
				PRODUCT_NAME = BookPlayer;
				PROVISIONING_PROFILE_SPECIFIER = "$(BP_PROVISIONING_MAIN)";
				SWIFT_ACTIVE_COMPILATION_CONDITIONS = RELEASE;
				SWIFT_COMPILATION_MODE = wholemodule;
				SWIFT_OPTIMIZATION_LEVEL = "-O";
				SWIFT_VERSION = 5.0;
				TARGETED_DEVICE_FAMILY = 1;
			};
			name = Release;
		};
		418B6D1B1D2707F800F974FB /* Debug */ = {
			isa = XCBuildConfiguration;
			baseConfigurationReference = 415A9976264CCD3F002BFD35 /* Debug.xcconfig */;
			buildSettings = {
				BUNDLE_LOADER = "$(TEST_HOST)";
				CODE_SIGN_IDENTITY = "Apple Development";
				"CODE_SIGN_IDENTITY[sdk=iphoneos*]" = "Apple Development";
				CODE_SIGN_STYLE = Manual;
				DEVELOPMENT_TEAM = "$(inherited)";
				INFOPLIST_FILE = BookPlayerTests/Info.plist;
				IPHONEOS_DEPLOYMENT_TARGET = 14.0;
				LD_RUNPATH_SEARCH_PATHS = (
					"$(inherited)",
					"@executable_path/Frameworks",
					"@loader_path/Frameworks",
				);
				PRODUCT_BUNDLE_IDENTIFIER = "com.tortugapower.Audiobook-PlayerTests";
				PRODUCT_NAME = "$(TARGET_NAME)";
				PROVISIONING_PROFILE_SPECIFIER = "";
				"PROVISIONING_PROFILE_SPECIFIER[sdk=macosx*]" = "";
				SWIFT_VERSION = 5.0;
				TEST_HOST = "$(BUILT_PRODUCTS_DIR)/BookPlayer.app/BookPlayer";
			};
			name = Debug;
		};
		418B6D1C1D2707F800F974FB /* Release */ = {
			isa = XCBuildConfiguration;
			baseConfigurationReference = 415A9977264CCD3F002BFD35 /* Release.xcconfig */;
			buildSettings = {
				BUNDLE_LOADER = "$(TEST_HOST)";
				CODE_SIGN_IDENTITY = "Apple Development";
				"CODE_SIGN_IDENTITY[sdk=iphoneos*]" = "Apple Development";
				CODE_SIGN_STYLE = Manual;
				DEVELOPMENT_TEAM = "$(inherited)";
				INFOPLIST_FILE = BookPlayerTests/Info.plist;
				IPHONEOS_DEPLOYMENT_TARGET = 14.0;
				LD_RUNPATH_SEARCH_PATHS = (
					"$(inherited)",
					"@executable_path/Frameworks",
					"@loader_path/Frameworks",
				);
				PRODUCT_BUNDLE_IDENTIFIER = "com.tortugapower.Audiobook-PlayerTests";
				PRODUCT_NAME = "$(TARGET_NAME)";
				PROVISIONING_PROFILE_SPECIFIER = "";
				"PROVISIONING_PROFILE_SPECIFIER[sdk=macosx*]" = "";
				SWIFT_VERSION = 5.0;
				TEST_HOST = "$(BUILT_PRODUCTS_DIR)/BookPlayer.app/BookPlayer";
			};
			name = Release;
		};
		41A1B0E9226E9BC500EA0400 /* Debug */ = {
			isa = XCBuildConfiguration;
			baseConfigurationReference = 415A9976264CCD3F002BFD35 /* Debug.xcconfig */;
			buildSettings = {
				APPLICATION_EXTENSION_API_ONLY = YES;
				CLANG_ANALYZER_NUMBER_OBJECT_CONVERSION = YES_AGGRESSIVE;
				CLANG_CXX_LANGUAGE_STANDARD = "gnu++14";
				CLANG_ENABLE_OBJC_WEAK = YES;
				CLANG_WARN_DOCUMENTATION_COMMENTS = YES;
				CLANG_WARN_UNGUARDED_AVAILABILITY = YES_AGGRESSIVE;
				CODE_SIGN_IDENTITY = "";
				CODE_SIGN_STYLE = Manual;
				CURRENT_PROJECT_VERSION = 1;
				DEFINES_MODULE = YES;
				DEVELOPMENT_TEAM = "$(inherited)";
				DYLIB_COMPATIBILITY_VERSION = 1;
				DYLIB_CURRENT_VERSION = 1;
				DYLIB_INSTALL_NAME_BASE = "@rpath";
				FRAMEWORK_SEARCH_PATHS = "$(inherited)";
				GCC_C_LANGUAGE_STANDARD = gnu11;
				INFOPLIST_FILE = BookPlayerKit/Info.plist;
				INSTALL_PATH = "$(LOCAL_LIBRARY_DIR)/Frameworks";
				IPHONEOS_DEPLOYMENT_TARGET = 14.0;
				LD_RUNPATH_SEARCH_PATHS = (
					"$(inherited)",
					"@executable_path/Frameworks",
					"@loader_path/Frameworks",
				);
				MTL_ENABLE_DEBUG_INFO = INCLUDE_SOURCE;
				MTL_FAST_MATH = YES;
				PRODUCT_BUNDLE_IDENTIFIER = com.tortugapower.BookPlayerKit;
				PRODUCT_NAME = "$(TARGET_NAME:c99extidentifier)";
				PROVISIONING_PROFILE_SPECIFIER = "";
				"PROVISIONING_PROFILE_SPECIFIER[sdk=macosx*]" = "";
				SKIP_INSTALL = YES;
				SWIFT_ACTIVE_COMPILATION_CONDITIONS = DEBUG;
				SWIFT_VERSION = 5.0;
				TARGETED_DEVICE_FAMILY = "1,2";
				VERSIONING_SYSTEM = "apple-generic";
				VERSION_INFO_PREFIX = "";
			};
			name = Debug;
		};
		41A1B0EA226E9BC500EA0400 /* Release */ = {
			isa = XCBuildConfiguration;
			baseConfigurationReference = 415A9977264CCD3F002BFD35 /* Release.xcconfig */;
			buildSettings = {
				APPLICATION_EXTENSION_API_ONLY = YES;
				CLANG_ANALYZER_NUMBER_OBJECT_CONVERSION = YES_AGGRESSIVE;
				CLANG_CXX_LANGUAGE_STANDARD = "gnu++14";
				CLANG_ENABLE_OBJC_WEAK = YES;
				CLANG_WARN_DOCUMENTATION_COMMENTS = YES;
				CLANG_WARN_UNGUARDED_AVAILABILITY = YES_AGGRESSIVE;
				CODE_SIGN_IDENTITY = "";
				CODE_SIGN_STYLE = Manual;
				CURRENT_PROJECT_VERSION = 1;
				DEFINES_MODULE = YES;
				DEVELOPMENT_TEAM = "$(inherited)";
				DYLIB_COMPATIBILITY_VERSION = 1;
				DYLIB_CURRENT_VERSION = 1;
				DYLIB_INSTALL_NAME_BASE = "@rpath";
				FRAMEWORK_SEARCH_PATHS = "$(inherited)";
				GCC_C_LANGUAGE_STANDARD = gnu11;
				INFOPLIST_FILE = BookPlayerKit/Info.plist;
				INSTALL_PATH = "$(LOCAL_LIBRARY_DIR)/Frameworks";
				IPHONEOS_DEPLOYMENT_TARGET = 14.0;
				LD_RUNPATH_SEARCH_PATHS = (
					"$(inherited)",
					"@executable_path/Frameworks",
					"@loader_path/Frameworks",
				);
				MTL_FAST_MATH = YES;
				PRODUCT_BUNDLE_IDENTIFIER = com.tortugapower.BookPlayerKit;
				PRODUCT_NAME = "$(TARGET_NAME:c99extidentifier)";
				PROVISIONING_PROFILE_SPECIFIER = "";
				"PROVISIONING_PROFILE_SPECIFIER[sdk=macosx*]" = "";
				SKIP_INSTALL = YES;
				SWIFT_VERSION = 5.0;
				TARGETED_DEVICE_FAMILY = "1,2";
				VERSIONING_SYSTEM = "apple-generic";
				VERSION_INFO_PREFIX = "";
			};
			name = Release;
		};
		41A1B0EB226E9BC500EA0400 /* Beta */ = {
			isa = XCBuildConfiguration;
			baseConfigurationReference = 415A9977264CCD3F002BFD35 /* Release.xcconfig */;
			buildSettings = {
				APPLICATION_EXTENSION_API_ONLY = YES;
				CLANG_ANALYZER_NUMBER_OBJECT_CONVERSION = YES_AGGRESSIVE;
				CLANG_CXX_LANGUAGE_STANDARD = "gnu++14";
				CLANG_ENABLE_OBJC_WEAK = YES;
				CLANG_WARN_DOCUMENTATION_COMMENTS = YES;
				CLANG_WARN_UNGUARDED_AVAILABILITY = YES_AGGRESSIVE;
				CODE_SIGN_IDENTITY = "";
				CODE_SIGN_STYLE = Manual;
				CURRENT_PROJECT_VERSION = 1;
				DEFINES_MODULE = YES;
				DEVELOPMENT_TEAM = "$(inherited)";
				DYLIB_COMPATIBILITY_VERSION = 1;
				DYLIB_CURRENT_VERSION = 1;
				DYLIB_INSTALL_NAME_BASE = "@rpath";
				FRAMEWORK_SEARCH_PATHS = "$(inherited)";
				GCC_C_LANGUAGE_STANDARD = gnu11;
				INFOPLIST_FILE = BookPlayerKit/Info.plist;
				INSTALL_PATH = "$(LOCAL_LIBRARY_DIR)/Frameworks";
				IPHONEOS_DEPLOYMENT_TARGET = 14.0;
				LD_RUNPATH_SEARCH_PATHS = (
					"$(inherited)",
					"@executable_path/Frameworks",
					"@loader_path/Frameworks",
				);
				MTL_FAST_MATH = YES;
				PRODUCT_BUNDLE_IDENTIFIER = com.tortugapower.BookPlayerKit;
				PRODUCT_NAME = "$(TARGET_NAME:c99extidentifier)";
				PROVISIONING_PROFILE_SPECIFIER = "";
				"PROVISIONING_PROFILE_SPECIFIER[sdk=macosx*]" = "";
				SKIP_INSTALL = YES;
				SWIFT_VERSION = 5.0;
				TARGETED_DEVICE_FAMILY = "1,2";
				VERSIONING_SYSTEM = "apple-generic";
				VERSION_INFO_PREFIX = "";
			};
			name = Beta;
		};
		C30C6B8820C68EDD0085218A /* Beta */ = {
			isa = XCBuildConfiguration;
			buildSettings = {
				ALWAYS_SEARCH_USER_PATHS = NO;
				CLANG_ANALYZER_LOCALIZABILITY_NONLOCALIZED = YES;
				CLANG_ANALYZER_NONNULL = YES;
				CLANG_CXX_LANGUAGE_STANDARD = "gnu++0x";
				CLANG_CXX_LIBRARY = "libc++";
				CLANG_ENABLE_MODULES = YES;
				CLANG_ENABLE_OBJC_ARC = YES;
				CLANG_WARN_BLOCK_CAPTURE_AUTORELEASING = YES;
				CLANG_WARN_BOOL_CONVERSION = YES;
				CLANG_WARN_COMMA = YES;
				CLANG_WARN_CONSTANT_CONVERSION = YES;
				CLANG_WARN_DEPRECATED_OBJC_IMPLEMENTATIONS = YES;
				CLANG_WARN_DIRECT_OBJC_ISA_USAGE = YES_ERROR;
				CLANG_WARN_EMPTY_BODY = YES;
				CLANG_WARN_ENUM_CONVERSION = YES;
				CLANG_WARN_INFINITE_RECURSION = YES;
				CLANG_WARN_INT_CONVERSION = YES;
				CLANG_WARN_NON_LITERAL_NULL_CONVERSION = YES;
				CLANG_WARN_OBJC_IMPLICIT_RETAIN_SELF = YES;
				CLANG_WARN_OBJC_LITERAL_CONVERSION = YES;
				CLANG_WARN_OBJC_ROOT_CLASS = YES_ERROR;
				CLANG_WARN_QUOTED_INCLUDE_IN_FRAMEWORK_HEADER = YES;
				CLANG_WARN_RANGE_LOOP_ANALYSIS = YES;
				CLANG_WARN_STRICT_PROTOTYPES = YES;
				CLANG_WARN_SUSPICIOUS_MOVE = YES;
				CLANG_WARN_UNREACHABLE_CODE = YES;
				CLANG_WARN__DUPLICATE_METHOD_MATCH = YES;
				"CODE_SIGN_IDENTITY[sdk=iphoneos*]" = "iPhone Developer";
				COPY_PHASE_STRIP = NO;
				DEBUG_INFORMATION_FORMAT = "dwarf-with-dsym";
				ENABLE_NS_ASSERTIONS = NO;
				ENABLE_STRICT_OBJC_MSGSEND = YES;
				GCC_C_LANGUAGE_STANDARD = gnu99;
				GCC_NO_COMMON_BLOCKS = YES;
				GCC_WARN_64_TO_32_BIT_CONVERSION = YES;
				GCC_WARN_ABOUT_RETURN_TYPE = YES_ERROR;
				GCC_WARN_UNDECLARED_SELECTOR = YES;
				GCC_WARN_UNINITIALIZED_AUTOS = YES_AGGRESSIVE;
				GCC_WARN_UNUSED_FUNCTION = YES;
				GCC_WARN_UNUSED_VARIABLE = YES;
				IPHONEOS_DEPLOYMENT_TARGET = 14.0;
				MTL_ENABLE_DEBUG_INFO = NO;
				PRODUCT_NAME = BookPlayer;
				SDKROOT = iphoneos;
				SWIFT_COMPILATION_MODE = wholemodule;
				SWIFT_OPTIMIZATION_LEVEL = "-O";
				TARGETED_DEVICE_FAMILY = "1,2";
				VALIDATE_PRODUCT = YES;
				WATCHOS_DEPLOYMENT_TARGET = 7.0;
			};
			name = Beta;
		};
		C30C6B8920C68EDD0085218A /* Beta */ = {
			isa = XCBuildConfiguration;
			baseConfigurationReference = 415A9977264CCD3F002BFD35 /* Release.xcconfig */;
			buildSettings = {
				ALWAYS_EMBED_SWIFT_STANDARD_LIBRARIES = YES;
				ASSETCATALOG_COMPILER_APPICON_NAME = "AppIcon${BUNDLE_ID_SUFFIX}";
				BUNDLE_ID_SUFFIX = .beta;
				CLANG_ENABLE_CODE_COVERAGE = NO;
				CODE_SIGN_ENTITLEMENTS = "BookPlayer/$(BP_ENTITLEMENTS).entitlements";
				CODE_SIGN_IDENTITY = "Apple Distribution";
				"CODE_SIGN_IDENTITY[sdk=iphoneos*]" = "Apple Distribution";
				CODE_SIGN_STYLE = Manual;
				CURRENT_PROJECT_VERSION = 3;
				DEVELOPMENT_TEAM = "$(inherited)";
				FRAMEWORK_SEARCH_PATHS = (
					"$(inherited)",
					"$(PROJECT_DIR)",
				);
				INFOPLIST_FILE = BookPlayer/Info.plist;
				IPHONEOS_DEPLOYMENT_TARGET = 14.0;
				LD_RUNPATH_SEARCH_PATHS = (
					"$(inherited)",
					"@executable_path/Frameworks",
				);
				MARKETING_VERSION = 4.5.0;
				PRODUCT_BUNDLE_IDENTIFIER = "$(BP_BUNDLE_IDENTIFIER)";
				PRODUCT_NAME = BookPlayer;
				PROVISIONING_PROFILE_SPECIFIER = "$(BP_PROVISIONING_MAIN)";
				SWIFT_ACTIVE_COMPILATION_CONDITIONS = RELEASE;
				SWIFT_COMPILATION_MODE = wholemodule;
				SWIFT_OPTIMIZATION_LEVEL = "-O";
				SWIFT_VERSION = 5.0;
				TARGETED_DEVICE_FAMILY = 1;
			};
			name = Beta;
		};
		C30C6B8A20C68EDD0085218A /* Beta */ = {
			isa = XCBuildConfiguration;
			baseConfigurationReference = 415A9977264CCD3F002BFD35 /* Release.xcconfig */;
			buildSettings = {
				BUNDLE_LOADER = "$(TEST_HOST)";
				CODE_SIGN_IDENTITY = "Apple Development";
				"CODE_SIGN_IDENTITY[sdk=iphoneos*]" = "Apple Development";
				CODE_SIGN_STYLE = Manual;
				DEVELOPMENT_TEAM = "$(inherited)";
				INFOPLIST_FILE = BookPlayerTests/Info.plist;
				IPHONEOS_DEPLOYMENT_TARGET = 14.0;
				LD_RUNPATH_SEARCH_PATHS = (
					"$(inherited)",
					"@executable_path/Frameworks",
					"@loader_path/Frameworks",
				);
				PRODUCT_BUNDLE_IDENTIFIER = "com.tortugapower.Audiobook-PlayerTests";
				PRODUCT_NAME = "$(TARGET_NAME)";
				PROVISIONING_PROFILE_SPECIFIER = "";
				"PROVISIONING_PROFILE_SPECIFIER[sdk=macosx*]" = "";
				SWIFT_VERSION = 5.0;
				TEST_HOST = "$(BUILT_PRODUCTS_DIR)/BookPlayer.app/BookPlayer";
			};
			name = Beta;
		};
/* End XCBuildConfiguration section */

/* Begin XCConfigurationList section */
		41342D0624435D9900F0905B /* Build configuration list for PBXNativeTarget "BookPlayerIntents" */ = {
			isa = XCConfigurationList;
			buildConfigurations = (
				41342D0724435D9900F0905B /* Debug */,
				41342D0824435D9900F0905B /* Release */,
				41342D0924435D9900F0905B /* Beta */,
			);
			defaultConfigurationIsVisible = 0;
			defaultConfigurationName = Release;
		};
		4140EA55227288EF0009F794 /* Build configuration list for PBXNativeTarget "BookPlayerWatch Extension" */ = {
			isa = XCConfigurationList;
			buildConfigurations = (
				4140EA52227288EF0009F794 /* Debug */,
				4140EA53227288EF0009F794 /* Release */,
				4140EA54227288EF0009F794 /* Beta */,
			);
			defaultConfigurationIsVisible = 0;
			defaultConfigurationName = Release;
		};
		4140EA57227288EF0009F794 /* Build configuration list for PBXNativeTarget "BookPlayerWatch" */ = {
			isa = XCConfigurationList;
			buildConfigurations = (
				4140EA4F227288EF0009F794 /* Debug */,
				4140EA50227288EF0009F794 /* Release */,
				4140EA51227288EF0009F794 /* Beta */,
			);
			defaultConfigurationIsVisible = 0;
			defaultConfigurationName = Release;
		};
		4140EA67227289720009F794 /* Build configuration list for PBXNativeTarget "BookPlayerWatchKit" */ = {
			isa = XCConfigurationList;
			buildConfigurations = (
				4140EA68227289720009F794 /* Debug */,
				4140EA69227289720009F794 /* Release */,
				4140EA6A227289720009F794 /* Beta */,
			);
			defaultConfigurationIsVisible = 0;
			defaultConfigurationName = Release;
		};
		416A29B42569658300605395 /* Build configuration list for PBXNativeTarget "BookPlayerWidgetUIExtension" */ = {
			isa = XCConfigurationList;
			buildConfigurations = (
				416A29B12569658300605395 /* Debug */,
				416A29B22569658300605395 /* Release */,
				416A29B32569658300605395 /* Beta */,
			);
			defaultConfigurationIsVisible = 0;
			defaultConfigurationName = Release;
		};
		418B6CF31D2707F700F974FB /* Build configuration list for PBXProject "BookPlayer" */ = {
			isa = XCConfigurationList;
			buildConfigurations = (
				418B6D151D2707F800F974FB /* Debug */,
				418B6D161D2707F800F974FB /* Release */,
				C30C6B8820C68EDD0085218A /* Beta */,
			);
			defaultConfigurationIsVisible = 0;
			defaultConfigurationName = Release;
		};
		418B6D171D2707F800F974FB /* Build configuration list for PBXNativeTarget "BookPlayer" */ = {
			isa = XCConfigurationList;
			buildConfigurations = (
				418B6D181D2707F800F974FB /* Debug */,
				418B6D191D2707F800F974FB /* Release */,
				C30C6B8920C68EDD0085218A /* Beta */,
			);
			defaultConfigurationIsVisible = 0;
			defaultConfigurationName = Release;
		};
		418B6D1A1D2707F800F974FB /* Build configuration list for PBXNativeTarget "BookPlayerTests" */ = {
			isa = XCConfigurationList;
			buildConfigurations = (
				418B6D1B1D2707F800F974FB /* Debug */,
				418B6D1C1D2707F800F974FB /* Release */,
				C30C6B8A20C68EDD0085218A /* Beta */,
			);
			defaultConfigurationIsVisible = 0;
			defaultConfigurationName = Release;
		};
		41A1B0EF226E9BC500EA0400 /* Build configuration list for PBXNativeTarget "BookPlayerKit" */ = {
			isa = XCConfigurationList;
			buildConfigurations = (
				41A1B0E9226E9BC500EA0400 /* Debug */,
				41A1B0EA226E9BC500EA0400 /* Release */,
				41A1B0EB226E9BC500EA0400 /* Beta */,
			);
			defaultConfigurationIsVisible = 0;
			defaultConfigurationName = Release;
		};
/* End XCConfigurationList section */

/* Begin XCRemoteSwiftPackageReference section */
		41F1A1CC254B07090043FCF3 /* XCRemoteSwiftPackageReference "Alamofire" */ = {
			isa = XCRemoteSwiftPackageReference;
			repositoryURL = "https://github.com/Alamofire/Alamofire.git";
			requirement = {
				kind = upToNextMajorVersion;
				minimumVersion = 4.9.1;
			};
		};
		41F1A1D5254B07E80043FCF3 /* XCRemoteSwiftPackageReference "MarqueeLabel" */ = {
			isa = XCRemoteSwiftPackageReference;
			repositoryURL = "https://github.com/cbpowell/MarqueeLabel.git";
			requirement = {
				kind = upToNextMajorVersion;
				minimumVersion = 4.0.5;
			};
		};
		41F1A1DE254B08A10043FCF3 /* XCRemoteSwiftPackageReference "DeviceKit" */ = {
			isa = XCRemoteSwiftPackageReference;
			repositoryURL = "https://github.com/devicekit/DeviceKit.git";
			requirement = {
				kind = upToNextMajorVersion;
				minimumVersion = 4.2.1;
			};
		};
		41F1A1F0254B09020043FCF3 /* XCRemoteSwiftPackageReference "IDZSwiftCommonCrypto" */ = {
			isa = XCRemoteSwiftPackageReference;
			repositoryURL = "https://github.com/iosdevzone/IDZSwiftCommonCrypto.git";
			requirement = {
				kind = upToNextMajorVersion;
				minimumVersion = 0.13.1;
			};
		};
		41F1A1F9254B09360043FCF3 /* XCRemoteSwiftPackageReference "DirectoryWatcher" */ = {
			isa = XCRemoteSwiftPackageReference;
			repositoryURL = "https://github.com/GianniCarlo/DirectoryWatcher.git";
			requirement = {
				kind = upToNextMajorVersion;
				minimumVersion = 2.7.3;
			};
		};
		41F1A202254B09C00043FCF3 /* XCRemoteSwiftPackageReference "Themeable" */ = {
			isa = XCRemoteSwiftPackageReference;
			repositoryURL = "https://github.com/GianniCarlo/Themeable.git";
			requirement = {
				kind = upToNextMajorVersion;
				minimumVersion = 1.1.0;
			};
		};
		41F1A20B254B0A0C0043FCF3 /* XCRemoteSwiftPackageReference "sentry-cocoa" */ = {
			isa = XCRemoteSwiftPackageReference;
			repositoryURL = "https://github.com/getsentry/sentry-cocoa.git";
			requirement = {
				kind = exactVersion;
				version = 7.3.0;
			};
		};
		41F1A214254B0AA40043FCF3 /* XCRemoteSwiftPackageReference "Kingfisher" */ = {
			isa = XCRemoteSwiftPackageReference;
			repositoryURL = "https://github.com/onevcat/Kingfisher.git";
			requirement = {
				kind = upToNextMajorVersion;
				minimumVersion = 5.15.7;
			};
		};
		41F1A21D254B0B0B0043FCF3 /* XCRemoteSwiftPackageReference "SwiftyStoreKit" */ = {
			isa = XCRemoteSwiftPackageReference;
			repositoryURL = "https://github.com/bizz84/SwiftyStoreKit.git";
			requirement = {
				kind = exactVersion;
				version = 0.16.2;
			};
		};
		41F1A226254B0C6C0043FCF3 /* XCRemoteSwiftPackageReference "ZipArchive" */ = {
			isa = XCRemoteSwiftPackageReference;
			repositoryURL = "https://github.com/GianniCarlo/ZipArchive.git";
			requirement = {
				kind = upToNextMajorVersion;
				minimumVersion = 2.3.0;
			};
		};
/* End XCRemoteSwiftPackageReference section */

/* Begin XCSwiftPackageProductDependency section */
		41F1A1CD254B07090043FCF3 /* Alamofire */ = {
			isa = XCSwiftPackageProductDependency;
			package = 41F1A1CC254B07090043FCF3 /* XCRemoteSwiftPackageReference "Alamofire" */;
			productName = Alamofire;
		};
		41F1A1D6254B07E80043FCF3 /* MarqueeLabel */ = {
			isa = XCSwiftPackageProductDependency;
			package = 41F1A1D5254B07E80043FCF3 /* XCRemoteSwiftPackageReference "MarqueeLabel" */;
			productName = MarqueeLabel;
		};
		41F1A1DF254B08A10043FCF3 /* DeviceKit */ = {
			isa = XCSwiftPackageProductDependency;
			package = 41F1A1DE254B08A10043FCF3 /* XCRemoteSwiftPackageReference "DeviceKit" */;
			productName = DeviceKit;
		};
		41F1A1F1254B09020043FCF3 /* IDZSwiftCommonCrypto */ = {
			isa = XCSwiftPackageProductDependency;
			package = 41F1A1F0254B09020043FCF3 /* XCRemoteSwiftPackageReference "IDZSwiftCommonCrypto" */;
			productName = IDZSwiftCommonCrypto;
		};
		41F1A1FA254B09360043FCF3 /* DirectoryWatcher */ = {
			isa = XCSwiftPackageProductDependency;
			package = 41F1A1F9254B09360043FCF3 /* XCRemoteSwiftPackageReference "DirectoryWatcher" */;
			productName = DirectoryWatcher;
		};
		41F1A203254B09C00043FCF3 /* Themeable */ = {
			isa = XCSwiftPackageProductDependency;
			package = 41F1A202254B09C00043FCF3 /* XCRemoteSwiftPackageReference "Themeable" */;
			productName = Themeable;
		};
		41F1A20C254B0A0C0043FCF3 /* Sentry */ = {
			isa = XCSwiftPackageProductDependency;
			package = 41F1A20B254B0A0C0043FCF3 /* XCRemoteSwiftPackageReference "sentry-cocoa" */;
			productName = Sentry;
		};
		41F1A21E254B0B0B0043FCF3 /* SwiftyStoreKit */ = {
			isa = XCSwiftPackageProductDependency;
			package = 41F1A21D254B0B0B0043FCF3 /* XCRemoteSwiftPackageReference "SwiftyStoreKit" */;
			productName = SwiftyStoreKit;
		};
		41F1A227254B0C6C0043FCF3 /* ZipArchive */ = {
			isa = XCSwiftPackageProductDependency;
			package = 41F1A226254B0C6C0043FCF3 /* XCRemoteSwiftPackageReference "ZipArchive" */;
			productName = ZipArchive;
		};
		62CADBA72725BCE800A4A98F /* Kingfisher */ = {
			isa = XCSwiftPackageProductDependency;
			package = 41F1A214254B0AA40043FCF3 /* XCRemoteSwiftPackageReference "Kingfisher" */;
			productName = Kingfisher;
		};
		62CADBA92725BCF000A4A98F /* Kingfisher */ = {
			isa = XCSwiftPackageProductDependency;
			package = 41F1A214254B0AA40043FCF3 /* XCRemoteSwiftPackageReference "Kingfisher" */;
			productName = Kingfisher;
		};
/* End XCSwiftPackageProductDependency section */

/* Begin XCVersionGroup section */
		4165EDF920A743D500616EDF /* BookPlayer.xcdatamodeld */ = {
			isa = XCVersionGroup;
			children = (
				624EB9832755D8E700D462A8 /* Audiobook Player 8.xcdatamodel */,
				62CADB8D2724E41800A4A98F /* Audiobook Player 7.xcdatamodel */,
				412AB70C2701426A00969618 /* Audiobook Player 6.xcdatamodel */,
				4138CE2426E6788D0014F11E /* Audiobook Player 5.xcdatamodel */,
				41FCA32625E87EC600BFB9E6 /* Audiobook Player 4.xcdatamodel */,
				4124AACC25DF62DD0007C839 /* Audiobook Player 3.xcdatamodel */,
				41D20DAD25D5F0CA00AAEE30 /* Audiobook Player 2.xcdatamodel */,
				4165EDFA20A743D500616EDF /* Audiobook Player.xcdatamodel */,
			);
			currentVersion = 624EB9832755D8E700D462A8 /* Audiobook Player 8.xcdatamodel */;
			path = BookPlayer.xcdatamodeld;
			sourceTree = "<group>";
			versionGroupType = wrapper.xcdatamodel;
		};
/* End XCVersionGroup section */
	};
	rootObject = 418B6CF01D2707F700F974FB /* Project object */;
}<|MERGE_RESOLUTION|>--- conflicted
+++ resolved
@@ -341,7 +341,6 @@
 		9F82DF9C27DFE46B001B0EA8 /* PhoneWatchConnectivityService.swift in Sources */ = {isa = PBXBuildFile; fileRef = 9F82DF9B27DFE46B001B0EA8 /* PhoneWatchConnectivityService.swift */; };
 		9F89D89C27EDFCA400F73947 /* SceneDelegate.swift in Sources */ = {isa = PBXBuildFile; fileRef = 9F89D89B27EDFCA400F73947 /* SceneDelegate.swift */; };
 		9F8A9A5E27AC3F8C0093AA1C /* PlayableItemTests.swift in Sources */ = {isa = PBXBuildFile; fileRef = 9F8A9A5D27AC3F8C0093AA1C /* PlayableItemTests.swift */; };
-<<<<<<< HEAD
 		9FBDDB8927DC454B005FB447 /* AppTabBarController.swift in Sources */ = {isa = PBXBuildFile; fileRef = 9FBDDB8827DC454B005FB447 /* AppTabBarController.swift */; };
 		9FBDDB8B27DCF1FB005FB447 /* MiniPlayerView.swift in Sources */ = {isa = PBXBuildFile; fileRef = 9FBDDB8A27DCF1FB005FB447 /* MiniPlayerView.swift */; };
 		9FBDDB9327DCF906005FB447 /* MiniPlayerView.xib in Resources */ = {isa = PBXBuildFile; fileRef = 9FBDDB9227DCF906005FB447 /* MiniPlayerView.xib */; };
@@ -350,8 +349,6 @@
 		9FBDDBA027DD13E9005FB447 /* ProfileViewModel.swift in Sources */ = {isa = PBXBuildFile; fileRef = 9FBDDB9F27DD13E9005FB447 /* ProfileViewModel.swift */; };
 		9FBDDBA227DD13FA005FB447 /* ProfileCoordinator.swift in Sources */ = {isa = PBXBuildFile; fileRef = 9FBDDBA127DD13FA005FB447 /* ProfileCoordinator.swift */; };
 		9FBDDBA427DD1A00005FB447 /* ProfileCoordinatorTests.swift in Sources */ = {isa = PBXBuildFile; fileRef = 9FBDDBA327DD1A00005FB447 /* ProfileCoordinatorTests.swift */; };
-		9FC7101A27961C940058504C /* SpeedManagerMock.swift in Sources */ = {isa = PBXBuildFile; fileRef = 9FC7101927961C940058504C /* SpeedManagerMock.swift */; };
-=======
 		9FA334A927C0577E0064E8EA /* BookPlayerApp.swift in Sources */ = {isa = PBXBuildFile; fileRef = 9FA334A827C0577E0064E8EA /* BookPlayerApp.swift */; };
 		9FA334AB27C058210064E8EA /* ItemListView.swift in Sources */ = {isa = PBXBuildFile; fileRef = 9FA334AA27C058210064E8EA /* ItemListView.swift */; };
 		9FA334AF27C05EBB0064E8EA /* ContextManager.swift in Sources */ = {isa = PBXBuildFile; fileRef = 9FA334AE27C05EBB0064E8EA /* ContextManager.swift */; };
@@ -363,7 +360,6 @@
 		9FA334C527C285650064E8EA /* ChapterListView.swift in Sources */ = {isa = PBXBuildFile; fileRef = 9FA334C427C285650064E8EA /* ChapterListView.swift */; };
 		9FA334C727C28D650064E8EA /* PlaybackControlsView.swift in Sources */ = {isa = PBXBuildFile; fileRef = 9FA334C627C28D650064E8EA /* PlaybackControlsView.swift */; };
 		9FE07E1B27C522DE007591F7 /* ContainerItemListView.swift in Sources */ = {isa = PBXBuildFile; fileRef = 9FE07E1A27C522DE007591F7 /* ContainerItemListView.swift */; };
->>>>>>> d57c90d3
 		C30B66AE20E2D8CF00FC0030 /* ArtworkControl.xib in Resources */ = {isa = PBXBuildFile; fileRef = C30B66AD20E2D8CF00FC0030 /* ArtworkControl.xib */; };
 		C318D3AD208CF624000666F8 /* PlayerJumpIcon.swift in Sources */ = {isa = PBXBuildFile; fileRef = C318D3AC208CF624000666F8 /* PlayerJumpIcon.swift */; };
 		C318DDBC20A48D4700C3A17B /* BPMarqueeLabel.swift in Sources */ = {isa = PBXBuildFile; fileRef = C318DDBB20A48D4700C3A17B /* BPMarqueeLabel.swift */; };
@@ -847,7 +843,6 @@
 		9F82DF9B27DFE46B001B0EA8 /* PhoneWatchConnectivityService.swift */ = {isa = PBXFileReference; lastKnownFileType = sourcecode.swift; path = PhoneWatchConnectivityService.swift; sourceTree = "<group>"; };
 		9F89D89B27EDFCA400F73947 /* SceneDelegate.swift */ = {isa = PBXFileReference; lastKnownFileType = sourcecode.swift; path = SceneDelegate.swift; sourceTree = "<group>"; };
 		9F8A9A5D27AC3F8C0093AA1C /* PlayableItemTests.swift */ = {isa = PBXFileReference; lastKnownFileType = sourcecode.swift; path = PlayableItemTests.swift; sourceTree = "<group>"; };
-<<<<<<< HEAD
 		9FBDDB8827DC454B005FB447 /* AppTabBarController.swift */ = {isa = PBXFileReference; lastKnownFileType = sourcecode.swift; path = AppTabBarController.swift; sourceTree = "<group>"; };
 		9FBDDB8A27DCF1FB005FB447 /* MiniPlayerView.swift */ = {isa = PBXFileReference; lastKnownFileType = sourcecode.swift; path = MiniPlayerView.swift; sourceTree = "<group>"; };
 		9FBDDB9227DCF906005FB447 /* MiniPlayerView.xib */ = {isa = PBXFileReference; lastKnownFileType = file.xib; path = MiniPlayerView.xib; sourceTree = "<group>"; };
@@ -856,8 +851,6 @@
 		9FBDDB9F27DD13E9005FB447 /* ProfileViewModel.swift */ = {isa = PBXFileReference; lastKnownFileType = sourcecode.swift; path = ProfileViewModel.swift; sourceTree = "<group>"; };
 		9FBDDBA127DD13FA005FB447 /* ProfileCoordinator.swift */ = {isa = PBXFileReference; lastKnownFileType = sourcecode.swift; path = ProfileCoordinator.swift; sourceTree = "<group>"; };
 		9FBDDBA327DD1A00005FB447 /* ProfileCoordinatorTests.swift */ = {isa = PBXFileReference; lastKnownFileType = sourcecode.swift; path = ProfileCoordinatorTests.swift; sourceTree = "<group>"; };
-		9FC7101927961C940058504C /* SpeedManagerMock.swift */ = {isa = PBXFileReference; lastKnownFileType = sourcecode.swift; path = SpeedManagerMock.swift; sourceTree = "<group>"; };
-=======
 		9FA334A827C0577E0064E8EA /* BookPlayerApp.swift */ = {isa = PBXFileReference; lastKnownFileType = sourcecode.swift; path = BookPlayerApp.swift; sourceTree = "<group>"; };
 		9FA334AA27C058210064E8EA /* ItemListView.swift */ = {isa = PBXFileReference; lastKnownFileType = sourcecode.swift; path = ItemListView.swift; sourceTree = "<group>"; };
 		9FA334AE27C05EBB0064E8EA /* ContextManager.swift */ = {isa = PBXFileReference; lastKnownFileType = sourcecode.swift; path = ContextManager.swift; sourceTree = "<group>"; };
@@ -869,7 +862,6 @@
 		9FA334C427C285650064E8EA /* ChapterListView.swift */ = {isa = PBXFileReference; lastKnownFileType = sourcecode.swift; path = ChapterListView.swift; sourceTree = "<group>"; };
 		9FA334C627C28D650064E8EA /* PlaybackControlsView.swift */ = {isa = PBXFileReference; lastKnownFileType = sourcecode.swift; path = PlaybackControlsView.swift; sourceTree = "<group>"; };
 		9FE07E1A27C522DE007591F7 /* ContainerItemListView.swift */ = {isa = PBXFileReference; lastKnownFileType = sourcecode.swift; path = ContainerItemListView.swift; sourceTree = "<group>"; };
->>>>>>> d57c90d3
 		C30B085E209654E3003F325B /* UIColor+BookPlayer.swift */ = {isa = PBXFileReference; fileEncoding = 4; lastKnownFileType = sourcecode.swift; path = "UIColor+BookPlayer.swift"; sourceTree = "<group>"; };
 		C30B66AD20E2D8CF00FC0030 /* ArtworkControl.xib */ = {isa = PBXFileReference; fileEncoding = 4; lastKnownFileType = file.xib; path = ArtworkControl.xib; sourceTree = "<group>"; };
 		C30CD2A0209791FA00258B09 /* UIColor+Sweetercolor.swift */ = {isa = PBXFileReference; fileEncoding = 4; lastKnownFileType = sourcecode.swift; path = "UIColor+Sweetercolor.swift"; sourceTree = "<group>"; };
@@ -1619,7 +1611,6 @@
 			path = "Controls Screen";
 			sourceTree = "<group>";
 		};
-<<<<<<< HEAD
 		9FBDDB9A27DD1346005FB447 /* Profile */ = {
 			isa = PBXGroup;
 			children = (
@@ -1628,7 +1619,8 @@
 				9FBDDB9D27DD137A005FB447 /* Profile.storyboard */,
 			);
 			path = Profile;
-=======
+			sourceTree = "<group>";
+		};
 		9FA334B427C156DB0064E8EA /* ItemList */ = {
 			isa = PBXGroup;
 			children = (
@@ -1659,7 +1651,6 @@
 				9FA334B527C15DE30064E8EA /* VolumeView.swift */,
 			);
 			path = Views;
->>>>>>> d57c90d3
 			sourceTree = "<group>";
 		};
 		C35E04F1207E8D0F007D3370 /* Library */ = {
@@ -2507,12 +2498,8 @@
 				4158388326EBD76A00F4A12B /* LibraryListCoordinator.swift in Sources */,
 				4142964421F21D95004356DA /* BulkControlsView.swift in Sources */,
 				41A1B12D226FC7E500EA0400 /* ImportManager.swift in Sources */,
-<<<<<<< HEAD
-				4151A6A626E3A40600E49DBE /* SpeedManager.swift in Sources */,
-=======
 				4151A6A626E3A40600E49DBE /* SpeedService.swift in Sources */,
 				C36C4D5C20A23E1800AFDB76 /* MiniPlayerViewController.swift in Sources */,
->>>>>>> d57c90d3
 				C33E843C20C6E179004A0489 /* ItemProgress.swift in Sources */,
 				62F2F25F25E18C7500E1D6A0 /* ImportableItem.swift in Sources */,
 				4158388B26EC2CC500F4A12B /* ImportCoordinator.swift in Sources */,

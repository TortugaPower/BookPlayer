// !$*UTF8*$!
{
	archiveVersion = 1;
	classes = {
	};
	objectVersion = 46;
	objects = {

/* Begin PBXBuildFile section */
		4109246C21A2019400D5DF11 /* CheckboxSelectionView.swift in Sources */ = {isa = PBXBuildFile; fileRef = 4109246B21A2019400D5DF11 /* CheckboxSelectionView.swift */; };
		410C4692227358CD0040114D /* WatchConnectivityService.swift in Sources */ = {isa = PBXBuildFile; fileRef = 41F516952272CC5300F36C3E /* WatchConnectivityService.swift */; };
		410C4693227358CD0040114D /* WatchConnectivityService.swift in Sources */ = {isa = PBXBuildFile; fileRef = 41F516952272CC5300F36C3E /* WatchConnectivityService.swift */; };
		410C46982274EA350040114D /* DataManager+WatchApp.swift in Sources */ = {isa = PBXBuildFile; fileRef = 410C46972274EA350040114D /* DataManager+WatchApp.swift */; };
		410D0FED1EDCF4B000A52EB9 /* SettingsViewController.swift in Sources */ = {isa = PBXBuildFile; fileRef = 410D0FEC1EDCF4B000A52EB9 /* SettingsViewController.swift */; };
		410D0FF11EDF659900A52EB9 /* PlayerManager.swift in Sources */ = {isa = PBXBuildFile; fileRef = 410D0FF01EDF659900A52EB9 /* PlayerManager.swift */; };
		4112AFD6223AD27D00BFEA55 /* Sentry.framework in Frameworks */ = {isa = PBXBuildFile; fileRef = 4112AFD5223AD27D00BFEA55 /* Sentry.framework */; };
		4122991D24442E7800CDB416 /* BookPlayerKit.framework in Frameworks */ = {isa = PBXBuildFile; fileRef = 41A1B0D2226E9BC400EA0400 /* BookPlayerKit.framework */; };
		412451841D489204008AC0E5 /* Crashlytics.framework in Frameworks */ = {isa = PBXBuildFile; fileRef = 412451821D489204008AC0E5 /* Crashlytics.framework */; };
		41342D0124435D9900F0905B /* IntentHandler.swift in Sources */ = {isa = PBXBuildFile; fileRef = 41342D0024435D9900F0905B /* IntentHandler.swift */; };
		41342D0524435D9900F0905B /* BookPlayerIntents.appex in Embed App Extensions */ = {isa = PBXBuildFile; fileRef = 41342CFE24435D9900F0905B /* BookPlayerIntents.appex */; settings = {ATTRIBUTES = (RemoveHeadersOnCopy, ); }; };
		41342D0A24435DAD00F0905B /* Intents.intentdefinition in Sources */ = {isa = PBXBuildFile; fileRef = 41640A3624416EE8004FB97B /* Intents.intentdefinition */; settings = {ATTRIBUTES = (no_codegen, ); }; };
		41342D0C24435EF800F0905B /* SleepTimerHandler.swift in Sources */ = {isa = PBXBuildFile; fileRef = 41342D0B24435EF800F0905B /* SleepTimerHandler.swift */; };
		413616401D2E21F000E48944 /* LibraryViewController.swift in Sources */ = {isa = PBXBuildFile; fileRef = 4136163F1D2E21F000E48944 /* LibraryViewController.swift */; };
		4140EA1F22723CFC0009F794 /* CommandParser.swift in Sources */ = {isa = PBXBuildFile; fileRef = 4140EA1E22723CFC0009F794 /* CommandParser.swift */; };
		4140EA33227288ED0009F794 /* Interface.storyboard in Resources */ = {isa = PBXBuildFile; fileRef = 4140EA31227288ED0009F794 /* Interface.storyboard */; };
		4140EA35227288EF0009F794 /* Assets.xcassets in Resources */ = {isa = PBXBuildFile; fileRef = 4140EA34227288EF0009F794 /* Assets.xcassets */; };
		4140EA3C227288EF0009F794 /* BookPlayerWatch Extension.appex in Embed App Extensions */ = {isa = PBXBuildFile; fileRef = 4140EA3B227288EF0009F794 /* BookPlayerWatch Extension.appex */; settings = {ATTRIBUTES = (RemoveHeadersOnCopy, ); }; };
		4140EA43227288EF0009F794 /* ExtensionDelegate.swift in Sources */ = {isa = PBXBuildFile; fileRef = 4140EA42227288EF0009F794 /* ExtensionDelegate.swift */; };
		4140EA45227288EF0009F794 /* NotificationController.swift in Sources */ = {isa = PBXBuildFile; fileRef = 4140EA44227288EF0009F794 /* NotificationController.swift */; };
		4140EA47227288EF0009F794 /* ComplicationController.swift in Sources */ = {isa = PBXBuildFile; fileRef = 4140EA46227288EF0009F794 /* ComplicationController.swift */; };
		4140EA49227288EF0009F794 /* Assets.xcassets in Resources */ = {isa = PBXBuildFile; fileRef = 4140EA48227288EF0009F794 /* Assets.xcassets */; };
		4140EA4E227288EF0009F794 /* BookPlayerWatch.app in Embed Watch Content */ = {isa = PBXBuildFile; fileRef = 4140EA2F227288ED0009F794 /* BookPlayerWatch.app */; };
		4140EA62227289720009F794 /* BookPlayerWatchKit.h in Headers */ = {isa = PBXBuildFile; fileRef = 4140EA60227289720009F794 /* BookPlayerWatchKit.h */; settings = {ATTRIBUTES = (Public, ); }; };
		4140EA65227289720009F794 /* BookPlayerWatchKit.framework in Frameworks */ = {isa = PBXBuildFile; fileRef = 4140EA5E227289720009F794 /* BookPlayerWatchKit.framework */; };
		4140EA66227289720009F794 /* BookPlayerWatchKit.framework in Embed Frameworks */ = {isa = PBXBuildFile; fileRef = 4140EA5E227289720009F794 /* BookPlayerWatchKit.framework */; settings = {ATTRIBUTES = (CodeSignOnCopy, RemoveHeadersOnCopy, ); }; };
		4140EA6C2272898F0009F794 /* DataManager.swift in Sources */ = {isa = PBXBuildFile; fileRef = 4175E1232206CF9600FB7B71 /* DataManager.swift */; };
		4140EA6D227289930009F794 /* Constants.swift in Sources */ = {isa = PBXBuildFile; fileRef = D367F7671FA2A6F000FEDB37 /* Constants.swift */; };
		4140EA6E227289960009F794 /* DeleteMode.swift in Sources */ = {isa = PBXBuildFile; fileRef = 41544A1121B86A8B00740AD2 /* DeleteMode.swift */; };
		4140EA6F2272899A0009F794 /* BookSortService+SortError+PlayListSortOrder.swift in Sources */ = {isa = PBXBuildFile; fileRef = 69225C4E2159C2650004739E /* BookSortService+SortError+PlayListSortOrder.swift */; };
		4140EA702272899D0009F794 /* CommandParser.swift in Sources */ = {isa = PBXBuildFile; fileRef = 4140EA1E22723CFC0009F794 /* CommandParser.swift */; };
		4140EA71227289A20009F794 /* UIColor+BookPlayer.swift in Sources */ = {isa = PBXBuildFile; fileRef = C30B085E209654E3003F325B /* UIColor+BookPlayer.swift */; };
		4140EA72227289A50009F794 /* UIColor+Sweetercolor.swift in Sources */ = {isa = PBXBuildFile; fileRef = C30CD2A0209791FA00258B09 /* UIColor+Sweetercolor.swift */; };
		4140EA73227289A80009F794 /* Notification+BookPlayerKit.swift in Sources */ = {isa = PBXBuildFile; fileRef = 41CE44A8227215B500C900AF /* Notification+BookPlayerKit.swift */; };
		4140EA74227289AE0009F794 /* Theme+CoreDataClass.swift in Sources */ = {isa = PBXBuildFile; fileRef = 41A1B10F226F88C500EA0400 /* Theme+CoreDataClass.swift */; };
		4140EA75227289B20009F794 /* Theme+CoreDataProperties.swift in Sources */ = {isa = PBXBuildFile; fileRef = 41A1B110226F88C500EA0400 /* Theme+CoreDataProperties.swift */; };
		4140EA76227289B50009F794 /* Chapter+CoreDataClass.swift in Sources */ = {isa = PBXBuildFile; fileRef = 41A1B111226F88C500EA0400 /* Chapter+CoreDataClass.swift */; };
		4140EA77227289B90009F794 /* Chapter+CoreDataProperties.swift in Sources */ = {isa = PBXBuildFile; fileRef = 41A1B112226F88C500EA0400 /* Chapter+CoreDataProperties.swift */; };
		4140EA78227289BC0009F794 /* PlaybackRecord+CoreDataClass.swift in Sources */ = {isa = PBXBuildFile; fileRef = 41A1B113226F88C500EA0400 /* PlaybackRecord+CoreDataClass.swift */; };
		4140EA79227289BF0009F794 /* PlaybackRecord+CoreDataProperties.swift in Sources */ = {isa = PBXBuildFile; fileRef = 41A1B114226F88C500EA0400 /* PlaybackRecord+CoreDataProperties.swift */; };
		4140EA7A227289C20009F794 /* Book+CoreDataClass.swift in Sources */ = {isa = PBXBuildFile; fileRef = 41A1B115226F88C500EA0400 /* Book+CoreDataClass.swift */; };
		4140EA7B227289C40009F794 /* Book+CoreDataProperties.swift in Sources */ = {isa = PBXBuildFile; fileRef = 41A1B116226F88C500EA0400 /* Book+CoreDataProperties.swift */; };
		4140EA7C227289C70009F794 /* LibraryItem+CoreDataClass.swift in Sources */ = {isa = PBXBuildFile; fileRef = 41A1B117226F88C500EA0400 /* LibraryItem+CoreDataClass.swift */; };
		4140EA7D227289CB0009F794 /* LibraryItem+CoreDataProperties.swift in Sources */ = {isa = PBXBuildFile; fileRef = 41A1B118226F88C500EA0400 /* LibraryItem+CoreDataProperties.swift */; };
		4140EA7E227289CE0009F794 /* Library+CoreDataClass.swift in Sources */ = {isa = PBXBuildFile; fileRef = 41A1B119226F88C500EA0400 /* Library+CoreDataClass.swift */; };
		4140EA7F227289D20009F794 /* Library+CoreDataProperties.swift in Sources */ = {isa = PBXBuildFile; fileRef = 41A1B11A226F88C500EA0400 /* Library+CoreDataProperties.swift */; };
		4140EA80227289D50009F794 /* Playlist+CoreDataClass.swift in Sources */ = {isa = PBXBuildFile; fileRef = 41A1B11B226F88C500EA0400 /* Playlist+CoreDataClass.swift */; };
		4140EA81227289D80009F794 /* Playlist+CoreDataProperties.swift in Sources */ = {isa = PBXBuildFile; fileRef = 41A1B11C226F88C500EA0400 /* Playlist+CoreDataProperties.swift */; };
		4140EA82227289DB0009F794 /* FileItem.swift in Sources */ = {isa = PBXBuildFile; fileRef = 4163E3102148606600072AA2 /* FileItem.swift */; };
		4140EA84227289E60009F794 /* BookPlayer.xcdatamodeld in Sources */ = {isa = PBXBuildFile; fileRef = 4165EDF920A743D500616EDF /* BookPlayer.xcdatamodeld */; };
		4140EA8522728A160009F794 /* BookPlayer.xcdatamodeld in Sources */ = {isa = PBXBuildFile; fileRef = 4165EDF920A743D500616EDF /* BookPlayer.xcdatamodeld */; };
		4140EA8922729EDD0009F794 /* ItemRow.swift in Sources */ = {isa = PBXBuildFile; fileRef = 4140EA8822729EDD0009F794 /* ItemRow.swift */; };
		4142964421F21D95004356DA /* BulkControlsView.swift in Sources */ = {isa = PBXBuildFile; fileRef = 4142964321F21D95004356DA /* BulkControlsView.swift */; };
		4142964621F21DAE004356DA /* BulkControlsView.xib in Resources */ = {isa = PBXBuildFile; fileRef = 4142964521F21DAE004356DA /* BulkControlsView.xib */; };
		4142964921F2E2BA004356DA /* ThemeCellView.swift in Sources */ = {isa = PBXBuildFile; fileRef = 4142964721F2E2BA004356DA /* ThemeCellView.swift */; };
		4149539A21F0D456003C5D27 /* Themes.json in Resources */ = {isa = PBXBuildFile; fileRef = 4149539921F0D456003C5D27 /* Themes.json */; };
		4150F80320A8DC34002EDB08 /* IDZSwiftCommonCrypto.framework in Frameworks */ = {isa = PBXBuildFile; fileRef = 4150F80220A8DC34002EDB08 /* IDZSwiftCommonCrypto.framework */; };
		41544A1421BAF41400740AD2 /* ItemSelectionViewController.swift in Sources */ = {isa = PBXBuildFile; fileRef = 41544A1321BAF41400740AD2 /* ItemSelectionViewController.swift */; };
		415758EA2226E18800DDB9B6 /* PlusBannerView.swift in Sources */ = {isa = PBXBuildFile; fileRef = 415758E92226E18800DDB9B6 /* PlusBannerView.swift */; };
		415B274421FAE47200F9D9B7 /* LoadingView.swift in Sources */ = {isa = PBXBuildFile; fileRef = 415B274321FAE47200F9D9B7 /* LoadingView.swift */; };
		4160A09223F2DE130039166B /* Localizable.stringsdict in Resources */ = {isa = PBXBuildFile; fileRef = 4160A09423F2DE130039166B /* Localizable.stringsdict */; };
		4160A0A123F304530039166B /* LocalizableLabel.swift in Sources */ = {isa = PBXBuildFile; fileRef = 4160A0A023F304530039166B /* LocalizableLabel.swift */; };
		4163E313214AC43000072AA2 /* ImportOperationTests.swift in Sources */ = {isa = PBXBuildFile; fileRef = 4163E312214AC43000072AA2 /* ImportOperationTests.swift */; };
		41640A3724416EE8004FB97B /* Intents.intentdefinition in Sources */ = {isa = PBXBuildFile; fileRef = 41640A3624416EE8004FB97B /* Intents.intentdefinition */; settings = {ATTRIBUTES = (no_codegen, ); }; };
		41640A452441ACE2004FB97B /* Intents.intentdefinition in Sources */ = {isa = PBXBuildFile; fileRef = 41640A3624416EE8004FB97B /* Intents.intentdefinition */; };
		4165EE0520A743D500616EDF /* BookPlayer.xcdatamodeld in Sources */ = {isa = PBXBuildFile; fileRef = 4165EDF920A743D500616EDF /* BookPlayer.xcdatamodeld */; };
		4165EE0C20A7A33500616EDF /* BookCellView.xib in Resources */ = {isa = PBXBuildFile; fileRef = 4165EE0A20A7A33500616EDF /* BookCellView.xib */; };
		4165EE0E20A7AEC600616EDF /* SwiftReorder.framework in Frameworks */ = {isa = PBXBuildFile; fileRef = 4165EE0D20A7AEC600616EDF /* SwiftReorder.framework */; };
		4165EE1020A7CBBE00616EDF /* PlaylistViewController.swift in Sources */ = {isa = PBXBuildFile; fileRef = 4165EE0F20A7CBBE00616EDF /* PlaylistViewController.swift */; };
		4165EE1220A7D1E100616EDF /* RootViewController.swift in Sources */ = {isa = PBXBuildFile; fileRef = 4165EE1120A7D1E100616EDF /* RootViewController.swift */; };
		4165EE1420A7E8CC00616EDF /* ItemListViewController.swift in Sources */ = {isa = PBXBuildFile; fileRef = 4165EE1320A7E8CC00616EDF /* ItemListViewController.swift */; };
		416AAC3323F51031005AD04F /* LocalizableButton.swift in Sources */ = {isa = PBXBuildFile; fileRef = 416AAC3223F51031005AD04F /* LocalizableButton.swift */; };
		416AAC3423F515AF005AD04F /* String+BookPlayer.swift in Sources */ = {isa = PBXBuildFile; fileRef = 4160A08E23F2DBD40039166B /* String+BookPlayer.swift */; };
		416AAC3523F515B0005AD04F /* String+BookPlayer.swift in Sources */ = {isa = PBXBuildFile; fileRef = 4160A08E23F2DBD40039166B /* String+BookPlayer.swift */; };
		4175E14522080C7700FB7B71 /* StoreKit.framework in Frameworks */ = {isa = PBXBuildFile; fileRef = 4175E14422080C7700FB7B71 /* StoreKit.framework */; };
		41893AC82272CBD900576AE4 /* LibraryInterfaceController.swift in Sources */ = {isa = PBXBuildFile; fileRef = 41893AC72272CBD900576AE4 /* LibraryInterfaceController.swift */; };
		418B6CFC1D2707F800F974FB /* AppDelegate.swift in Sources */ = {isa = PBXBuildFile; fileRef = 418B6CFB1D2707F800F974FB /* AppDelegate.swift */; };
		418B6D031D2707F800F974FB /* Main.storyboard in Resources */ = {isa = PBXBuildFile; fileRef = 418B6D011D2707F800F974FB /* Main.storyboard */; };
		418B6D051D2707F800F974FB /* Assets.xcassets in Resources */ = {isa = PBXBuildFile; fileRef = 418B6D041D2707F800F974FB /* Assets.xcassets */; };
		418B6D081D2707F800F974FB /* LaunchScreen.storyboard in Resources */ = {isa = PBXBuildFile; fileRef = 418B6D061D2707F800F974FB /* LaunchScreen.storyboard */; };
		418B6D5D1D2CB76900F974FB /* PlayerViewController.swift in Sources */ = {isa = PBXBuildFile; fileRef = 418B6D5C1D2CB76900F974FB /* PlayerViewController.swift */; };
		4193E1FC24394CEF004D6A82 /* Alamofire.framework in Frameworks */ = {isa = PBXBuildFile; fileRef = 4193E1FB24394CEF004D6A82 /* Alamofire.framework */; };
		4193E2002439A1CD004D6A82 /* NetworkService.swift in Sources */ = {isa = PBXBuildFile; fileRef = 4193E1FE2439A0A1004D6A82 /* NetworkService.swift */; };
		4193E202243A91AE004D6A82 /* ActionParserService.swift in Sources */ = {isa = PBXBuildFile; fileRef = 4193E201243A91AE004D6A82 /* ActionParserService.swift */; };
		41964C832220B4F700FF1A2F /* ContributorCellView.swift in Sources */ = {isa = PBXBuildFile; fileRef = 41964C822220B4F700FF1A2F /* ContributorCellView.swift */; };
		4197240021874D5F00AB1190 /* UserActivityManager.swift in Sources */ = {isa = PBXBuildFile; fileRef = 419723FF21874D5F00AB1190 /* UserActivityManager.swift */; };
		419B373923B8D0C600128A8F /* Player.storyboard in Resources */ = {isa = PBXBuildFile; fileRef = 419B373B23B8D0C600128A8F /* Player.storyboard */; };
		419B373C23B8D12200128A8F /* AddCellView.xib in Resources */ = {isa = PBXBuildFile; fileRef = 419B373E23B8D12200128A8F /* AddCellView.xib */; };
		419B373F23B8D14100128A8F /* LoadingView.xib in Resources */ = {isa = PBXBuildFile; fileRef = 419B374123B8D14100128A8F /* LoadingView.xib */; };
		419B374223B8D18000128A8F /* PlusBannerView.xib in Resources */ = {isa = PBXBuildFile; fileRef = 419B374423B8D18000128A8F /* PlusBannerView.xib */; };
		419B375623B8D5A500128A8F /* Localizable.strings in Resources */ = {isa = PBXBuildFile; fileRef = 419B375423B8D5A500128A8F /* Localizable.strings */; };
		419B375E23B8D6DB00128A8F /* Localizable.strings in Resources */ = {isa = PBXBuildFile; fileRef = 419B375B23B8D6DB00128A8F /* Localizable.strings */; };
		419BD5992443FD04001E50A0 /* Intents.intentdefinition in Sources */ = {isa = PBXBuildFile; fileRef = 41640A3624416EE8004FB97B /* Intents.intentdefinition */; };
		419F38EE2288B7DE00989E61 /* NowPlayingController.swift in Sources */ = {isa = PBXBuildFile; fileRef = 419F38ED2288B7DE00989E61 /* NowPlayingController.swift */; };
		41A1B0E4226E9BC500EA0400 /* BookPlayerKit.h in Headers */ = {isa = PBXBuildFile; fileRef = 41A1B0D4226E9BC400EA0400 /* BookPlayerKit.h */; settings = {ATTRIBUTES = (Public, ); }; };
		41A1B0E7226E9BC500EA0400 /* BookPlayerKit.framework in Frameworks */ = {isa = PBXBuildFile; fileRef = 41A1B0D2226E9BC400EA0400 /* BookPlayerKit.framework */; };
		41A1B0E8226E9BC500EA0400 /* BookPlayerKit.framework in Embed Frameworks */ = {isa = PBXBuildFile; fileRef = 41A1B0D2226E9BC400EA0400 /* BookPlayerKit.framework */; settings = {ATTRIBUTES = (CodeSignOnCopy, RemoveHeadersOnCopy, ); }; };
		41A1B0F2226E9D1200EA0400 /* BookPlayer.xcdatamodeld in Sources */ = {isa = PBXBuildFile; fileRef = 4165EDF920A743D500616EDF /* BookPlayer.xcdatamodeld */; };
		41A1B101226E9D4500EA0400 /* FileItem.swift in Sources */ = {isa = PBXBuildFile; fileRef = 4163E3102148606600072AA2 /* FileItem.swift */; };
		41A1B102226E9D4800EA0400 /* BookActivityItemProvider.swift in Sources */ = {isa = PBXBuildFile; fileRef = 41D39D40215F177D00B65290 /* BookActivityItemProvider.swift */; };
		41A1B104226E9DBA00EA0400 /* UIColor+BookPlayer.swift in Sources */ = {isa = PBXBuildFile; fileRef = C30B085E209654E3003F325B /* UIColor+BookPlayer.swift */; };
		41A1B105226E9DBD00EA0400 /* UIColor+Sweetercolor.swift in Sources */ = {isa = PBXBuildFile; fileRef = C30CD2A0209791FA00258B09 /* UIColor+Sweetercolor.swift */; };
		41A1B108226E9DF800EA0400 /* DataManager.swift in Sources */ = {isa = PBXBuildFile; fileRef = 4175E1232206CF9600FB7B71 /* DataManager.swift */; };
		41A1B10C226E9E9700EA0400 /* DeleteMode.swift in Sources */ = {isa = PBXBuildFile; fileRef = 41544A1121B86A8B00740AD2 /* DeleteMode.swift */; };
		41A1B10E226ED97300EA0400 /* BookSortService+SortError+PlayListSortOrder.swift in Sources */ = {isa = PBXBuildFile; fileRef = 69225C4E2159C2650004739E /* BookSortService+SortError+PlayListSortOrder.swift */; };
		41A1B11D226F88C500EA0400 /* Theme+CoreDataClass.swift in Sources */ = {isa = PBXBuildFile; fileRef = 41A1B10F226F88C500EA0400 /* Theme+CoreDataClass.swift */; };
		41A1B11E226F88C500EA0400 /* Theme+CoreDataProperties.swift in Sources */ = {isa = PBXBuildFile; fileRef = 41A1B110226F88C500EA0400 /* Theme+CoreDataProperties.swift */; };
		41A1B11F226F88C500EA0400 /* Chapter+CoreDataClass.swift in Sources */ = {isa = PBXBuildFile; fileRef = 41A1B111226F88C500EA0400 /* Chapter+CoreDataClass.swift */; };
		41A1B120226F88C500EA0400 /* Chapter+CoreDataProperties.swift in Sources */ = {isa = PBXBuildFile; fileRef = 41A1B112226F88C500EA0400 /* Chapter+CoreDataProperties.swift */; };
		41A1B121226F88C500EA0400 /* PlaybackRecord+CoreDataClass.swift in Sources */ = {isa = PBXBuildFile; fileRef = 41A1B113226F88C500EA0400 /* PlaybackRecord+CoreDataClass.swift */; };
		41A1B122226F88C500EA0400 /* PlaybackRecord+CoreDataProperties.swift in Sources */ = {isa = PBXBuildFile; fileRef = 41A1B114226F88C500EA0400 /* PlaybackRecord+CoreDataProperties.swift */; };
		41A1B123226F88C500EA0400 /* Book+CoreDataClass.swift in Sources */ = {isa = PBXBuildFile; fileRef = 41A1B115226F88C500EA0400 /* Book+CoreDataClass.swift */; };
		41A1B124226F88C500EA0400 /* Book+CoreDataProperties.swift in Sources */ = {isa = PBXBuildFile; fileRef = 41A1B116226F88C500EA0400 /* Book+CoreDataProperties.swift */; };
		41A1B125226F88C500EA0400 /* LibraryItem+CoreDataClass.swift in Sources */ = {isa = PBXBuildFile; fileRef = 41A1B117226F88C500EA0400 /* LibraryItem+CoreDataClass.swift */; };
		41A1B126226F88C500EA0400 /* LibraryItem+CoreDataProperties.swift in Sources */ = {isa = PBXBuildFile; fileRef = 41A1B118226F88C500EA0400 /* LibraryItem+CoreDataProperties.swift */; };
		41A1B127226F88C500EA0400 /* Library+CoreDataClass.swift in Sources */ = {isa = PBXBuildFile; fileRef = 41A1B119226F88C500EA0400 /* Library+CoreDataClass.swift */; };
		41A1B128226F88C500EA0400 /* Library+CoreDataProperties.swift in Sources */ = {isa = PBXBuildFile; fileRef = 41A1B11A226F88C500EA0400 /* Library+CoreDataProperties.swift */; };
		41A1B129226F88C500EA0400 /* Playlist+CoreDataClass.swift in Sources */ = {isa = PBXBuildFile; fileRef = 41A1B11B226F88C500EA0400 /* Playlist+CoreDataClass.swift */; };
		41A1B12A226F88C500EA0400 /* Playlist+CoreDataProperties.swift in Sources */ = {isa = PBXBuildFile; fileRef = 41A1B11C226F88C500EA0400 /* Playlist+CoreDataProperties.swift */; };
		41A1B12C226FC0A200EA0400 /* DataManager+BookPlayer.swift in Sources */ = {isa = PBXBuildFile; fileRef = 41A1B12B226FC0A200EA0400 /* DataManager+BookPlayer.swift */; };
		41A1B12D226FC7E500EA0400 /* ImportManager.swift in Sources */ = {isa = PBXBuildFile; fileRef = 416B63A72146354B007D04B1 /* ImportManager.swift */; };
		41A1B12E226FC7E500EA0400 /* ImportOperation.swift in Sources */ = {isa = PBXBuildFile; fileRef = 41E34E4F2138EA8200A3997C /* ImportOperation.swift */; };
		41A1B12F226FE0F900EA0400 /* Notification+BookPlayer.swift in Sources */ = {isa = PBXBuildFile; fileRef = 416B640C1E72F362000E955A /* Notification+BookPlayer.swift */; };
		41A1B131226FE33500EA0400 /* Constants.swift in Sources */ = {isa = PBXBuildFile; fileRef = D367F7671FA2A6F000FEDB37 /* Constants.swift */; };
		41A1B133226FE34F00EA0400 /* Constants.swift in Sources */ = {isa = PBXBuildFile; fileRef = 41A1B132226FE34F00EA0400 /* Constants.swift */; };
		41A1B135226FEB3D00EA0400 /* Book+AVFoundation.swift in Sources */ = {isa = PBXBuildFile; fileRef = 41A1B134226FEB3C00EA0400 /* Book+AVFoundation.swift */; };
		41A1B137226FED4100EA0400 /* DataManager+CoreData.swift in Sources */ = {isa = PBXBuildFile; fileRef = 41A1B136226FED4000EA0400 /* DataManager+CoreData.swift */; };
		41A1B139226FEDAD00EA0400 /* Chapter+AVFoundation.swift in Sources */ = {isa = PBXBuildFile; fileRef = 41A1B138226FEDAD00EA0400 /* Chapter+AVFoundation.swift */; };
		41A1B13E226FEF8000EA0400 /* DataTestUtils.swift in Sources */ = {isa = PBXBuildFile; fileRef = 4163E314214ACB4300072AA2 /* DataTestUtils.swift */; };
		41A1B13F226FEF9300EA0400 /* DataManagerTests.swift in Sources */ = {isa = PBXBuildFile; fileRef = 41C3CF7D20AEA5E5007C3EF4 /* DataManagerTests.swift */; };
		41A1B140226FEF9600EA0400 /* PlaylistTests.swift in Sources */ = {isa = PBXBuildFile; fileRef = 41A6A87420DEECC400B2C621 /* PlaylistTests.swift */; };
		41A8BAFB227E2991003C9895 /* Assets.xcassets in Resources */ = {isa = PBXBuildFile; fileRef = 418B6D041D2707F800F974FB /* Assets.xcassets */; };
		41A8BAFE227E6C88003C9895 /* Notification+BookPlayerWatchApp.swift in Sources */ = {isa = PBXBuildFile; fileRef = 41A8BAFD227E6C88003C9895 /* Notification+BookPlayerWatchApp.swift */; };
		41AD3D9A221C737F00DC41E1 /* retro-icon@2x.png in Resources */ = {isa = PBXBuildFile; fileRef = 41AD3D97221C737E00DC41E1 /* retro-icon@2x.png */; };
		41AD3D9C221C737F00DC41E1 /* retro-icon@3x.png in Resources */ = {isa = PBXBuildFile; fileRef = 41AD3D99221C737F00DC41E1 /* retro-icon@3x.png */; };
		41AD3D9E221C750E00DC41E1 /* Icons.json in Resources */ = {isa = PBXBuildFile; fileRef = 41AD3D9D221C750E00DC41E1 /* Icons.json */; };
		41AD3DA1221C7CAB00DC41E1 /* Icon.swift in Sources */ = {isa = PBXBuildFile; fileRef = 41AD3DA0221C7CAB00DC41E1 /* Icon.swift */; };
		41AD3DA3221C7DCE00DC41E1 /* IconsViewController.swift in Sources */ = {isa = PBXBuildFile; fileRef = 41AD3DA2221C7DCE00DC41E1 /* IconsViewController.swift */; };
		41AD3DA7221C850F00DC41E1 /* IconCellView.swift in Sources */ = {isa = PBXBuildFile; fileRef = 41AD3DA6221C850F00DC41E1 /* IconCellView.swift */; };
		41AD3DAB221C8FF400DC41E1 /* default-icon@3x.png in Resources */ = {isa = PBXBuildFile; fileRef = 41AD3DA8221C8FF400DC41E1 /* default-icon@3x.png */; };
		41AD3DAC221C8FF400DC41E1 /* default-icon@2x.png in Resources */ = {isa = PBXBuildFile; fileRef = 41AD3DA9221C8FF400DC41E1 /* default-icon@2x.png */; };
		41AD3DAF221E678600DC41E1 /* PlusViewController.swift in Sources */ = {isa = PBXBuildFile; fileRef = 41AD3DAE221E678600DC41E1 /* PlusViewController.swift */; };
		41AD3DB322205C5A00DC41E1 /* Kingfisher.framework in Frameworks */ = {isa = PBXBuildFile; fileRef = 41AD3DB222205C5A00DC41E1 /* Kingfisher.framework */; };
		41B2A5DA21CAE42600917584 /* Settings.storyboard in Resources */ = {isa = PBXBuildFile; fileRef = 41B2A5D821CAE42600917584 /* Settings.storyboard */; };
		41B2A5DC21CAEE0E00917584 /* PlayerSettingsViewController.swift in Sources */ = {isa = PBXBuildFile; fileRef = 41B2A5DB21CAEE0E00917584 /* PlayerSettingsViewController.swift */; };
		41B2A5DE21CAF20E00917584 /* ThemesViewController.swift in Sources */ = {isa = PBXBuildFile; fileRef = 41B2A5DD21CAF20E00917584 /* ThemesViewController.swift */; };
		41B2A5E121CCC21000917584 /* ThemeManager.swift in Sources */ = {isa = PBXBuildFile; fileRef = 41B2A5E021CCC21000917584 /* ThemeManager.swift */; };
		41B2A5ED21CCC6D100917584 /* AppNavigationController.swift in Sources */ = {isa = PBXBuildFile; fileRef = 41B2A5EC21CCC6D100917584 /* AppNavigationController.swift */; };
		41B2A5EF21CD5AAE00917584 /* StaticCellView.swift in Sources */ = {isa = PBXBuildFile; fileRef = 41B2A5EE21CD5AAE00917584 /* StaticCellView.swift */; };
		41B2A5F121CD857800917584 /* AddCellView.swift in Sources */ = {isa = PBXBuildFile; fileRef = 41B2A5F021CD857800917584 /* AddCellView.swift */; };
		41B2A6AC21D3274500917584 /* Themeable.framework in Frameworks */ = {isa = PBXBuildFile; fileRef = 41B2A6AB21D3274500917584 /* Themeable.framework */; };
		41B2AC8E1D43CCE8005382A9 /* ChaptersViewController.swift in Sources */ = {isa = PBXBuildFile; fileRef = 41B2AC8D1D43CCE8005382A9 /* ChaptersViewController.swift */; };
		41B30A33230232D200025D69 /* CarPlayManager.swift in Sources */ = {isa = PBXBuildFile; fileRef = 41B30A32230232D200025D69 /* CarPlayManager.swift */; };
		41B3425123FB889200E4E3D0 /* Localizable.strings in Resources */ = {isa = PBXBuildFile; fileRef = 419B375B23B8D6DB00128A8F /* Localizable.strings */; };
		41CE449422712E0F00C900AF /* NotificationCenter.framework in Frameworks */ = {isa = PBXBuildFile; fileRef = 41CE449322712E0F00C900AF /* NotificationCenter.framework */; };
		41CE449722712E0F00C900AF /* TodayViewController.swift in Sources */ = {isa = PBXBuildFile; fileRef = 41CE449622712E0F00C900AF /* TodayViewController.swift */; };
		41CE449A22712E0F00C900AF /* MainInterface.storyboard in Resources */ = {isa = PBXBuildFile; fileRef = 41CE449822712E0F00C900AF /* MainInterface.storyboard */; };
		41CE449E22712E0F00C900AF /* BookPlayerWidget.appex in Embed App Extensions */ = {isa = PBXBuildFile; fileRef = 41CE449222712E0F00C900AF /* BookPlayerWidget.appex */; settings = {ATTRIBUTES = (RemoveHeadersOnCopy, ); }; };
		41CE44A422712E5C00C900AF /* BookPlayerKit.framework in Frameworks */ = {isa = PBXBuildFile; fileRef = 41A1B0D2226E9BC400EA0400 /* BookPlayerKit.framework */; };
		41CE44A522716D9300C900AF /* Assets.xcassets in Resources */ = {isa = PBXBuildFile; fileRef = 418B6D041D2707F800F974FB /* Assets.xcassets */; };
		41CE44A72271965400C900AF /* BookPlayer.xcdatamodeld in Sources */ = {isa = PBXBuildFile; fileRef = 4165EDF920A743D500616EDF /* BookPlayer.xcdatamodeld */; };
		41CE44A9227215B500C900AF /* Notification+BookPlayerKit.swift in Sources */ = {isa = PBXBuildFile; fileRef = 41CE44A8227215B500C900AF /* Notification+BookPlayerKit.swift */; };
		41D4F2EB2101A278009F1B1E /* DirectoryWatcher.framework in Frameworks */ = {isa = PBXBuildFile; fileRef = 41D4F2EA2101A278009F1B1E /* DirectoryWatcher.framework */; };
		41D4F2EF21053944009F1B1E /* IndexPath+BookPlayer.swift in Sources */ = {isa = PBXBuildFile; fileRef = 41D4F2EE21053944009F1B1E /* IndexPath+BookPlayer.swift */; };
		41D7944F22260EC000228580 /* SwiftyStoreKit.framework in Frameworks */ = {isa = PBXBuildFile; fileRef = 41D7944E22260EC000228580 /* SwiftyStoreKit.framework */; };
		41E562C4223896B500C06BC9 /* UserDefaults+BookPlayer.swift in Sources */ = {isa = PBXBuildFile; fileRef = 41E562C3223896B500C06BC9 /* UserDefaults+BookPlayer.swift */; };
		41E562CE22394F5200C06BC9 /* ayu-light@2x.png in Resources */ = {isa = PBXBuildFile; fileRef = 41E562CC22394F5200C06BC9 /* ayu-light@2x.png */; };
		41E562CF22394F5200C06BC9 /* ayu-light@3x.png in Resources */ = {isa = PBXBuildFile; fileRef = 41E562CD22394F5200C06BC9 /* ayu-light@3x.png */; };
		41E562D222394F5A00C06BC9 /* dark@2x.png in Resources */ = {isa = PBXBuildFile; fileRef = 41E562D022394F5A00C06BC9 /* dark@2x.png */; };
		41E562D322394F5A00C06BC9 /* dark@3x.png in Resources */ = {isa = PBXBuildFile; fileRef = 41E562D122394F5A00C06BC9 /* dark@3x.png */; };
		41E562D622394F8500C06BC9 /* fruit-based@3x.png in Resources */ = {isa = PBXBuildFile; fileRef = 41E562D422394F8400C06BC9 /* fruit-based@3x.png */; };
		41E562D722394F8500C06BC9 /* fruit-based@2x.png in Resources */ = {isa = PBXBuildFile; fileRef = 41E562D522394F8500C06BC9 /* fruit-based@2x.png */; };
		41E562DA22394F9900C06BC9 /* neon@2x.png in Resources */ = {isa = PBXBuildFile; fileRef = 41E562D822394F9900C06BC9 /* neon@2x.png */; };
		41E562DB22394F9900C06BC9 /* neon@3x.png in Resources */ = {isa = PBXBuildFile; fileRef = 41E562D922394F9900C06BC9 /* neon@3x.png */; };
		41E562DE22394FA800C06BC9 /* retro-modern@2x.png in Resources */ = {isa = PBXBuildFile; fileRef = 41E562DC22394FA800C06BC9 /* retro-modern@2x.png */; };
		41E562DF22394FA800C06BC9 /* retro-modern@3x.png in Resources */ = {isa = PBXBuildFile; fileRef = 41E562DD22394FA800C06BC9 /* retro-modern@3x.png */; };
		41E562E222394FB900C06BC9 /* songs@3x.png in Resources */ = {isa = PBXBuildFile; fileRef = 41E562E022394FB900C06BC9 /* songs@3x.png */; };
		41E562E322394FB900C06BC9 /* songs@2x.png in Resources */ = {isa = PBXBuildFile; fileRef = 41E562E122394FB900C06BC9 /* songs@2x.png */; };
		41E562EB2239531E00C06BC9 /* retro-modern-ipad@3x.png in Resources */ = {isa = PBXBuildFile; fileRef = 41E562E52239531D00C06BC9 /* retro-modern-ipad@3x.png */; };
		41E562EC2239531E00C06BC9 /* dark-ipad@3x.png in Resources */ = {isa = PBXBuildFile; fileRef = 41E562E62239531D00C06BC9 /* dark-ipad@3x.png */; };
		41E562ED2239531E00C06BC9 /* neon-ipad@3x.png in Resources */ = {isa = PBXBuildFile; fileRef = 41E562E72239531D00C06BC9 /* neon-ipad@3x.png */; };
		41E562EE2239531E00C06BC9 /* songs-ipad@3x.png in Resources */ = {isa = PBXBuildFile; fileRef = 41E562E82239531E00C06BC9 /* songs-ipad@3x.png */; };
		41E562EF2239531E00C06BC9 /* ayu-light-ipad@3x.png in Resources */ = {isa = PBXBuildFile; fileRef = 41E562E92239531E00C06BC9 /* ayu-light-ipad@3x.png */; };
		41E562F02239531E00C06BC9 /* fruit-based-ipad@3x.png in Resources */ = {isa = PBXBuildFile; fileRef = 41E562EA2239531E00C06BC9 /* fruit-based-ipad@3x.png */; };
		41E562F72239535D00C06BC9 /* ayu-light-ipad@2x.png in Resources */ = {isa = PBXBuildFile; fileRef = 41E562F12239535C00C06BC9 /* ayu-light-ipad@2x.png */; };
		41E562F82239535D00C06BC9 /* dark-ipad@2x.png in Resources */ = {isa = PBXBuildFile; fileRef = 41E562F22239535C00C06BC9 /* dark-ipad@2x.png */; };
		41E562F92239535D00C06BC9 /* retro-modern-ipad@2x.png in Resources */ = {isa = PBXBuildFile; fileRef = 41E562F32239535D00C06BC9 /* retro-modern-ipad@2x.png */; };
		41E562FA2239535D00C06BC9 /* songs-ipad@2x.png in Resources */ = {isa = PBXBuildFile; fileRef = 41E562F42239535D00C06BC9 /* songs-ipad@2x.png */; };
		41E562FB2239535D00C06BC9 /* fruit-based-ipad@2x.png in Resources */ = {isa = PBXBuildFile; fileRef = 41E562F52239535D00C06BC9 /* fruit-based-ipad@2x.png */; };
		41E562FC2239535D00C06BC9 /* neon-ipad@2x.png in Resources */ = {isa = PBXBuildFile; fileRef = 41E562F62239535D00C06BC9 /* neon-ipad@2x.png */; };
		41E562FE223953AE00C06BC9 /* default-icon-ipad@3x.png in Resources */ = {isa = PBXBuildFile; fileRef = 41E562FD223953AE00C06BC9 /* default-icon-ipad@3x.png */; };
		41E56300223953EB00C06BC9 /* default-icon-ipad@2x.png in Resources */ = {isa = PBXBuildFile; fileRef = 41E562FF223953EB00C06BC9 /* default-icon-ipad@2x.png */; };
		41E56302223956B800C06BC9 /* retro-icon-ipad@3x.png in Resources */ = {isa = PBXBuildFile; fileRef = 41E56301223956B800C06BC9 /* retro-icon-ipad@3x.png */; };
		41E563042239570100C06BC9 /* retro-icon-ipad@2x.png in Resources */ = {isa = PBXBuildFile; fileRef = 41E563032239570100C06BC9 /* retro-icon-ipad@2x.png */; };
		41EE378621BF0FCC00A55F51 /* ItemList.swift in Sources */ = {isa = PBXBuildFile; fileRef = 41EE378521BF0FCC00A55F51 /* ItemList.swift */; };
		41EE378821BFFB9800A55F51 /* ItemListFeedback.swift in Sources */ = {isa = PBXBuildFile; fileRef = 41EE378721BFFB9800A55F51 /* ItemListFeedback.swift */; };
		41EE378A21BFFBDE00A55F51 /* ItemListAlerts.swift in Sources */ = {isa = PBXBuildFile; fileRef = 41EE378921BFFBDE00A55F51 /* ItemListAlerts.swift */; };
		41EE378C21C0028800A55F51 /* ItemListActions.swift in Sources */ = {isa = PBXBuildFile; fileRef = 41EE378B21C0028800A55F51 /* ItemListActions.swift */; };
		41F898AF2402080C00F58B8A /* ZipArchive.framework in Frameworks */ = {isa = PBXBuildFile; fileRef = 41F898AE2402080C00F58B8A /* ZipArchive.framework */; };
		6906A55021720FDF00A9E0B2 /* BookSortServiceTest.swift in Sources */ = {isa = PBXBuildFile; fileRef = 6906A54F21720FDF00A9E0B2 /* BookSortServiceTest.swift */; };
		6906A553217211C600A9E0B2 /* StubFactory.swift in Sources */ = {isa = PBXBuildFile; fileRef = 6906A552217211C600A9E0B2 /* StubFactory.swift */; };
		69343D332133844D000C425E /* VoiceOverService.swift in Sources */ = {isa = PBXBuildFile; fileRef = 69343D322133844D000C425E /* VoiceOverService.swift */; };
		69343D36213A07B4000C425E /* VoiceOverServiceTest.swift in Sources */ = {isa = PBXBuildFile; fileRef = 69343D35213A07B4000C425E /* VoiceOverServiceTest.swift */; };
		C30B66AE20E2D8CF00FC0030 /* ArtworkControl.xib in Resources */ = {isa = PBXBuildFile; fileRef = C30B66AD20E2D8CF00FC0030 /* ArtworkControl.xib */; };
		C30CD2A32097C49F00258B09 /* ColorCube.framework in Frameworks */ = {isa = PBXBuildFile; fileRef = C30CD2A22097C49F00258B09 /* ColorCube.framework */; };
		C30EEEBF2079645C00A4ED33 /* PlayerContainerViewController.swift in Sources */ = {isa = PBXBuildFile; fileRef = C30EEEBB2079645C00A4ED33 /* PlayerContainerViewController.swift */; };
		C30EEEC02079645C00A4ED33 /* PlayerControlsViewController.swift in Sources */ = {isa = PBXBuildFile; fileRef = C30EEEBC2079645C00A4ED33 /* PlayerControlsViewController.swift */; };
		C30EEEC12079645C00A4ED33 /* PlayerMetaViewController.swift in Sources */ = {isa = PBXBuildFile; fileRef = C30EEEBD2079645C00A4ED33 /* PlayerMetaViewController.swift */; };
		C318D3AD208CF624000666F8 /* PlayerJumpIcon.swift in Sources */ = {isa = PBXBuildFile; fileRef = C318D3AC208CF624000666F8 /* PlayerJumpIcon.swift */; };
		C318DDBC20A48D4700C3A17B /* BPMarqueeLabel.swift in Sources */ = {isa = PBXBuildFile; fileRef = C318DDBB20A48D4700C3A17B /* BPMarqueeLabel.swift */; };
		C318DDBF20A4DC7500C3A17B /* DeviceKit.framework in Frameworks */ = {isa = PBXBuildFile; fileRef = C318DDBE20A4DC7500C3A17B /* DeviceKit.framework */; };
		C33E843C20C6E179004A0489 /* ItemProgress.swift in Sources */ = {isa = PBXBuildFile; fileRef = C33E843B20C6E179004A0489 /* ItemProgress.swift */; };
		C359C30720A9F35B00A626E3 /* SkipDurationViewController.swift in Sources */ = {isa = PBXBuildFile; fileRef = C359C30620A9F35B00A626E3 /* SkipDurationViewController.swift */; };
		C36C4D5C20A23E1800AFDB76 /* MiniPlayerViewController.swift in Sources */ = {isa = PBXBuildFile; fileRef = C36C4D5B20A23E1800AFDB76 /* MiniPlayerViewController.swift */; };
		C375AF1720DD81F800AC034D /* ProgressSlider.swift in Sources */ = {isa = PBXBuildFile; fileRef = C375AF1620DD81F800AC034D /* ProgressSlider.swift */; };
		C375AF1920DD99E000AC034D /* ArtworkControl.swift in Sources */ = {isa = PBXBuildFile; fileRef = C375AF1820DD99E000AC034D /* ArtworkControl.swift */; };
		C37A6873209F0F830063AEAC /* Credits.html in Resources */ = {isa = PBXBuildFile; fileRef = C37A6872209F0F830063AEAC /* Credits.html */; };
		C37A6875209F13120063AEAC /* CreditsViewController.swift in Sources */ = {isa = PBXBuildFile; fileRef = C37A6874209F13120063AEAC /* CreditsViewController.swift */; };
		C39401E920DEE83200F3DC71 /* UIView+BookPlayer.swift in Sources */ = {isa = PBXBuildFile; fileRef = C39401E820DEE83100F3DC71 /* UIView+BookPlayer.swift */; };
		C398559C20C492FF00BE9EC0 /* AddButton.swift in Sources */ = {isa = PBXBuildFile; fileRef = C398559B20C492FF00BE9EC0 /* AddButton.swift */; };
		C3A479132094C8C300D92122 /* rubberBandDistance.swift in Sources */ = {isa = PBXBuildFile; fileRef = C3A479122094C8C300D92122 /* rubberBandDistance.swift */; };
		C3A479152094CA3800D92122 /* UIImage+BookPlayer.swift in Sources */ = {isa = PBXBuildFile; fileRef = C3A479142094CA3800D92122 /* UIImage+BookPlayer.swift */; };
		C3A479192094CAF300D92122 /* UIViewController+BookPlayer.swift in Sources */ = {isa = PBXBuildFile; fileRef = C3A479182094CAF300D92122 /* UIViewController+BookPlayer.swift */; };
		C3EA7176218DEC870005D488 /* .swiftformat in Resources */ = {isa = PBXBuildFile; fileRef = C3EA7175218DEC870005D488 /* .swiftformat */; };
		C3EC372E206EE0650094B4E8 /* SleepTimer.swift in Sources */ = {isa = PBXBuildFile; fileRef = C3EC372D206EE0650094B4E8 /* SleepTimer.swift */; };
		C3FA301E20E0024900393DDA /* BPArtworkView.swift in Sources */ = {isa = PBXBuildFile; fileRef = C3FA301D20E0024900393DDA /* BPArtworkView.swift */; };
		C3FE3F8220A090880055B9C6 /* limitPanAngle.swift in Sources */ = {isa = PBXBuildFile; fileRef = C3FE3F8120A090880055B9C6 /* limitPanAngle.swift */; };
		C3FE94792080086800BCEA37 /* BookCellView.swift in Sources */ = {isa = PBXBuildFile; fileRef = C3FE94782080086800BCEA37 /* BookCellView.swift */; };
/* End PBXBuildFile section */

/* Begin PBXContainerItemProxy section */
		4122991F24442E7800CDB416 /* PBXContainerItemProxy */ = {
			isa = PBXContainerItemProxy;
			containerPortal = 418B6CF01D2707F700F974FB /* Project object */;
			proxyType = 1;
			remoteGlobalIDString = 41A1B0D1226E9BC400EA0400;
			remoteInfo = BookPlayerKit;
		};
		41342D0324435D9900F0905B /* PBXContainerItemProxy */ = {
			isa = PBXContainerItemProxy;
			containerPortal = 418B6CF01D2707F700F974FB /* Project object */;
			proxyType = 1;
			remoteGlobalIDString = 41342CFD24435D9900F0905B;
			remoteInfo = BookPlayerIntents;
		};
		4140EA3D227288EF0009F794 /* PBXContainerItemProxy */ = {
			isa = PBXContainerItemProxy;
			containerPortal = 418B6CF01D2707F700F974FB /* Project object */;
			proxyType = 1;
			remoteGlobalIDString = 4140EA3A227288EF0009F794;
			remoteInfo = "BookPlayerWatch Extension";
		};
		4140EA4C227288EF0009F794 /* PBXContainerItemProxy */ = {
			isa = PBXContainerItemProxy;
			containerPortal = 418B6CF01D2707F700F974FB /* Project object */;
			proxyType = 1;
			remoteGlobalIDString = 4140EA2E227288ED0009F794;
			remoteInfo = BookPlayerWatch;
		};
		4140EA63227289720009F794 /* PBXContainerItemProxy */ = {
			isa = PBXContainerItemProxy;
			containerPortal = 418B6CF01D2707F700F974FB /* Project object */;
			proxyType = 1;
			remoteGlobalIDString = 4140EA5D227289720009F794;
			remoteInfo = BookPlayerWatchKit;
		};
		418B6D0F1D2707F800F974FB /* PBXContainerItemProxy */ = {
			isa = PBXContainerItemProxy;
			containerPortal = 418B6CF01D2707F700F974FB /* Project object */;
			proxyType = 1;
			remoteGlobalIDString = 418B6CF71D2707F800F974FB;
			remoteInfo = "Audiobook Player";
		};
		41A1B0E5226E9BC500EA0400 /* PBXContainerItemProxy */ = {
			isa = PBXContainerItemProxy;
			containerPortal = 418B6CF01D2707F700F974FB /* Project object */;
			proxyType = 1;
			remoteGlobalIDString = 41A1B0D1226E9BC400EA0400;
			remoteInfo = BookPlayerKit;
		};
		41CE449C22712E0F00C900AF /* PBXContainerItemProxy */ = {
			isa = PBXContainerItemProxy;
			containerPortal = 418B6CF01D2707F700F974FB /* Project object */;
			proxyType = 1;
			remoteGlobalIDString = 41CE449122712E0F00C900AF;
			remoteInfo = BookPlayerWidget;
		};
/* End PBXContainerItemProxy section */

/* Begin PBXCopyFilesBuildPhase section */
		4140EA56227288EF0009F794 /* Embed App Extensions */ = {
			isa = PBXCopyFilesBuildPhase;
			buildActionMask = 2147483647;
			dstPath = "";
			dstSubfolderSpec = 13;
			files = (
				4140EA3C227288EF0009F794 /* BookPlayerWatch Extension.appex in Embed App Extensions */,
			);
			name = "Embed App Extensions";
			runOnlyForDeploymentPostprocessing = 0;
		};
		4140EA58227288EF0009F794 /* Embed Watch Content */ = {
			isa = PBXCopyFilesBuildPhase;
			buildActionMask = 2147483647;
			dstPath = "$(CONTENTS_FOLDER_PATH)/Watch";
			dstSubfolderSpec = 16;
			files = (
				4140EA4E227288EF0009F794 /* BookPlayerWatch.app in Embed Watch Content */,
			);
			name = "Embed Watch Content";
			runOnlyForDeploymentPostprocessing = 0;
		};
		4140EA6B227289720009F794 /* Embed Frameworks */ = {
			isa = PBXCopyFilesBuildPhase;
			buildActionMask = 2147483647;
			dstPath = "";
			dstSubfolderSpec = 10;
			files = (
				4140EA66227289720009F794 /* BookPlayerWatchKit.framework in Embed Frameworks */,
			);
			name = "Embed Frameworks";
			runOnlyForDeploymentPostprocessing = 0;
		};
		41CE44A322712E0F00C900AF /* Embed App Extensions */ = {
			isa = PBXCopyFilesBuildPhase;
			buildActionMask = 2147483647;
			dstPath = "";
			dstSubfolderSpec = 13;
			files = (
				41342D0524435D9900F0905B /* BookPlayerIntents.appex in Embed App Extensions */,
				41CE449E22712E0F00C900AF /* BookPlayerWidget.appex in Embed App Extensions */,
			);
			name = "Embed App Extensions";
			runOnlyForDeploymentPostprocessing = 0;
		};
		41D4F2C92101464D009F1B1E /* Embed Frameworks */ = {
			isa = PBXCopyFilesBuildPhase;
			buildActionMask = 2147483647;
			dstPath = "";
			dstSubfolderSpec = 10;
			files = (
				41A1B0E8226E9BC500EA0400 /* BookPlayerKit.framework in Embed Frameworks */,
			);
			name = "Embed Frameworks";
			runOnlyForDeploymentPostprocessing = 0;
		};
/* End PBXCopyFilesBuildPhase section */

/* Begin PBXFileReference section */
		4109246B21A2019400D5DF11 /* CheckboxSelectionView.swift */ = {isa = PBXFileReference; lastKnownFileType = sourcecode.swift; path = CheckboxSelectionView.swift; sourceTree = "<group>"; };
		410C46972274EA350040114D /* DataManager+WatchApp.swift */ = {isa = PBXFileReference; lastKnownFileType = sourcecode.swift; path = "DataManager+WatchApp.swift"; sourceTree = "<group>"; };
		410D0FEC1EDCF4B000A52EB9 /* SettingsViewController.swift */ = {isa = PBXFileReference; fileEncoding = 4; lastKnownFileType = sourcecode.swift; path = SettingsViewController.swift; sourceTree = "<group>"; };
		410D0FF01EDF659900A52EB9 /* PlayerManager.swift */ = {isa = PBXFileReference; fileEncoding = 4; lastKnownFileType = sourcecode.swift; path = PlayerManager.swift; sourceTree = "<group>"; };
		4112AFD5223AD27D00BFEA55 /* Sentry.framework */ = {isa = PBXFileReference; lastKnownFileType = wrapper.framework; name = Sentry.framework; path = Carthage/Build/iOS/Sentry.framework; sourceTree = "<group>"; };
		412451821D489204008AC0E5 /* Crashlytics.framework */ = {isa = PBXFileReference; lastKnownFileType = wrapper.framework; path = Crashlytics.framework; sourceTree = "<group>"; };
		41342CFE24435D9900F0905B /* BookPlayerIntents.appex */ = {isa = PBXFileReference; explicitFileType = "wrapper.app-extension"; includeInIndex = 0; path = BookPlayerIntents.appex; sourceTree = BUILT_PRODUCTS_DIR; };
		41342D0024435D9900F0905B /* IntentHandler.swift */ = {isa = PBXFileReference; lastKnownFileType = sourcecode.swift; path = IntentHandler.swift; sourceTree = "<group>"; };
		41342D0224435D9900F0905B /* Info.plist */ = {isa = PBXFileReference; lastKnownFileType = text.plist.xml; path = Info.plist; sourceTree = "<group>"; };
		41342D0B24435EF800F0905B /* SleepTimerHandler.swift */ = {isa = PBXFileReference; lastKnownFileType = sourcecode.swift; path = SleepTimerHandler.swift; sourceTree = "<group>"; };
		4136163F1D2E21F000E48944 /* LibraryViewController.swift */ = {isa = PBXFileReference; fileEncoding = 4; lastKnownFileType = sourcecode.swift; path = LibraryViewController.swift; sourceTree = "<group>"; };
		4136175B24019EE700D2DDC1 /* sv */ = {isa = PBXFileReference; lastKnownFileType = text.plist.strings; name = sv; path = sv.lproj/Localizable.strings; sourceTree = "<group>"; };
		4136175C24019EEB00D2DDC1 /* sv */ = {isa = PBXFileReference; lastKnownFileType = text.plist.stringsdict; name = sv; path = sv.lproj/Localizable.stringsdict; sourceTree = "<group>"; };
		4136175D24019EF000D2DDC1 /* sv */ = {isa = PBXFileReference; lastKnownFileType = text.plist.strings; name = sv; path = sv.lproj/Localizable.strings; sourceTree = "<group>"; };
		4140EA1E22723CFC0009F794 /* CommandParser.swift */ = {isa = PBXFileReference; lastKnownFileType = sourcecode.swift; path = CommandParser.swift; sourceTree = "<group>"; };
		4140EA2F227288ED0009F794 /* BookPlayerWatch.app */ = {isa = PBXFileReference; explicitFileType = wrapper.application; includeInIndex = 0; path = BookPlayerWatch.app; sourceTree = BUILT_PRODUCTS_DIR; };
		4140EA32227288ED0009F794 /* Base */ = {isa = PBXFileReference; lastKnownFileType = file.storyboard; name = Base; path = Base.lproj/Interface.storyboard; sourceTree = "<group>"; };
		4140EA34227288EF0009F794 /* Assets.xcassets */ = {isa = PBXFileReference; lastKnownFileType = folder.assetcatalog; path = Assets.xcassets; sourceTree = "<group>"; };
		4140EA36227288EF0009F794 /* Info.plist */ = {isa = PBXFileReference; lastKnownFileType = text.plist.xml; path = Info.plist; sourceTree = "<group>"; };
		4140EA3B227288EF0009F794 /* BookPlayerWatch Extension.appex */ = {isa = PBXFileReference; explicitFileType = "wrapper.app-extension"; includeInIndex = 0; path = "BookPlayerWatch Extension.appex"; sourceTree = BUILT_PRODUCTS_DIR; };
		4140EA42227288EF0009F794 /* ExtensionDelegate.swift */ = {isa = PBXFileReference; lastKnownFileType = sourcecode.swift; path = ExtensionDelegate.swift; sourceTree = "<group>"; };
		4140EA44227288EF0009F794 /* NotificationController.swift */ = {isa = PBXFileReference; lastKnownFileType = sourcecode.swift; path = NotificationController.swift; sourceTree = "<group>"; };
		4140EA46227288EF0009F794 /* ComplicationController.swift */ = {isa = PBXFileReference; lastKnownFileType = sourcecode.swift; path = ComplicationController.swift; sourceTree = "<group>"; };
		4140EA48227288EF0009F794 /* Assets.xcassets */ = {isa = PBXFileReference; lastKnownFileType = folder.assetcatalog; path = Assets.xcassets; sourceTree = "<group>"; };
		4140EA4A227288EF0009F794 /* Info.plist */ = {isa = PBXFileReference; lastKnownFileType = text.plist.xml; path = Info.plist; sourceTree = "<group>"; };
		4140EA4B227288EF0009F794 /* PushNotificationPayload.apns */ = {isa = PBXFileReference; lastKnownFileType = text; path = PushNotificationPayload.apns; sourceTree = "<group>"; };
		4140EA5E227289720009F794 /* BookPlayerWatchKit.framework */ = {isa = PBXFileReference; explicitFileType = wrapper.framework; includeInIndex = 0; path = BookPlayerWatchKit.framework; sourceTree = BUILT_PRODUCTS_DIR; };
		4140EA60227289720009F794 /* BookPlayerWatchKit.h */ = {isa = PBXFileReference; lastKnownFileType = sourcecode.c.h; path = BookPlayerWatchKit.h; sourceTree = "<group>"; };
		4140EA61227289720009F794 /* Info.plist */ = {isa = PBXFileReference; lastKnownFileType = text.plist.xml; path = Info.plist; sourceTree = "<group>"; };
		4140EA8622728AEE0009F794 /* BookPlayerWatch Extension.entitlements */ = {isa = PBXFileReference; lastKnownFileType = text.plist.entitlements; path = "BookPlayerWatch Extension.entitlements"; sourceTree = "<group>"; };
		4140EA8722728B030009F794 /* BookPlayerWatch.entitlements */ = {isa = PBXFileReference; lastKnownFileType = text.plist.entitlements; path = BookPlayerWatch.entitlements; sourceTree = "<group>"; };
		4140EA8822729EDD0009F794 /* ItemRow.swift */ = {isa = PBXFileReference; lastKnownFileType = sourcecode.swift; path = ItemRow.swift; sourceTree = "<group>"; };
		4142964321F21D95004356DA /* BulkControlsView.swift */ = {isa = PBXFileReference; lastKnownFileType = sourcecode.swift; path = BulkControlsView.swift; sourceTree = "<group>"; };
		4142964521F21DAE004356DA /* BulkControlsView.xib */ = {isa = PBXFileReference; lastKnownFileType = file.xib; path = BulkControlsView.xib; sourceTree = "<group>"; };
		4142964721F2E2BA004356DA /* ThemeCellView.swift */ = {isa = PBXFileReference; lastKnownFileType = sourcecode.swift; path = ThemeCellView.swift; sourceTree = "<group>"; };
		4149539921F0D456003C5D27 /* Themes.json */ = {isa = PBXFileReference; fileEncoding = 4; lastKnownFileType = text.json; path = Themes.json; sourceTree = "<group>"; };
		4150F80220A8DC34002EDB08 /* IDZSwiftCommonCrypto.framework */ = {isa = PBXFileReference; lastKnownFileType = wrapper.framework; name = IDZSwiftCommonCrypto.framework; path = Carthage/Build/iOS/IDZSwiftCommonCrypto.framework; sourceTree = "<group>"; };
		41544A1121B86A8B00740AD2 /* DeleteMode.swift */ = {isa = PBXFileReference; lastKnownFileType = sourcecode.swift; path = DeleteMode.swift; sourceTree = "<group>"; };
		41544A1321BAF41400740AD2 /* ItemSelectionViewController.swift */ = {isa = PBXFileReference; lastKnownFileType = sourcecode.swift; path = ItemSelectionViewController.swift; sourceTree = "<group>"; };
		415758E92226E18800DDB9B6 /* PlusBannerView.swift */ = {isa = PBXFileReference; lastKnownFileType = sourcecode.swift; path = PlusBannerView.swift; sourceTree = "<group>"; };
		415B274321FAE47200F9D9B7 /* LoadingView.swift */ = {isa = PBXFileReference; lastKnownFileType = sourcecode.swift; path = LoadingView.swift; sourceTree = "<group>"; };
		4160A08E23F2DBD40039166B /* String+BookPlayer.swift */ = {isa = PBXFileReference; lastKnownFileType = sourcecode.swift; path = "String+BookPlayer.swift"; sourceTree = "<group>"; };
		4160A09323F2DE130039166B /* en */ = {isa = PBXFileReference; lastKnownFileType = text.plist.stringsdict; name = en; path = en.lproj/Localizable.stringsdict; sourceTree = "<group>"; };
		4160A09523F2DE190039166B /* de */ = {isa = PBXFileReference; lastKnownFileType = text.plist.stringsdict; name = de; path = de.lproj/Localizable.stringsdict; sourceTree = "<group>"; };
		4160A09823F2DE1E0039166B /* es */ = {isa = PBXFileReference; lastKnownFileType = text.plist.stringsdict; name = es; path = es.lproj/Localizable.stringsdict; sourceTree = "<group>"; };
		4160A0A023F304530039166B /* LocalizableLabel.swift */ = {isa = PBXFileReference; lastKnownFileType = sourcecode.swift; path = LocalizableLabel.swift; sourceTree = "<group>"; };
		4163E3102148606600072AA2 /* FileItem.swift */ = {isa = PBXFileReference; lastKnownFileType = sourcecode.swift; path = FileItem.swift; sourceTree = "<group>"; };
		4163E312214AC43000072AA2 /* ImportOperationTests.swift */ = {isa = PBXFileReference; lastKnownFileType = sourcecode.swift; path = ImportOperationTests.swift; sourceTree = "<group>"; };
		4163E314214ACB4300072AA2 /* DataTestUtils.swift */ = {isa = PBXFileReference; lastKnownFileType = sourcecode.swift; path = DataTestUtils.swift; sourceTree = "<group>"; };
		41640A1F24416774004FB97B /* IntentsUI.framework */ = {isa = PBXFileReference; lastKnownFileType = wrapper.framework; name = IntentsUI.framework; path = System/Library/Frameworks/IntentsUI.framework; sourceTree = SDKROOT; };
		41640A3624416EE8004FB97B /* Intents.intentdefinition */ = {isa = PBXFileReference; lastKnownFileType = file.intentdefinition; path = Intents.intentdefinition; sourceTree = "<group>"; };
		4165EDFA20A743D500616EDF /* Audiobook Player.xcdatamodel */ = {isa = PBXFileReference; lastKnownFileType = wrapper.xcdatamodel; path = "Audiobook Player.xcdatamodel"; sourceTree = "<group>"; };
		4165EE0A20A7A33500616EDF /* BookCellView.xib */ = {isa = PBXFileReference; fileEncoding = 4; lastKnownFileType = file.xib; path = BookCellView.xib; sourceTree = "<group>"; };
		4165EE0D20A7AEC600616EDF /* SwiftReorder.framework */ = {isa = PBXFileReference; lastKnownFileType = wrapper.framework; name = SwiftReorder.framework; path = Carthage/Build/iOS/SwiftReorder.framework; sourceTree = "<group>"; };
		4165EE0F20A7CBBE00616EDF /* PlaylistViewController.swift */ = {isa = PBXFileReference; lastKnownFileType = sourcecode.swift; path = PlaylistViewController.swift; sourceTree = "<group>"; };
		4165EE1120A7D1E100616EDF /* RootViewController.swift */ = {isa = PBXFileReference; lastKnownFileType = sourcecode.swift; path = RootViewController.swift; sourceTree = "<group>"; };
		4165EE1320A7E8CC00616EDF /* ItemListViewController.swift */ = {isa = PBXFileReference; lastKnownFileType = sourcecode.swift; path = ItemListViewController.swift; sourceTree = "<group>"; };
		416AAC2F23F44A88005AD04F /* cs */ = {isa = PBXFileReference; lastKnownFileType = text.plist.stringsdict; name = cs; path = cs.lproj/Localizable.stringsdict; sourceTree = "<group>"; };
		416AAC3023F44A88005AD04F /* cs */ = {isa = PBXFileReference; lastKnownFileType = text.plist.strings; name = cs; path = cs.lproj/Localizable.strings; sourceTree = "<group>"; };
		416AAC3123F44A88005AD04F /* cs */ = {isa = PBXFileReference; lastKnownFileType = text.plist.strings; name = cs; path = cs.lproj/Localizable.strings; sourceTree = "<group>"; };
		416AAC3223F51031005AD04F /* LocalizableButton.swift */ = {isa = PBXFileReference; lastKnownFileType = sourcecode.swift; path = LocalizableButton.swift; sourceTree = "<group>"; };
		416B63A72146354B007D04B1 /* ImportManager.swift */ = {isa = PBXFileReference; lastKnownFileType = sourcecode.swift; path = ImportManager.swift; sourceTree = "<group>"; };
		416B640C1E72F362000E955A /* Notification+BookPlayer.swift */ = {isa = PBXFileReference; fileEncoding = 4; lastKnownFileType = sourcecode.swift; path = "Notification+BookPlayer.swift"; sourceTree = "<group>"; };
		416E40F32404BD5C006FA2EF /* zh-Hans */ = {isa = PBXFileReference; lastKnownFileType = text.plist.stringsdict; name = "zh-Hans"; path = "zh-Hans.lproj/Localizable.stringsdict"; sourceTree = "<group>"; };
		416E40F42404BD5C006FA2EF /* zh-Hans */ = {isa = PBXFileReference; lastKnownFileType = text.plist.strings; name = "zh-Hans"; path = "zh-Hans.lproj/Localizable.strings"; sourceTree = "<group>"; };
		416E40F52404BD5C006FA2EF /* zh-Hans */ = {isa = PBXFileReference; lastKnownFileType = text.plist.strings; name = "zh-Hans"; path = "zh-Hans.lproj/Localizable.strings"; sourceTree = "<group>"; };
		4175E1232206CF9600FB7B71 /* DataManager.swift */ = {isa = PBXFileReference; lastKnownFileType = sourcecode.swift; path = DataManager.swift; sourceTree = "<group>"; };
		4175E14422080C7700FB7B71 /* StoreKit.framework */ = {isa = PBXFileReference; lastKnownFileType = wrapper.framework; name = StoreKit.framework; path = System/Library/Frameworks/StoreKit.framework; sourceTree = SDKROOT; };
		41893AC72272CBD900576AE4 /* LibraryInterfaceController.swift */ = {isa = PBXFileReference; lastKnownFileType = sourcecode.swift; path = LibraryInterfaceController.swift; sourceTree = "<group>"; };
		418A2B692419E5BD0001AEDB /* ru */ = {isa = PBXFileReference; lastKnownFileType = text.plist.strings; name = ru; path = ru.lproj/Localizable.strings; sourceTree = "<group>"; };
		418A2B6A2419EBA70001AEDB /* ru */ = {isa = PBXFileReference; lastKnownFileType = text.plist.stringsdict; name = ru; path = ru.lproj/Localizable.stringsdict; sourceTree = "<group>"; };
		418A2B6B2419EE060001AEDB /* ru */ = {isa = PBXFileReference; lastKnownFileType = text.plist.strings; name = ru; path = ru.lproj/Localizable.strings; sourceTree = "<group>"; };
		418B6CF81D2707F800F974FB /* BookPlayer.app */ = {isa = PBXFileReference; explicitFileType = wrapper.application; includeInIndex = 0; path = BookPlayer.app; sourceTree = BUILT_PRODUCTS_DIR; };
		418B6CFB1D2707F800F974FB /* AppDelegate.swift */ = {isa = PBXFileReference; lastKnownFileType = sourcecode.swift; path = AppDelegate.swift; sourceTree = "<group>"; };
		418B6D021D2707F800F974FB /* Base */ = {isa = PBXFileReference; lastKnownFileType = file.storyboard; name = Base; path = Base.lproj/Main.storyboard; sourceTree = "<group>"; };
		418B6D041D2707F800F974FB /* Assets.xcassets */ = {isa = PBXFileReference; lastKnownFileType = folder.assetcatalog; path = Assets.xcassets; sourceTree = "<group>"; };
		418B6D071D2707F800F974FB /* Base */ = {isa = PBXFileReference; lastKnownFileType = file.storyboard; name = Base; path = Base.lproj/LaunchScreen.storyboard; sourceTree = "<group>"; };
		418B6D091D2707F800F974FB /* Info.plist */ = {isa = PBXFileReference; lastKnownFileType = text.plist.xml; path = Info.plist; sourceTree = "<group>"; };
		418B6D0E1D2707F800F974FB /* BookPlayerTests.xctest */ = {isa = PBXFileReference; explicitFileType = wrapper.cfbundle; includeInIndex = 0; path = BookPlayerTests.xctest; sourceTree = BUILT_PRODUCTS_DIR; };
		418B6D141D2707F800F974FB /* Info.plist */ = {isa = PBXFileReference; lastKnownFileType = text.plist.xml; path = Info.plist; sourceTree = "<group>"; };
		418B6D5C1D2CB76900F974FB /* PlayerViewController.swift */ = {isa = PBXFileReference; fileEncoding = 4; lastKnownFileType = sourcecode.swift; path = PlayerViewController.swift; sourceTree = "<group>"; };
		419196341D47CC4E007A3AF3 /* BookPlayer.entitlements */ = {isa = PBXFileReference; lastKnownFileType = text.plist.entitlements; path = BookPlayer.entitlements; sourceTree = "<group>"; };
		4193E1FB24394CEF004D6A82 /* Alamofire.framework */ = {isa = PBXFileReference; lastKnownFileType = wrapper.framework; name = Alamofire.framework; path = Carthage/Build/iOS/Alamofire.framework; sourceTree = "<group>"; };
		4193E1FE2439A0A1004D6A82 /* NetworkService.swift */ = {isa = PBXFileReference; lastKnownFileType = sourcecode.swift; path = NetworkService.swift; sourceTree = "<group>"; };
		4193E201243A91AE004D6A82 /* ActionParserService.swift */ = {isa = PBXFileReference; lastKnownFileType = sourcecode.swift; path = ActionParserService.swift; sourceTree = "<group>"; };
		4193E203243A98AB004D6A82 /* fr */ = {isa = PBXFileReference; lastKnownFileType = text.plist.stringsdict; name = fr; path = fr.lproj/Localizable.stringsdict; sourceTree = "<group>"; };
		4193E204243A98AB004D6A82 /* fr */ = {isa = PBXFileReference; lastKnownFileType = text.plist.strings; name = fr; path = fr.lproj/Localizable.strings; sourceTree = "<group>"; };
		4193E205243A98AB004D6A82 /* fr */ = {isa = PBXFileReference; lastKnownFileType = text.plist.strings; name = fr; path = fr.lproj/Localizable.strings; sourceTree = "<group>"; };
		41964C822220B4F700FF1A2F /* ContributorCellView.swift */ = {isa = PBXFileReference; lastKnownFileType = sourcecode.swift; path = ContributorCellView.swift; sourceTree = "<group>"; };
		419723FF21874D5F00AB1190 /* UserActivityManager.swift */ = {isa = PBXFileReference; lastKnownFileType = sourcecode.swift; path = UserActivityManager.swift; sourceTree = "<group>"; };
		419B373A23B8D0C600128A8F /* Base */ = {isa = PBXFileReference; lastKnownFileType = file.storyboard; name = Base; path = Base.lproj/Player.storyboard; sourceTree = "<group>"; };
		419B373D23B8D12200128A8F /* Base */ = {isa = PBXFileReference; lastKnownFileType = file.xib; name = Base; path = Base.lproj/AddCellView.xib; sourceTree = "<group>"; };
		419B374023B8D14100128A8F /* Base */ = {isa = PBXFileReference; lastKnownFileType = file.xib; name = Base; path = Base.lproj/LoadingView.xib; sourceTree = "<group>"; };
		419B374323B8D18000128A8F /* Base */ = {isa = PBXFileReference; lastKnownFileType = file.xib; name = Base; path = Base.lproj/PlusBannerView.xib; sourceTree = "<group>"; };
		419B375523B8D5A500128A8F /* Base */ = {isa = PBXFileReference; lastKnownFileType = text.plist.strings; name = Base; path = Base.lproj/Localizable.strings; sourceTree = "<group>"; };
		419B375723B8D5B000128A8F /* en */ = {isa = PBXFileReference; lastKnownFileType = text.plist.strings; name = en; path = en.lproj/Localizable.strings; sourceTree = "<group>"; };
		419B375C23B8D6DB00128A8F /* Base */ = {isa = PBXFileReference; lastKnownFileType = text.plist.strings; name = Base; path = Base.lproj/Localizable.strings; sourceTree = "<group>"; };
		419B375F23B8D6E200128A8F /* en */ = {isa = PBXFileReference; lastKnownFileType = text.plist.strings; name = en; path = en.lproj/Localizable.strings; sourceTree = "<group>"; };
		419B377423B92CC100128A8F /* es */ = {isa = PBXFileReference; lastKnownFileType = text.plist.strings; name = es; path = es.lproj/Localizable.strings; sourceTree = "<group>"; };
		419B377523B92CC100128A8F /* es */ = {isa = PBXFileReference; lastKnownFileType = text.plist.strings; name = es; path = es.lproj/Localizable.strings; sourceTree = "<group>"; };
		419B379523B92E1600128A8F /* de */ = {isa = PBXFileReference; lastKnownFileType = text.plist.strings; name = de; path = de.lproj/Localizable.strings; sourceTree = "<group>"; };
		419B379623B92E1600128A8F /* de */ = {isa = PBXFileReference; lastKnownFileType = text.plist.strings; name = de; path = de.lproj/Localizable.strings; sourceTree = "<group>"; };
		419F38ED2288B7DE00989E61 /* NowPlayingController.swift */ = {isa = PBXFileReference; lastKnownFileType = sourcecode.swift; path = NowPlayingController.swift; sourceTree = "<group>"; };
		41A1B0D2226E9BC400EA0400 /* BookPlayerKit.framework */ = {isa = PBXFileReference; explicitFileType = wrapper.framework; includeInIndex = 0; path = BookPlayerKit.framework; sourceTree = BUILT_PRODUCTS_DIR; };
		41A1B0D4226E9BC400EA0400 /* BookPlayerKit.h */ = {isa = PBXFileReference; lastKnownFileType = sourcecode.c.h; path = BookPlayerKit.h; sourceTree = "<group>"; };
		41A1B0D5226E9BC400EA0400 /* Info.plist */ = {isa = PBXFileReference; lastKnownFileType = text.plist.xml; path = Info.plist; sourceTree = "<group>"; };
		41A1B10F226F88C500EA0400 /* Theme+CoreDataClass.swift */ = {isa = PBXFileReference; lastKnownFileType = sourcecode.swift; path = "Theme+CoreDataClass.swift"; sourceTree = "<group>"; };
		41A1B110226F88C500EA0400 /* Theme+CoreDataProperties.swift */ = {isa = PBXFileReference; lastKnownFileType = sourcecode.swift; path = "Theme+CoreDataProperties.swift"; sourceTree = "<group>"; };
		41A1B111226F88C500EA0400 /* Chapter+CoreDataClass.swift */ = {isa = PBXFileReference; lastKnownFileType = sourcecode.swift; path = "Chapter+CoreDataClass.swift"; sourceTree = "<group>"; };
		41A1B112226F88C500EA0400 /* Chapter+CoreDataProperties.swift */ = {isa = PBXFileReference; lastKnownFileType = sourcecode.swift; path = "Chapter+CoreDataProperties.swift"; sourceTree = "<group>"; };
		41A1B113226F88C500EA0400 /* PlaybackRecord+CoreDataClass.swift */ = {isa = PBXFileReference; lastKnownFileType = sourcecode.swift; path = "PlaybackRecord+CoreDataClass.swift"; sourceTree = "<group>"; };
		41A1B114226F88C500EA0400 /* PlaybackRecord+CoreDataProperties.swift */ = {isa = PBXFileReference; lastKnownFileType = sourcecode.swift; path = "PlaybackRecord+CoreDataProperties.swift"; sourceTree = "<group>"; };
		41A1B115226F88C500EA0400 /* Book+CoreDataClass.swift */ = {isa = PBXFileReference; lastKnownFileType = sourcecode.swift; path = "Book+CoreDataClass.swift"; sourceTree = "<group>"; };
		41A1B116226F88C500EA0400 /* Book+CoreDataProperties.swift */ = {isa = PBXFileReference; lastKnownFileType = sourcecode.swift; path = "Book+CoreDataProperties.swift"; sourceTree = "<group>"; };
		41A1B117226F88C500EA0400 /* LibraryItem+CoreDataClass.swift */ = {isa = PBXFileReference; lastKnownFileType = sourcecode.swift; path = "LibraryItem+CoreDataClass.swift"; sourceTree = "<group>"; };
		41A1B118226F88C500EA0400 /* LibraryItem+CoreDataProperties.swift */ = {isa = PBXFileReference; lastKnownFileType = sourcecode.swift; path = "LibraryItem+CoreDataProperties.swift"; sourceTree = "<group>"; };
		41A1B119226F88C500EA0400 /* Library+CoreDataClass.swift */ = {isa = PBXFileReference; lastKnownFileType = sourcecode.swift; path = "Library+CoreDataClass.swift"; sourceTree = "<group>"; };
		41A1B11A226F88C500EA0400 /* Library+CoreDataProperties.swift */ = {isa = PBXFileReference; lastKnownFileType = sourcecode.swift; path = "Library+CoreDataProperties.swift"; sourceTree = "<group>"; };
		41A1B11B226F88C500EA0400 /* Playlist+CoreDataClass.swift */ = {isa = PBXFileReference; lastKnownFileType = sourcecode.swift; path = "Playlist+CoreDataClass.swift"; sourceTree = "<group>"; };
		41A1B11C226F88C500EA0400 /* Playlist+CoreDataProperties.swift */ = {isa = PBXFileReference; lastKnownFileType = sourcecode.swift; path = "Playlist+CoreDataProperties.swift"; sourceTree = "<group>"; };
		41A1B12B226FC0A200EA0400 /* DataManager+BookPlayer.swift */ = {isa = PBXFileReference; lastKnownFileType = sourcecode.swift; path = "DataManager+BookPlayer.swift"; sourceTree = "<group>"; };
		41A1B132226FE34F00EA0400 /* Constants.swift */ = {isa = PBXFileReference; lastKnownFileType = sourcecode.swift; path = Constants.swift; sourceTree = "<group>"; };
		41A1B134226FEB3C00EA0400 /* Book+AVFoundation.swift */ = {isa = PBXFileReference; lastKnownFileType = sourcecode.swift; path = "Book+AVFoundation.swift"; sourceTree = "<group>"; };
		41A1B136226FED4000EA0400 /* DataManager+CoreData.swift */ = {isa = PBXFileReference; lastKnownFileType = sourcecode.swift; path = "DataManager+CoreData.swift"; sourceTree = "<group>"; };
		41A1B138226FEDAD00EA0400 /* Chapter+AVFoundation.swift */ = {isa = PBXFileReference; lastKnownFileType = sourcecode.swift; path = "Chapter+AVFoundation.swift"; sourceTree = "<group>"; };
		41A6A87420DEECC400B2C621 /* PlaylistTests.swift */ = {isa = PBXFileReference; fileEncoding = 4; lastKnownFileType = sourcecode.swift; path = PlaylistTests.swift; sourceTree = "<group>"; };
		41A8BAFD227E6C88003C9895 /* Notification+BookPlayerWatchApp.swift */ = {isa = PBXFileReference; lastKnownFileType = sourcecode.swift; path = "Notification+BookPlayerWatchApp.swift"; sourceTree = "<group>"; };
		41AD3D97221C737E00DC41E1 /* retro-icon@2x.png */ = {isa = PBXFileReference; lastKnownFileType = image.png; path = "retro-icon@2x.png"; sourceTree = "<group>"; };
		41AD3D99221C737F00DC41E1 /* retro-icon@3x.png */ = {isa = PBXFileReference; lastKnownFileType = image.png; path = "retro-icon@3x.png"; sourceTree = "<group>"; };
		41AD3D9D221C750E00DC41E1 /* Icons.json */ = {isa = PBXFileReference; lastKnownFileType = text.json; path = Icons.json; sourceTree = "<group>"; };
		41AD3DA0221C7CAB00DC41E1 /* Icon.swift */ = {isa = PBXFileReference; lastKnownFileType = sourcecode.swift; path = Icon.swift; sourceTree = "<group>"; };
		41AD3DA2221C7DCE00DC41E1 /* IconsViewController.swift */ = {isa = PBXFileReference; lastKnownFileType = sourcecode.swift; path = IconsViewController.swift; sourceTree = "<group>"; };
		41AD3DA6221C850F00DC41E1 /* IconCellView.swift */ = {isa = PBXFileReference; fileEncoding = 4; lastKnownFileType = sourcecode.swift; path = IconCellView.swift; sourceTree = "<group>"; };
		41AD3DA8221C8FF400DC41E1 /* default-icon@3x.png */ = {isa = PBXFileReference; lastKnownFileType = image.png; path = "default-icon@3x.png"; sourceTree = "<group>"; };
		41AD3DA9221C8FF400DC41E1 /* default-icon@2x.png */ = {isa = PBXFileReference; lastKnownFileType = image.png; path = "default-icon@2x.png"; sourceTree = "<group>"; };
		41AD3DAE221E678600DC41E1 /* PlusViewController.swift */ = {isa = PBXFileReference; lastKnownFileType = sourcecode.swift; path = PlusViewController.swift; sourceTree = "<group>"; };
		41AD3DB222205C5A00DC41E1 /* Kingfisher.framework */ = {isa = PBXFileReference; lastKnownFileType = wrapper.framework; name = Kingfisher.framework; path = Carthage/Build/iOS/Kingfisher.framework; sourceTree = "<group>"; };
		41B2A5D921CAE42600917584 /* Base */ = {isa = PBXFileReference; lastKnownFileType = file.storyboard; name = Base; path = Base.lproj/Settings.storyboard; sourceTree = "<group>"; };
		41B2A5DB21CAEE0E00917584 /* PlayerSettingsViewController.swift */ = {isa = PBXFileReference; lastKnownFileType = sourcecode.swift; path = PlayerSettingsViewController.swift; sourceTree = "<group>"; };
		41B2A5DD21CAF20E00917584 /* ThemesViewController.swift */ = {isa = PBXFileReference; lastKnownFileType = sourcecode.swift; path = ThemesViewController.swift; sourceTree = "<group>"; };
		41B2A5E021CCC21000917584 /* ThemeManager.swift */ = {isa = PBXFileReference; lastKnownFileType = sourcecode.swift; path = ThemeManager.swift; sourceTree = "<group>"; };
		41B2A5EC21CCC6D100917584 /* AppNavigationController.swift */ = {isa = PBXFileReference; fileEncoding = 4; lastKnownFileType = sourcecode.swift; path = AppNavigationController.swift; sourceTree = "<group>"; };
		41B2A5EE21CD5AAE00917584 /* StaticCellView.swift */ = {isa = PBXFileReference; lastKnownFileType = sourcecode.swift; path = StaticCellView.swift; sourceTree = "<group>"; };
		41B2A5F021CD857800917584 /* AddCellView.swift */ = {isa = PBXFileReference; lastKnownFileType = sourcecode.swift; path = AddCellView.swift; sourceTree = "<group>"; };
		41B2A6AB21D3274500917584 /* Themeable.framework */ = {isa = PBXFileReference; lastKnownFileType = wrapper.framework; name = Themeable.framework; path = Carthage/Build/iOS/Themeable.framework; sourceTree = "<group>"; };
		41B2AC8D1D43CCE8005382A9 /* ChaptersViewController.swift */ = {isa = PBXFileReference; fileEncoding = 4; lastKnownFileType = sourcecode.swift; path = ChaptersViewController.swift; sourceTree = "<group>"; };
		41B30A32230232D200025D69 /* CarPlayManager.swift */ = {isa = PBXFileReference; lastKnownFileType = sourcecode.swift; path = CarPlayManager.swift; sourceTree = "<group>"; };
		41C3CF7D20AEA5E5007C3EF4 /* DataManagerTests.swift */ = {isa = PBXFileReference; lastKnownFileType = sourcecode.swift; path = DataManagerTests.swift; sourceTree = "<group>"; };
		41CE449222712E0F00C900AF /* BookPlayerWidget.appex */ = {isa = PBXFileReference; explicitFileType = "wrapper.app-extension"; includeInIndex = 0; path = BookPlayerWidget.appex; sourceTree = BUILT_PRODUCTS_DIR; };
		41CE449322712E0F00C900AF /* NotificationCenter.framework */ = {isa = PBXFileReference; lastKnownFileType = wrapper.framework; name = NotificationCenter.framework; path = System/Library/Frameworks/NotificationCenter.framework; sourceTree = SDKROOT; };
		41CE449622712E0F00C900AF /* TodayViewController.swift */ = {isa = PBXFileReference; lastKnownFileType = sourcecode.swift; path = TodayViewController.swift; sourceTree = "<group>"; };
		41CE449922712E0F00C900AF /* Base */ = {isa = PBXFileReference; lastKnownFileType = file.storyboard; name = Base; path = Base.lproj/MainInterface.storyboard; sourceTree = "<group>"; };
		41CE449B22712E0F00C900AF /* Info.plist */ = {isa = PBXFileReference; lastKnownFileType = text.plist.xml; path = Info.plist; sourceTree = "<group>"; };
		41CE44A62271962700C900AF /* BookPlayerWidget.entitlements */ = {isa = PBXFileReference; lastKnownFileType = text.plist.entitlements; path = BookPlayerWidget.entitlements; sourceTree = "<group>"; };
		41CE44A8227215B500C900AF /* Notification+BookPlayerKit.swift */ = {isa = PBXFileReference; lastKnownFileType = sourcecode.swift; path = "Notification+BookPlayerKit.swift"; sourceTree = "<group>"; };
		41D39D40215F177D00B65290 /* BookActivityItemProvider.swift */ = {isa = PBXFileReference; lastKnownFileType = sourcecode.swift; path = BookActivityItemProvider.swift; sourceTree = "<group>"; };
		41D4F2EA2101A278009F1B1E /* DirectoryWatcher.framework */ = {isa = PBXFileReference; lastKnownFileType = wrapper.framework; name = DirectoryWatcher.framework; path = Carthage/Build/iOS/DirectoryWatcher.framework; sourceTree = "<group>"; };
		41D4F2EE21053944009F1B1E /* IndexPath+BookPlayer.swift */ = {isa = PBXFileReference; fileEncoding = 4; lastKnownFileType = sourcecode.swift; path = "IndexPath+BookPlayer.swift"; sourceTree = "<group>"; };
		41D7944E22260EC000228580 /* SwiftyStoreKit.framework */ = {isa = PBXFileReference; lastKnownFileType = wrapper.framework; name = SwiftyStoreKit.framework; path = Carthage/Build/iOS/SwiftyStoreKit.framework; sourceTree = "<group>"; };
		41E34E4F2138EA8200A3997C /* ImportOperation.swift */ = {isa = PBXFileReference; lastKnownFileType = sourcecode.swift; path = ImportOperation.swift; sourceTree = "<group>"; };
		41E562C3223896B500C06BC9 /* UserDefaults+BookPlayer.swift */ = {isa = PBXFileReference; lastKnownFileType = sourcecode.swift; path = "UserDefaults+BookPlayer.swift"; sourceTree = "<group>"; };
		41E562CC22394F5200C06BC9 /* ayu-light@2x.png */ = {isa = PBXFileReference; lastKnownFileType = image.png; path = "ayu-light@2x.png"; sourceTree = "<group>"; };
		41E562CD22394F5200C06BC9 /* ayu-light@3x.png */ = {isa = PBXFileReference; lastKnownFileType = image.png; path = "ayu-light@3x.png"; sourceTree = "<group>"; };
		41E562D022394F5A00C06BC9 /* dark@2x.png */ = {isa = PBXFileReference; lastKnownFileType = image.png; path = "dark@2x.png"; sourceTree = "<group>"; };
		41E562D122394F5A00C06BC9 /* dark@3x.png */ = {isa = PBXFileReference; lastKnownFileType = image.png; path = "dark@3x.png"; sourceTree = "<group>"; };
		41E562D422394F8400C06BC9 /* fruit-based@3x.png */ = {isa = PBXFileReference; lastKnownFileType = image.png; path = "fruit-based@3x.png"; sourceTree = "<group>"; };
		41E562D522394F8500C06BC9 /* fruit-based@2x.png */ = {isa = PBXFileReference; lastKnownFileType = image.png; path = "fruit-based@2x.png"; sourceTree = "<group>"; };
		41E562D822394F9900C06BC9 /* neon@2x.png */ = {isa = PBXFileReference; lastKnownFileType = image.png; path = "neon@2x.png"; sourceTree = "<group>"; };
		41E562D922394F9900C06BC9 /* neon@3x.png */ = {isa = PBXFileReference; lastKnownFileType = image.png; path = "neon@3x.png"; sourceTree = "<group>"; };
		41E562DC22394FA800C06BC9 /* retro-modern@2x.png */ = {isa = PBXFileReference; lastKnownFileType = image.png; path = "retro-modern@2x.png"; sourceTree = "<group>"; };
		41E562DD22394FA800C06BC9 /* retro-modern@3x.png */ = {isa = PBXFileReference; lastKnownFileType = image.png; path = "retro-modern@3x.png"; sourceTree = "<group>"; };
		41E562E022394FB900C06BC9 /* songs@3x.png */ = {isa = PBXFileReference; lastKnownFileType = image.png; path = "songs@3x.png"; sourceTree = "<group>"; };
		41E562E122394FB900C06BC9 /* songs@2x.png */ = {isa = PBXFileReference; lastKnownFileType = image.png; path = "songs@2x.png"; sourceTree = "<group>"; };
		41E562E52239531D00C06BC9 /* retro-modern-ipad@3x.png */ = {isa = PBXFileReference; lastKnownFileType = image.png; path = "retro-modern-ipad@3x.png"; sourceTree = "<group>"; };
		41E562E62239531D00C06BC9 /* dark-ipad@3x.png */ = {isa = PBXFileReference; lastKnownFileType = image.png; path = "dark-ipad@3x.png"; sourceTree = "<group>"; };
		41E562E72239531D00C06BC9 /* neon-ipad@3x.png */ = {isa = PBXFileReference; lastKnownFileType = image.png; path = "neon-ipad@3x.png"; sourceTree = "<group>"; };
		41E562E82239531E00C06BC9 /* songs-ipad@3x.png */ = {isa = PBXFileReference; lastKnownFileType = image.png; path = "songs-ipad@3x.png"; sourceTree = "<group>"; };
		41E562E92239531E00C06BC9 /* ayu-light-ipad@3x.png */ = {isa = PBXFileReference; lastKnownFileType = image.png; path = "ayu-light-ipad@3x.png"; sourceTree = "<group>"; };
		41E562EA2239531E00C06BC9 /* fruit-based-ipad@3x.png */ = {isa = PBXFileReference; lastKnownFileType = image.png; path = "fruit-based-ipad@3x.png"; sourceTree = "<group>"; };
		41E562F12239535C00C06BC9 /* ayu-light-ipad@2x.png */ = {isa = PBXFileReference; lastKnownFileType = image.png; path = "ayu-light-ipad@2x.png"; sourceTree = "<group>"; };
		41E562F22239535C00C06BC9 /* dark-ipad@2x.png */ = {isa = PBXFileReference; lastKnownFileType = image.png; path = "dark-ipad@2x.png"; sourceTree = "<group>"; };
		41E562F32239535D00C06BC9 /* retro-modern-ipad@2x.png */ = {isa = PBXFileReference; lastKnownFileType = image.png; path = "retro-modern-ipad@2x.png"; sourceTree = "<group>"; };
		41E562F42239535D00C06BC9 /* songs-ipad@2x.png */ = {isa = PBXFileReference; lastKnownFileType = image.png; path = "songs-ipad@2x.png"; sourceTree = "<group>"; };
		41E562F52239535D00C06BC9 /* fruit-based-ipad@2x.png */ = {isa = PBXFileReference; lastKnownFileType = image.png; path = "fruit-based-ipad@2x.png"; sourceTree = "<group>"; };
		41E562F62239535D00C06BC9 /* neon-ipad@2x.png */ = {isa = PBXFileReference; lastKnownFileType = image.png; path = "neon-ipad@2x.png"; sourceTree = "<group>"; };
		41E562FD223953AE00C06BC9 /* default-icon-ipad@3x.png */ = {isa = PBXFileReference; lastKnownFileType = image.png; path = "default-icon-ipad@3x.png"; sourceTree = "<group>"; };
		41E562FF223953EB00C06BC9 /* default-icon-ipad@2x.png */ = {isa = PBXFileReference; lastKnownFileType = image.png; path = "default-icon-ipad@2x.png"; sourceTree = "<group>"; };
		41E56301223956B800C06BC9 /* retro-icon-ipad@3x.png */ = {isa = PBXFileReference; lastKnownFileType = image.png; path = "retro-icon-ipad@3x.png"; sourceTree = "<group>"; };
		41E563032239570100C06BC9 /* retro-icon-ipad@2x.png */ = {isa = PBXFileReference; lastKnownFileType = image.png; path = "retro-icon-ipad@2x.png"; sourceTree = "<group>"; };
		41E73EFA241D2EFC00D2C1D7 /* da */ = {isa = PBXFileReference; lastKnownFileType = text.plist.stringsdict; name = da; path = da.lproj/Localizable.stringsdict; sourceTree = "<group>"; };
		41E73EFB241D2EFC00D2C1D7 /* da */ = {isa = PBXFileReference; lastKnownFileType = text.plist.strings; name = da; path = da.lproj/Localizable.strings; sourceTree = "<group>"; };
		41E73EFC241D2EFC00D2C1D7 /* da */ = {isa = PBXFileReference; lastKnownFileType = text.plist.strings; name = da; path = da.lproj/Localizable.strings; sourceTree = "<group>"; };
		41EE378521BF0FCC00A55F51 /* ItemList.swift */ = {isa = PBXFileReference; lastKnownFileType = sourcecode.swift; path = ItemList.swift; sourceTree = "<group>"; };
		41EE378721BFFB9800A55F51 /* ItemListFeedback.swift */ = {isa = PBXFileReference; lastKnownFileType = sourcecode.swift; path = ItemListFeedback.swift; sourceTree = "<group>"; };
		41EE378921BFFBDE00A55F51 /* ItemListAlerts.swift */ = {isa = PBXFileReference; lastKnownFileType = sourcecode.swift; path = ItemListAlerts.swift; sourceTree = "<group>"; };
		41EE378B21C0028800A55F51 /* ItemListActions.swift */ = {isa = PBXFileReference; lastKnownFileType = sourcecode.swift; path = ItemListActions.swift; sourceTree = "<group>"; };
		41F516952272CC5300F36C3E /* WatchConnectivityService.swift */ = {isa = PBXFileReference; lastKnownFileType = sourcecode.swift; path = WatchConnectivityService.swift; sourceTree = "<group>"; };
		41F898AE2402080C00F58B8A /* ZipArchive.framework */ = {isa = PBXFileReference; lastKnownFileType = wrapper.framework; name = ZipArchive.framework; path = Carthage/Build/iOS/ZipArchive.framework; sourceTree = "<group>"; };
		5CBB29522163A17F00E3A9FF /* ZIPFoundation.framework */ = {isa = PBXFileReference; lastKnownFileType = wrapper.framework; name = ZIPFoundation.framework; path = Carthage/Build/iOS/ZIPFoundation.framework; sourceTree = "<group>"; };
		6906A54F21720FDF00A9E0B2 /* BookSortServiceTest.swift */ = {isa = PBXFileReference; lastKnownFileType = sourcecode.swift; path = BookSortServiceTest.swift; sourceTree = "<group>"; };
		6906A552217211C600A9E0B2 /* StubFactory.swift */ = {isa = PBXFileReference; lastKnownFileType = sourcecode.swift; path = StubFactory.swift; sourceTree = "<group>"; };
		69225C4E2159C2650004739E /* BookSortService+SortError+PlayListSortOrder.swift */ = {isa = PBXFileReference; lastKnownFileType = sourcecode.swift; path = "BookSortService+SortError+PlayListSortOrder.swift"; sourceTree = "<group>"; };
		69343D322133844D000C425E /* VoiceOverService.swift */ = {isa = PBXFileReference; lastKnownFileType = sourcecode.swift; path = VoiceOverService.swift; sourceTree = "<group>"; };
		69343D35213A07B4000C425E /* VoiceOverServiceTest.swift */ = {isa = PBXFileReference; lastKnownFileType = sourcecode.swift; path = VoiceOverServiceTest.swift; sourceTree = "<group>"; };
		C30B085E209654E3003F325B /* UIColor+BookPlayer.swift */ = {isa = PBXFileReference; fileEncoding = 4; lastKnownFileType = sourcecode.swift; path = "UIColor+BookPlayer.swift"; sourceTree = "<group>"; };
		C30B66AD20E2D8CF00FC0030 /* ArtworkControl.xib */ = {isa = PBXFileReference; fileEncoding = 4; lastKnownFileType = file.xib; path = ArtworkControl.xib; sourceTree = "<group>"; };
		C30CD2A0209791FA00258B09 /* UIColor+Sweetercolor.swift */ = {isa = PBXFileReference; fileEncoding = 4; lastKnownFileType = sourcecode.swift; path = "UIColor+Sweetercolor.swift"; sourceTree = "<group>"; };
		C30CD2A22097C49F00258B09 /* ColorCube.framework */ = {isa = PBXFileReference; lastKnownFileType = wrapper.framework; name = ColorCube.framework; path = Carthage/Build/iOS/ColorCube.framework; sourceTree = "<group>"; };
		C30EEEBB2079645C00A4ED33 /* PlayerContainerViewController.swift */ = {isa = PBXFileReference; fileEncoding = 4; lastKnownFileType = sourcecode.swift; path = PlayerContainerViewController.swift; sourceTree = "<group>"; };
		C30EEEBC2079645C00A4ED33 /* PlayerControlsViewController.swift */ = {isa = PBXFileReference; fileEncoding = 4; lastKnownFileType = sourcecode.swift; path = PlayerControlsViewController.swift; sourceTree = "<group>"; };
		C30EEEBD2079645C00A4ED33 /* PlayerMetaViewController.swift */ = {isa = PBXFileReference; fileEncoding = 4; lastKnownFileType = sourcecode.swift; path = PlayerMetaViewController.swift; sourceTree = "<group>"; };
		C30EEEC3207A7CCE00A4ED33 /* Cartfile */ = {isa = PBXFileReference; lastKnownFileType = text; path = Cartfile; sourceTree = SOURCE_ROOT; };
		C30EEEC4207A7CD500A4ED33 /* Cartfile.resolved */ = {isa = PBXFileReference; lastKnownFileType = text; path = Cartfile.resolved; sourceTree = SOURCE_ROOT; };
		C318D3AC208CF624000666F8 /* PlayerJumpIcon.swift */ = {isa = PBXFileReference; lastKnownFileType = sourcecode.swift; path = PlayerJumpIcon.swift; sourceTree = "<group>"; };
		C318DDBB20A48D4700C3A17B /* BPMarqueeLabel.swift */ = {isa = PBXFileReference; lastKnownFileType = sourcecode.swift; path = BPMarqueeLabel.swift; sourceTree = "<group>"; };
		C318DDBE20A4DC7500C3A17B /* DeviceKit.framework */ = {isa = PBXFileReference; lastKnownFileType = wrapper.framework; name = DeviceKit.framework; path = Carthage/Build/iOS/DeviceKit.framework; sourceTree = "<group>"; };
		C33E843B20C6E179004A0489 /* ItemProgress.swift */ = {isa = PBXFileReference; lastKnownFileType = sourcecode.swift; path = ItemProgress.swift; sourceTree = "<group>"; };
		C359C30620A9F35B00A626E3 /* SkipDurationViewController.swift */ = {isa = PBXFileReference; lastKnownFileType = sourcecode.swift; path = SkipDurationViewController.swift; sourceTree = "<group>"; };
		C35BADE7206989E6007687C1 /* LICENSE */ = {isa = PBXFileReference; lastKnownFileType = text; path = LICENSE; sourceTree = "<group>"; };
		C35BADE8206989E6007687C1 /* README.md */ = {isa = PBXFileReference; lastKnownFileType = net.daringfireball.markdown; path = README.md; sourceTree = "<group>"; };
		C35BADE9206989E6007687C1 /* .swiftlint.yml */ = {isa = PBXFileReference; lastKnownFileType = text; path = .swiftlint.yml; sourceTree = "<group>"; };
		C36C4D5B20A23E1800AFDB76 /* MiniPlayerViewController.swift */ = {isa = PBXFileReference; fileEncoding = 4; lastKnownFileType = sourcecode.swift; path = MiniPlayerViewController.swift; sourceTree = "<group>"; };
		C375AF1620DD81F800AC034D /* ProgressSlider.swift */ = {isa = PBXFileReference; lastKnownFileType = sourcecode.swift; path = ProgressSlider.swift; sourceTree = "<group>"; };
		C375AF1820DD99E000AC034D /* ArtworkControl.swift */ = {isa = PBXFileReference; lastKnownFileType = sourcecode.swift; path = ArtworkControl.swift; sourceTree = "<group>"; };
		C37A6872209F0F830063AEAC /* Credits.html */ = {isa = PBXFileReference; lastKnownFileType = text.html; path = Credits.html; sourceTree = "<group>"; };
		C37A6874209F13120063AEAC /* CreditsViewController.swift */ = {isa = PBXFileReference; lastKnownFileType = sourcecode.swift; path = CreditsViewController.swift; sourceTree = "<group>"; };
		C39401E820DEE83100F3DC71 /* UIView+BookPlayer.swift */ = {isa = PBXFileReference; fileEncoding = 4; lastKnownFileType = sourcecode.swift; path = "UIView+BookPlayer.swift"; sourceTree = "<group>"; };
		C398559B20C492FF00BE9EC0 /* AddButton.swift */ = {isa = PBXFileReference; lastKnownFileType = sourcecode.swift; path = AddButton.swift; sourceTree = "<group>"; };
		C3A479122094C8C300D92122 /* rubberBandDistance.swift */ = {isa = PBXFileReference; lastKnownFileType = sourcecode.swift; path = rubberBandDistance.swift; sourceTree = "<group>"; };
		C3A479142094CA3800D92122 /* UIImage+BookPlayer.swift */ = {isa = PBXFileReference; lastKnownFileType = sourcecode.swift; path = "UIImage+BookPlayer.swift"; sourceTree = "<group>"; };
		C3A479182094CAF300D92122 /* UIViewController+BookPlayer.swift */ = {isa = PBXFileReference; lastKnownFileType = sourcecode.swift; path = "UIViewController+BookPlayer.swift"; sourceTree = "<group>"; };
		C3EA7175218DEC870005D488 /* .swiftformat */ = {isa = PBXFileReference; fileEncoding = 4; lastKnownFileType = text; path = .swiftformat; sourceTree = "<group>"; };
		C3EC372D206EE0650094B4E8 /* SleepTimer.swift */ = {isa = PBXFileReference; lastKnownFileType = sourcecode.swift; path = SleepTimer.swift; sourceTree = "<group>"; };
		C3FA301D20E0024900393DDA /* BPArtworkView.swift */ = {isa = PBXFileReference; lastKnownFileType = sourcecode.swift; path = BPArtworkView.swift; sourceTree = "<group>"; };
		C3FE3F8120A090880055B9C6 /* limitPanAngle.swift */ = {isa = PBXFileReference; lastKnownFileType = sourcecode.swift; path = limitPanAngle.swift; sourceTree = "<group>"; };
		C3FE94782080086800BCEA37 /* BookCellView.swift */ = {isa = PBXFileReference; lastKnownFileType = sourcecode.swift; path = BookCellView.swift; sourceTree = "<group>"; };
		D367F7671FA2A6F000FEDB37 /* Constants.swift */ = {isa = PBXFileReference; lastKnownFileType = sourcecode.swift; path = Constants.swift; sourceTree = "<group>"; };
/* End PBXFileReference section */

/* Begin PBXFrameworksBuildPhase section */
		41342CFB24435D9900F0905B /* Frameworks */ = {
			isa = PBXFrameworksBuildPhase;
			buildActionMask = 2147483647;
			files = (
				4122991D24442E7800CDB416 /* BookPlayerKit.framework in Frameworks */,
			);
			runOnlyForDeploymentPostprocessing = 0;
		};
		4140EA38227288EF0009F794 /* Frameworks */ = {
			isa = PBXFrameworksBuildPhase;
			buildActionMask = 2147483647;
			files = (
				4140EA65227289720009F794 /* BookPlayerWatchKit.framework in Frameworks */,
			);
			runOnlyForDeploymentPostprocessing = 0;
		};
		4140EA5B227289720009F794 /* Frameworks */ = {
			isa = PBXFrameworksBuildPhase;
			buildActionMask = 2147483647;
			files = (
			);
			runOnlyForDeploymentPostprocessing = 0;
		};
		418B6CF51D2707F800F974FB /* Frameworks */ = {
			isa = PBXFrameworksBuildPhase;
			buildActionMask = 2147483647;
			files = (
				4175E14522080C7700FB7B71 /* StoreKit.framework in Frameworks */,
				41D4F2EB2101A278009F1B1E /* DirectoryWatcher.framework in Frameworks */,
				4150F80320A8DC34002EDB08 /* IDZSwiftCommonCrypto.framework in Frameworks */,
				41F898AF2402080C00F58B8A /* ZipArchive.framework in Frameworks */,
				C318DDBF20A4DC7500C3A17B /* DeviceKit.framework in Frameworks */,
				C30CD2A32097C49F00258B09 /* ColorCube.framework in Frameworks */,
				4112AFD6223AD27D00BFEA55 /* Sentry.framework in Frameworks */,
				4165EE0E20A7AEC600616EDF /* SwiftReorder.framework in Frameworks */,
				412451841D489204008AC0E5 /* Crashlytics.framework in Frameworks */,
				41B2A6AC21D3274500917584 /* Themeable.framework in Frameworks */,
				41A1B0E7226E9BC500EA0400 /* BookPlayerKit.framework in Frameworks */,
				4193E1FC24394CEF004D6A82 /* Alamofire.framework in Frameworks */,
				41AD3DB322205C5A00DC41E1 /* Kingfisher.framework in Frameworks */,
				41D7944F22260EC000228580 /* SwiftyStoreKit.framework in Frameworks */,
			);
			runOnlyForDeploymentPostprocessing = 0;
		};
		418B6D0B1D2707F800F974FB /* Frameworks */ = {
			isa = PBXFrameworksBuildPhase;
			buildActionMask = 2147483647;
			files = (
			);
			runOnlyForDeploymentPostprocessing = 0;
		};
		41A1B0CF226E9BC400EA0400 /* Frameworks */ = {
			isa = PBXFrameworksBuildPhase;
			buildActionMask = 2147483647;
			files = (
			);
			runOnlyForDeploymentPostprocessing = 0;
		};
		41CE448F22712E0F00C900AF /* Frameworks */ = {
			isa = PBXFrameworksBuildPhase;
			buildActionMask = 2147483647;
			files = (
				41CE44A422712E5C00C900AF /* BookPlayerKit.framework in Frameworks */,
				41CE449422712E0F00C900AF /* NotificationCenter.framework in Frameworks */,
			);
			runOnlyForDeploymentPostprocessing = 0;
		};
/* End PBXFrameworksBuildPhase section */

/* Begin PBXGroup section */
		410C46992274F7E30040114D /* Controllers */ = {
			isa = PBXGroup;
			children = (
				419F38ED2288B7DE00989E61 /* NowPlayingController.swift */,
				41893AC72272CBD900576AE4 /* LibraryInterfaceController.swift */,
				4140EA44227288EF0009F794 /* NotificationController.swift */,
				4140EA46227288EF0009F794 /* ComplicationController.swift */,
			);
			path = Controllers;
			sourceTree = "<group>";
		};
		41342CFF24435D9900F0905B /* BookPlayerIntents */ = {
			isa = PBXGroup;
			children = (
				41342D0024435D9900F0905B /* IntentHandler.swift */,
				41342D0B24435EF800F0905B /* SleepTimerHandler.swift */,
				41342D0224435D9900F0905B /* Info.plist */,
			);
			path = BookPlayerIntents;
			sourceTree = "<group>";
		};
		4140EA30227288ED0009F794 /* BookPlayerWatch */ = {
			isa = PBXGroup;
			children = (
				4140EA8722728B030009F794 /* BookPlayerWatch.entitlements */,
				4140EA31227288ED0009F794 /* Interface.storyboard */,
				4140EA34227288EF0009F794 /* Assets.xcassets */,
				4140EA36227288EF0009F794 /* Info.plist */,
				419B375B23B8D6DB00128A8F /* Localizable.strings */,
			);
			path = BookPlayerWatch;
			sourceTree = "<group>";
		};
		4140EA3F227288EF0009F794 /* BookPlayerWatch Extension */ = {
			isa = PBXGroup;
			children = (
				4140EA8622728AEE0009F794 /* BookPlayerWatch Extension.entitlements */,
				410C46972274EA350040114D /* DataManager+WatchApp.swift */,
				41A8BAFD227E6C88003C9895 /* Notification+BookPlayerWatchApp.swift */,
				410C46992274F7E30040114D /* Controllers */,
				4140EA8822729EDD0009F794 /* ItemRow.swift */,
				4140EA42227288EF0009F794 /* ExtensionDelegate.swift */,
				4140EA4B227288EF0009F794 /* PushNotificationPayload.apns */,
				4140EA48227288EF0009F794 /* Assets.xcassets */,
				4140EA4A227288EF0009F794 /* Info.plist */,
			);
			path = "BookPlayerWatch Extension";
			sourceTree = "<group>";
		};
		4140EA5F227289720009F794 /* BookPlayerWatchKit */ = {
			isa = PBXGroup;
			children = (
				4140EA60227289720009F794 /* BookPlayerWatchKit.h */,
				4140EA61227289720009F794 /* Info.plist */,
			);
			path = BookPlayerWatchKit;
			sourceTree = "<group>";
		};
		4163E30F21484C3500072AA2 /* DataManagement */ = {
			isa = PBXGroup;
			children = (
				41A1B12B226FC0A200EA0400 /* DataManager+BookPlayer.swift */,
				41A1B136226FED4000EA0400 /* DataManager+CoreData.swift */,
				416B63A72146354B007D04B1 /* ImportManager.swift */,
				41E34E4F2138EA8200A3997C /* ImportOperation.swift */,
			);
			path = DataManagement;
			sourceTree = "<group>";
		};
		418B6CEF1D2707F700F974FB = {
			isa = PBXGroup;
			children = (
				C3EF536020800DCC00B9629D /* Meta */,
				418B6CFA1D2707F800F974FB /* BookPlayer */,
				41A1B0F1226E9C5100EA0400 /* Shared */,
				41CE449522712E0F00C900AF /* BookPlayerWidget */,
				4140EA30227288ED0009F794 /* BookPlayerWatch */,
				4140EA3F227288EF0009F794 /* BookPlayerWatch Extension */,
				41A1B0D3226E9BC400EA0400 /* BookPlayerKit */,
				418B6D111D2707F800F974FB /* BookPlayerTests */,
				4140EA5F227289720009F794 /* BookPlayerWatchKit */,
				41342CFF24435D9900F0905B /* BookPlayerIntents */,
				418B6CF91D2707F800F974FB /* Products */,
				41AABFFA1E705D18006BD2E0 /* Frameworks */,
			);
			sourceTree = "<group>";
		};
		418B6CF91D2707F800F974FB /* Products */ = {
			isa = PBXGroup;
			children = (
				418B6CF81D2707F800F974FB /* BookPlayer.app */,
				418B6D0E1D2707F800F974FB /* BookPlayerTests.xctest */,
				41A1B0D2226E9BC400EA0400 /* BookPlayerKit.framework */,
				41CE449222712E0F00C900AF /* BookPlayerWidget.appex */,
				4140EA2F227288ED0009F794 /* BookPlayerWatch.app */,
				4140EA3B227288EF0009F794 /* BookPlayerWatch Extension.appex */,
				4140EA5E227289720009F794 /* BookPlayerWatchKit.framework */,
				41342CFE24435D9900F0905B /* BookPlayerIntents.appex */,
			);
			name = Products;
			sourceTree = "<group>";
		};
		418B6CFA1D2707F800F974FB /* BookPlayer */ = {
			isa = PBXGroup;
			children = (
				69343D3121338440000C425E /* Services */,
				C35E04F1207E8D0F007D3370 /* Library */,
				C3EC372A206EDB9A0094B4E8 /* Player */,
				C35E04F2207E8D4C007D3370 /* Settings */,
				C3EF535F20800D8B00B9629D /* Extensions */,
				C3A479112094C8A800D92122 /* Utils */,
				C3D3852D20C1F0CA00A0ACC7 /* Views */,
				418B6CFB1D2707F800F974FB /* AppDelegate.swift */,
				41A1B132226FE34F00EA0400 /* Constants.swift */,
				41B2A5D821CAE42600917584 /* Settings.storyboard */,
				418B6D011D2707F800F974FB /* Main.storyboard */,
				419B373B23B8D0C600128A8F /* Player.storyboard */,
				418B6D061D2707F800F974FB /* LaunchScreen.storyboard */,
				418B6D041D2707F800F974FB /* Assets.xcassets */,
				419196341D47CC4E007A3AF3 /* BookPlayer.entitlements */,
				418B6D091D2707F800F974FB /* Info.plist */,
				41640A3624416EE8004FB97B /* Intents.intentdefinition */,
				C37A6872209F0F830063AEAC /* Credits.html */,
				4160A09423F2DE130039166B /* Localizable.stringsdict */,
				419B375423B8D5A500128A8F /* Localizable.strings */,
			);
			path = BookPlayer;
			sourceTree = "<group>";
		};
		418B6D111D2707F800F974FB /* BookPlayerTests */ = {
			isa = PBXGroup;
			children = (
				4163E314214ACB4300072AA2 /* DataTestUtils.swift */,
				6906A551217211A300A9E0B2 /* Support */,
				69343D34213A079B000C425E /* Services */,
				4163E312214AC43000072AA2 /* ImportOperationTests.swift */,
				41C3CF7D20AEA5E5007C3EF4 /* DataManagerTests.swift */,
				41A6A87420DEECC400B2C621 /* PlaylistTests.swift */,
				418B6D141D2707F800F974FB /* Info.plist */,
			);
			path = BookPlayerTests;
			sourceTree = "<group>";
		};
		41964C842220C74D00FF1A2F /* Cells */ = {
			isa = PBXGroup;
			children = (
				4142964721F2E2BA004356DA /* ThemeCellView.swift */,
				41AD3DA6221C850F00DC41E1 /* IconCellView.swift */,
				41964C822220B4F700FF1A2F /* ContributorCellView.swift */,
			);
			path = Cells;
			sourceTree = "<group>";
		};
		41A1B0D3226E9BC400EA0400 /* BookPlayerKit */ = {
			isa = PBXGroup;
			children = (
				41A1B0D4226E9BC400EA0400 /* BookPlayerKit.h */,
				41A1B0D5226E9BC400EA0400 /* Info.plist */,
			);
			path = BookPlayerKit;
			sourceTree = "<group>";
		};
		41A1B0F1226E9C5100EA0400 /* Shared */ = {
			isa = PBXGroup;
			children = (
				C3AA3732207BF7670004DCFD /* Models */,
				41A1B106226E9DCA00EA0400 /* Extensions */,
				4175E1232206CF9600FB7B71 /* DataManager.swift */,
				D367F7671FA2A6F000FEDB37 /* Constants.swift */,
				41544A1121B86A8B00740AD2 /* DeleteMode.swift */,
				69225C4E2159C2650004739E /* BookSortService+SortError+PlayListSortOrder.swift */,
				4140EA1E22723CFC0009F794 /* CommandParser.swift */,
				41F516952272CC5300F36C3E /* WatchConnectivityService.swift */,
			);
			path = Shared;
			sourceTree = "<group>";
		};
		41A1B106226E9DCA00EA0400 /* Extensions */ = {
			isa = PBXGroup;
			children = (
				4160A08E23F2DBD40039166B /* String+BookPlayer.swift */,
				C30B085E209654E3003F325B /* UIColor+BookPlayer.swift */,
				C30CD2A0209791FA00258B09 /* UIColor+Sweetercolor.swift */,
				41CE44A8227215B500C900AF /* Notification+BookPlayerKit.swift */,
			);
			path = Extensions;
			sourceTree = "<group>";
		};
		41A1B13A226FEE6400EA0400 /* Models */ = {
			isa = PBXGroup;
			children = (
				41A1B134226FEB3C00EA0400 /* Book+AVFoundation.swift */,
				41A1B138226FEDAD00EA0400 /* Chapter+AVFoundation.swift */,
			);
			path = Models;
			sourceTree = "<group>";
		};
		41AABFFA1E705D18006BD2E0 /* Frameworks */ = {
			isa = PBXGroup;
			children = (
				4193E1FB24394CEF004D6A82 /* Alamofire.framework */,
				41F898AE2402080C00F58B8A /* ZipArchive.framework */,
				4112AFD5223AD27D00BFEA55 /* Sentry.framework */,
				41D7944E22260EC000228580 /* SwiftyStoreKit.framework */,
				41AD3DB222205C5A00DC41E1 /* Kingfisher.framework */,
				4175E14422080C7700FB7B71 /* StoreKit.framework */,
				41B2A6AB21D3274500917584 /* Themeable.framework */,
				5CBB29522163A17F00E3A9FF /* ZIPFoundation.framework */,
				41D4F2EA2101A278009F1B1E /* DirectoryWatcher.framework */,
				4150F80220A8DC34002EDB08 /* IDZSwiftCommonCrypto.framework */,
				4165EE0D20A7AEC600616EDF /* SwiftReorder.framework */,
				C318DDBE20A4DC7500C3A17B /* DeviceKit.framework */,
				C30CD2A22097C49F00258B09 /* ColorCube.framework */,
				412451821D489204008AC0E5 /* Crashlytics.framework */,
				41CE449322712E0F00C900AF /* NotificationCenter.framework */,
				41640A1F24416774004FB97B /* IntentsUI.framework */,
			);
			name = Frameworks;
			sourceTree = "<group>";
		};
		41AD3D96221C700100DC41E1 /* Icons */ = {
			isa = PBXGroup;
			children = (
				41AD3D9D221C750E00DC41E1 /* Icons.json */,
				41AD3DA0221C7CAB00DC41E1 /* Icon.swift */,
				41AD3D9F221C7C8A00DC41E1 /* assets */,
			);
			path = Icons;
			sourceTree = "<group>";
		};
		41AD3D9F221C7C8A00DC41E1 /* assets */ = {
			isa = PBXGroup;
			children = (
				41E562CB22394E2300C06BC9 /* iPhone */,
				41E562E422394FCB00C06BC9 /* iPad */,
			);
			path = assets;
			sourceTree = "<group>";
		};
		41B2A5DF21CCC1F400917584 /* Themes */ = {
			isa = PBXGroup;
			children = (
				4149539921F0D456003C5D27 /* Themes.json */,
				41B2A5E021CCC21000917584 /* ThemeManager.swift */,
			);
			path = Themes;
			sourceTree = "<group>";
		};
		41CE449522712E0F00C900AF /* BookPlayerWidget */ = {
			isa = PBXGroup;
			children = (
				41CE44A62271962700C900AF /* BookPlayerWidget.entitlements */,
				41CE449622712E0F00C900AF /* TodayViewController.swift */,
				41CE449822712E0F00C900AF /* MainInterface.storyboard */,
				41CE449B22712E0F00C900AF /* Info.plist */,
			);
			path = BookPlayerWidget;
			sourceTree = "<group>";
		};
		41E562CB22394E2300C06BC9 /* iPhone */ = {
			isa = PBXGroup;
			children = (
				41AD3DA9221C8FF400DC41E1 /* default-icon@2x.png */,
				41AD3DA8221C8FF400DC41E1 /* default-icon@3x.png */,
				41AD3D97221C737E00DC41E1 /* retro-icon@2x.png */,
				41AD3D99221C737F00DC41E1 /* retro-icon@3x.png */,
				41E562CC22394F5200C06BC9 /* ayu-light@2x.png */,
				41E562CD22394F5200C06BC9 /* ayu-light@3x.png */,
				41E562D022394F5A00C06BC9 /* dark@2x.png */,
				41E562D122394F5A00C06BC9 /* dark@3x.png */,
				41E562D522394F8500C06BC9 /* fruit-based@2x.png */,
				41E562D422394F8400C06BC9 /* fruit-based@3x.png */,
				41E562D822394F9900C06BC9 /* neon@2x.png */,
				41E562D922394F9900C06BC9 /* neon@3x.png */,
				41E562DC22394FA800C06BC9 /* retro-modern@2x.png */,
				41E562DD22394FA800C06BC9 /* retro-modern@3x.png */,
				41E562E122394FB900C06BC9 /* songs@2x.png */,
				41E562E022394FB900C06BC9 /* songs@3x.png */,
			);
			path = iPhone;
			sourceTree = "<group>";
		};
		41E562E422394FCB00C06BC9 /* iPad */ = {
			isa = PBXGroup;
			children = (
				41E563032239570100C06BC9 /* retro-icon-ipad@2x.png */,
				41E56301223956B800C06BC9 /* retro-icon-ipad@3x.png */,
				41E562FF223953EB00C06BC9 /* default-icon-ipad@2x.png */,
				41E562FD223953AE00C06BC9 /* default-icon-ipad@3x.png */,
				41E562F12239535C00C06BC9 /* ayu-light-ipad@2x.png */,
				41E562E92239531E00C06BC9 /* ayu-light-ipad@3x.png */,
				41E562F22239535C00C06BC9 /* dark-ipad@2x.png */,
				41E562E62239531D00C06BC9 /* dark-ipad@3x.png */,
				41E562F52239535D00C06BC9 /* fruit-based-ipad@2x.png */,
				41E562EA2239531E00C06BC9 /* fruit-based-ipad@3x.png */,
				41E562F62239535D00C06BC9 /* neon-ipad@2x.png */,
				41E562E72239531D00C06BC9 /* neon-ipad@3x.png */,
				41E562F32239535D00C06BC9 /* retro-modern-ipad@2x.png */,
				41E562E52239531D00C06BC9 /* retro-modern-ipad@3x.png */,
				41E562F42239535D00C06BC9 /* songs-ipad@2x.png */,
				41E562E82239531E00C06BC9 /* songs-ipad@3x.png */,
			);
			path = iPad;
			sourceTree = "<group>";
		};
		41EE378421BF0FAD00A55F51 /* Protocols */ = {
			isa = PBXGroup;
			children = (
				41EE378521BF0FCC00A55F51 /* ItemList.swift */,
				41EE378B21C0028800A55F51 /* ItemListActions.swift */,
				41EE378721BFFB9800A55F51 /* ItemListFeedback.swift */,
				41EE378921BFFBDE00A55F51 /* ItemListAlerts.swift */,
			);
			path = Protocols;
			sourceTree = "<group>";
		};
		6906A551217211A300A9E0B2 /* Support */ = {
			isa = PBXGroup;
			children = (
				6906A552217211C600A9E0B2 /* StubFactory.swift */,
			);
			path = Support;
			sourceTree = "<group>";
		};
		69343D3121338440000C425E /* Services */ = {
			isa = PBXGroup;
			children = (
				69343D322133844D000C425E /* VoiceOverService.swift */,
				4193E1FE2439A0A1004D6A82 /* NetworkService.swift */,
				419723FF21874D5F00AB1190 /* UserActivityManager.swift */,
				41B30A32230232D200025D69 /* CarPlayManager.swift */,
				4193E201243A91AE004D6A82 /* ActionParserService.swift */,
			);
			path = Services;
			sourceTree = "<group>";
		};
		69343D34213A079B000C425E /* Services */ = {
			isa = PBXGroup;
			children = (
				69343D35213A07B4000C425E /* VoiceOverServiceTest.swift */,
				6906A54F21720FDF00A9E0B2 /* BookSortServiceTest.swift */,
			);
			path = Services;
			sourceTree = "<group>";
		};
		C30EEEB92079645C00A4ED33 /* Containers */ = {
			isa = PBXGroup;
			children = (
				C30EEEBB2079645C00A4ED33 /* PlayerContainerViewController.swift */,
				C30EEEBC2079645C00A4ED33 /* PlayerControlsViewController.swift */,
				C30EEEBD2079645C00A4ED33 /* PlayerMetaViewController.swift */,
			);
			path = Containers;
			sourceTree = "<group>";
		};
		C35E04F1207E8D0F007D3370 /* Library */ = {
			isa = PBXGroup;
			children = (
				4163E30F21484C3500072AA2 /* DataManagement */,
				41AD3D96221C700100DC41E1 /* Icons */,
				41B2A5DF21CCC1F400917584 /* Themes */,
				41EE378421BF0FAD00A55F51 /* Protocols */,
				41B2A5EC21CCC6D100917584 /* AppNavigationController.swift */,
				4165EE1120A7D1E100616EDF /* RootViewController.swift */,
				4165EE1320A7E8CC00616EDF /* ItemListViewController.swift */,
				4136163F1D2E21F000E48944 /* LibraryViewController.swift */,
				4165EE0F20A7CBBE00616EDF /* PlaylistViewController.swift */,
				41544A1321BAF41400740AD2 /* ItemSelectionViewController.swift */,
				C3D3852E20C1F10F00A0ACC7 /* Views */,
				C36C4D5820A23DF000AFDB76 /* Containers */,
			);
			path = Library;
			sourceTree = "<group>";
		};
		C35E04F2207E8D4C007D3370 /* Settings */ = {
			isa = PBXGroup;
			children = (
				41964C842220C74D00FF1A2F /* Cells */,
				410D0FEC1EDCF4B000A52EB9 /* SettingsViewController.swift */,
				C37A6874209F13120063AEAC /* CreditsViewController.swift */,
				C359C30620A9F35B00A626E3 /* SkipDurationViewController.swift */,
				41B2A5DB21CAEE0E00917584 /* PlayerSettingsViewController.swift */,
				41B2A5DD21CAF20E00917584 /* ThemesViewController.swift */,
				41AD3DA2221C7DCE00DC41E1 /* IconsViewController.swift */,
				41AD3DAE221E678600DC41E1 /* PlusViewController.swift */,
				419B374423B8D18000128A8F /* PlusBannerView.xib */,
				415758E92226E18800DDB9B6 /* PlusBannerView.swift */,
			);
			path = Settings;
			sourceTree = "<group>";
		};
		C36C4D5820A23DF000AFDB76 /* Containers */ = {
			isa = PBXGroup;
			children = (
				C36C4D5B20A23E1800AFDB76 /* MiniPlayerViewController.swift */,
			);
			path = Containers;
			sourceTree = "<group>";
		};
		C3A479112094C8A800D92122 /* Utils */ = {
			isa = PBXGroup;
			children = (
				C3A479122094C8C300D92122 /* rubberBandDistance.swift */,
				C3FE3F8120A090880055B9C6 /* limitPanAngle.swift */,
			);
			path = Utils;
			sourceTree = "<group>";
		};
		C3AA3732207BF7670004DCFD /* Models */ = {
			isa = PBXGroup;
			children = (
				4165EDF920A743D500616EDF /* BookPlayer.xcdatamodeld */,
				41A1B10F226F88C500EA0400 /* Theme+CoreDataClass.swift */,
				41A1B110226F88C500EA0400 /* Theme+CoreDataProperties.swift */,
				41A1B111226F88C500EA0400 /* Chapter+CoreDataClass.swift */,
				41A1B112226F88C500EA0400 /* Chapter+CoreDataProperties.swift */,
				41A1B113226F88C500EA0400 /* PlaybackRecord+CoreDataClass.swift */,
				41A1B114226F88C500EA0400 /* PlaybackRecord+CoreDataProperties.swift */,
				41A1B115226F88C500EA0400 /* Book+CoreDataClass.swift */,
				41A1B116226F88C500EA0400 /* Book+CoreDataProperties.swift */,
				41A1B117226F88C500EA0400 /* LibraryItem+CoreDataClass.swift */,
				41A1B118226F88C500EA0400 /* LibraryItem+CoreDataProperties.swift */,
				41A1B119226F88C500EA0400 /* Library+CoreDataClass.swift */,
				41A1B11A226F88C500EA0400 /* Library+CoreDataProperties.swift */,
				41A1B11B226F88C500EA0400 /* Playlist+CoreDataClass.swift */,
				41A1B11C226F88C500EA0400 /* Playlist+CoreDataProperties.swift */,
				4163E3102148606600072AA2 /* FileItem.swift */,
				41D39D40215F177D00B65290 /* BookActivityItemProvider.swift */,
			);
			path = Models;
			sourceTree = "<group>";
		};
		C3D3852820C1EA7A00A0ACC7 /* Views */ = {
			isa = PBXGroup;
			children = (
				C318D3AC208CF624000666F8 /* PlayerJumpIcon.swift */,
				C375AF1620DD81F800AC034D /* ProgressSlider.swift */,
				C375AF1820DD99E000AC034D /* ArtworkControl.swift */,
				C30B66AD20E2D8CF00FC0030 /* ArtworkControl.xib */,
			);
			path = Views;
			sourceTree = "<group>";
		};
		C3D3852D20C1F0CA00A0ACC7 /* Views */ = {
			isa = PBXGroup;
			children = (
				4160A0A023F304530039166B /* LocalizableLabel.swift */,
				416AAC3223F51031005AD04F /* LocalizableButton.swift */,
				C318DDBB20A48D4700C3A17B /* BPMarqueeLabel.swift */,
				C3FA301D20E0024900393DDA /* BPArtworkView.swift */,
			);
			path = Views;
			sourceTree = "<group>";
		};
		C3D3852E20C1F10F00A0ACC7 /* Views */ = {
			isa = PBXGroup;
			children = (
				4109246B21A2019400D5DF11 /* CheckboxSelectionView.swift */,
				C33E843B20C6E179004A0489 /* ItemProgress.swift */,
				C398559B20C492FF00BE9EC0 /* AddButton.swift */,
				41B2A5EE21CD5AAE00917584 /* StaticCellView.swift */,
				C3FE94782080086800BCEA37 /* BookCellView.swift */,
				419B373E23B8D12200128A8F /* AddCellView.xib */,
				41B2A5F021CD857800917584 /* AddCellView.swift */,
				4165EE0A20A7A33500616EDF /* BookCellView.xib */,
				4142964321F21D95004356DA /* BulkControlsView.swift */,
				4142964521F21DAE004356DA /* BulkControlsView.xib */,
				415B274321FAE47200F9D9B7 /* LoadingView.swift */,
				419B374123B8D14100128A8F /* LoadingView.xib */,
			);
			path = Views;
			sourceTree = "<group>";
		};
		C3EC372A206EDB9A0094B4E8 /* Player */ = {
			isa = PBXGroup;
			children = (
				410D0FF01EDF659900A52EB9 /* PlayerManager.swift */,
				418B6D5C1D2CB76900F974FB /* PlayerViewController.swift */,
				C3EC372D206EE0650094B4E8 /* SleepTimer.swift */,
				41B2AC8D1D43CCE8005382A9 /* ChaptersViewController.swift */,
				C3D3852820C1EA7A00A0ACC7 /* Views */,
				C30EEEB92079645C00A4ED33 /* Containers */,
			);
			path = Player;
			sourceTree = "<group>";
		};
		C3EF535F20800D8B00B9629D /* Extensions */ = {
			isa = PBXGroup;
			children = (
				41A1B13A226FEE6400EA0400 /* Models */,
				416B640C1E72F362000E955A /* Notification+BookPlayer.swift */,
				41D4F2EE21053944009F1B1E /* IndexPath+BookPlayer.swift */,
				C3A479142094CA3800D92122 /* UIImage+BookPlayer.swift */,
				C39401E820DEE83100F3DC71 /* UIView+BookPlayer.swift */,
				C3A479182094CAF300D92122 /* UIViewController+BookPlayer.swift */,
				41E562C3223896B500C06BC9 /* UserDefaults+BookPlayer.swift */,
			);
			path = Extensions;
			sourceTree = "<group>";
		};
		C3EF536020800DCC00B9629D /* Meta */ = {
			isa = PBXGroup;
			children = (
				C35BADE8206989E6007687C1 /* README.md */,
				C35BADE7206989E6007687C1 /* LICENSE */,
				C30EEEC3207A7CCE00A4ED33 /* Cartfile */,
				C30EEEC4207A7CD500A4ED33 /* Cartfile.resolved */,
				C35BADE9206989E6007687C1 /* .swiftlint.yml */,
				C3EA7175218DEC870005D488 /* .swiftformat */,
			);
			name = Meta;
			sourceTree = "<group>";
		};
/* End PBXGroup section */

/* Begin PBXHeadersBuildPhase section */
		4140EA59227289720009F794 /* Headers */ = {
			isa = PBXHeadersBuildPhase;
			buildActionMask = 2147483647;
			files = (
				4140EA62227289720009F794 /* BookPlayerWatchKit.h in Headers */,
			);
			runOnlyForDeploymentPostprocessing = 0;
		};
		41A1B0CD226E9BC400EA0400 /* Headers */ = {
			isa = PBXHeadersBuildPhase;
			buildActionMask = 2147483647;
			files = (
				41A1B0E4226E9BC500EA0400 /* BookPlayerKit.h in Headers */,
			);
			runOnlyForDeploymentPostprocessing = 0;
		};
/* End PBXHeadersBuildPhase section */

/* Begin PBXNativeTarget section */
		41342CFD24435D9900F0905B /* BookPlayerIntents */ = {
			isa = PBXNativeTarget;
			buildConfigurationList = 41342D0624435D9900F0905B /* Build configuration list for PBXNativeTarget "BookPlayerIntents" */;
			buildPhases = (
				41342CFA24435D9900F0905B /* Sources */,
				41342CFB24435D9900F0905B /* Frameworks */,
				41342CFC24435D9900F0905B /* Resources */,
			);
			buildRules = (
			);
			dependencies = (
				4122992024442E7800CDB416 /* PBXTargetDependency */,
			);
			name = BookPlayerIntents;
			productName = BookPlayerIntents;
			productReference = 41342CFE24435D9900F0905B /* BookPlayerIntents.appex */;
			productType = "com.apple.product-type.app-extension";
		};
		4140EA2E227288ED0009F794 /* BookPlayerWatch */ = {
			isa = PBXNativeTarget;
			buildConfigurationList = 4140EA57227288EF0009F794 /* Build configuration list for PBXNativeTarget "BookPlayerWatch" */;
			buildPhases = (
				4140EA2D227288ED0009F794 /* Resources */,
				4140EA56227288EF0009F794 /* Embed App Extensions */,
			);
			buildRules = (
			);
			dependencies = (
				4140EA3E227288EF0009F794 /* PBXTargetDependency */,
			);
			name = BookPlayerWatch;
			productName = BookPlayerWatch;
			productReference = 4140EA2F227288ED0009F794 /* BookPlayerWatch.app */;
			productType = "com.apple.product-type.application.watchapp2";
		};
		4140EA3A227288EF0009F794 /* BookPlayerWatch Extension */ = {
			isa = PBXNativeTarget;
			buildConfigurationList = 4140EA55227288EF0009F794 /* Build configuration list for PBXNativeTarget "BookPlayerWatch Extension" */;
			buildPhases = (
				4140EA37227288EF0009F794 /* Sources */,
				4140EA38227288EF0009F794 /* Frameworks */,
				4140EA39227288EF0009F794 /* Resources */,
				4140EA6B227289720009F794 /* Embed Frameworks */,
			);
			buildRules = (
			);
			dependencies = (
				4140EA64227289720009F794 /* PBXTargetDependency */,
			);
			name = "BookPlayerWatch Extension";
			productName = "BookPlayerWatch Extension";
			productReference = 4140EA3B227288EF0009F794 /* BookPlayerWatch Extension.appex */;
			productType = "com.apple.product-type.watchkit2-extension";
		};
		4140EA5D227289720009F794 /* BookPlayerWatchKit */ = {
			isa = PBXNativeTarget;
			buildConfigurationList = 4140EA67227289720009F794 /* Build configuration list for PBXNativeTarget "BookPlayerWatchKit" */;
			buildPhases = (
				4140EA59227289720009F794 /* Headers */,
				4140EA5A227289720009F794 /* Sources */,
				4140EA5B227289720009F794 /* Frameworks */,
				4140EA5C227289720009F794 /* Resources */,
			);
			buildRules = (
			);
			dependencies = (
			);
			name = BookPlayerWatchKit;
			productName = BookPlayerWatchKit;
			productReference = 4140EA5E227289720009F794 /* BookPlayerWatchKit.framework */;
			productType = "com.apple.product-type.framework";
		};
		418B6CF71D2707F800F974FB /* BookPlayer */ = {
			isa = PBXNativeTarget;
			buildConfigurationList = 418B6D171D2707F800F974FB /* Build configuration list for PBXNativeTarget "BookPlayer" */;
			buildPhases = (
				C35BADEA20698A6D007687C1 /* Run SwiftLint */,
				C3EA7177218DECC30005D488 /* Run SwiftFormat */,
				418B6CF41D2707F800F974FB /* Sources */,
				418B6CF51D2707F800F974FB /* Frameworks */,
				418B6CF61D2707F800F974FB /* Resources */,
				413616421D30100100E48944 /* Copy Frameworks managed by Carthage */,
				41D4F2C92101464D009F1B1E /* Embed Frameworks */,
				41CE44A322712E0F00C900AF /* Embed App Extensions */,
				4140EA58227288EF0009F794 /* Embed Watch Content */,
			);
			buildRules = (
			);
			dependencies = (
				41A1B0E6226E9BC500EA0400 /* PBXTargetDependency */,
				41CE449D22712E0F00C900AF /* PBXTargetDependency */,
				4140EA4D227288EF0009F794 /* PBXTargetDependency */,
				41342D0424435D9900F0905B /* PBXTargetDependency */,
			);
			name = BookPlayer;
			productName = "Audiobook Player";
			productReference = 418B6CF81D2707F800F974FB /* BookPlayer.app */;
			productType = "com.apple.product-type.application";
		};
		418B6D0D1D2707F800F974FB /* BookPlayerTests */ = {
			isa = PBXNativeTarget;
			buildConfigurationList = 418B6D1A1D2707F800F974FB /* Build configuration list for PBXNativeTarget "BookPlayerTests" */;
			buildPhases = (
				418B6D0A1D2707F800F974FB /* Sources */,
				418B6D0B1D2707F800F974FB /* Frameworks */,
				418B6D0C1D2707F800F974FB /* Resources */,
			);
			buildRules = (
			);
			dependencies = (
				418B6D101D2707F800F974FB /* PBXTargetDependency */,
			);
			name = BookPlayerTests;
			productName = "Audiobook PlayerTests";
			productReference = 418B6D0E1D2707F800F974FB /* BookPlayerTests.xctest */;
			productType = "com.apple.product-type.bundle.unit-test";
		};
		41A1B0D1226E9BC400EA0400 /* BookPlayerKit */ = {
			isa = PBXNativeTarget;
			buildConfigurationList = 41A1B0EF226E9BC500EA0400 /* Build configuration list for PBXNativeTarget "BookPlayerKit" */;
			buildPhases = (
				41A1B0CD226E9BC400EA0400 /* Headers */,
				41A1B0CE226E9BC400EA0400 /* Sources */,
				41A1B0CF226E9BC400EA0400 /* Frameworks */,
				41A1B0D0226E9BC400EA0400 /* Resources */,
			);
			buildRules = (
			);
			dependencies = (
			);
			name = BookPlayerKit;
			productName = BookPlayerKit;
			productReference = 41A1B0D2226E9BC400EA0400 /* BookPlayerKit.framework */;
			productType = "com.apple.product-type.framework";
		};
		41CE449122712E0F00C900AF /* BookPlayerWidget */ = {
			isa = PBXNativeTarget;
			buildConfigurationList = 41CE44A222712E0F00C900AF /* Build configuration list for PBXNativeTarget "BookPlayerWidget" */;
			buildPhases = (
				41CE448E22712E0F00C900AF /* Sources */,
				41CE448F22712E0F00C900AF /* Frameworks */,
				41CE449022712E0F00C900AF /* Resources */,
			);
			buildRules = (
			);
			dependencies = (
			);
			name = BookPlayerWidget;
			productName = BookPlayerWidget;
			productReference = 41CE449222712E0F00C900AF /* BookPlayerWidget.appex */;
			productType = "com.apple.product-type.app-extension";
		};
/* End PBXNativeTarget section */

/* Begin PBXProject section */
		418B6CF01D2707F700F974FB /* Project object */ = {
			isa = PBXProject;
			attributes = {
				LastSwiftUpdateCheck = 1140;
				LastUpgradeCheck = 1030;
				ORGANIZATIONNAME = "Tortuga Power";
				TargetAttributes = {
					41342CFD24435D9900F0905B = {
						CreatedOnToolsVersion = 11.4;
						DevelopmentTeam = S7TJSJXWUZ;
						ProvisioningStyle = Automatic;
					};
					4140EA2E227288ED0009F794 = {
						CreatedOnToolsVersion = 10.2.1;
						DevelopmentTeam = S7TJSJXWUZ;
						LastSwiftMigration = 1130;
						ProvisioningStyle = Automatic;
						SystemCapabilities = {
							com.apple.ApplicationGroups.iOS = {
								enabled = 1;
							};
						};
					};
					4140EA3A227288EF0009F794 = {
						CreatedOnToolsVersion = 10.2.1;
						DevelopmentTeam = S7TJSJXWUZ;
						ProvisioningStyle = Automatic;
						SystemCapabilities = {
							com.apple.ApplicationGroups.iOS = {
								enabled = 1;
							};
						};
					};
					4140EA5D227289720009F794 = {
						CreatedOnToolsVersion = 10.2.1;
						DevelopmentTeam = S7TJSJXWUZ;
						ProvisioningStyle = Automatic;
					};
					418B6CF71D2707F800F974FB = {
						CreatedOnToolsVersion = 7.3;
						DevelopmentTeam = S7TJSJXWUZ;
						LastSwiftMigration = 1020;
						ProvisioningStyle = Manual;
						SystemCapabilities = {
							com.apple.ApplicationGroups.iOS = {
								enabled = 1;
							};
							com.apple.BackgroundModes = {
								enabled = 1;
							};
							com.apple.InAppPurchase = {
								enabled = 1;
							};
							com.apple.Siri = {
								enabled = 1;
							};
							com.apple.iCloud = {
								enabled = 1;
							};
						};
					};
					418B6D0D1D2707F800F974FB = {
						CreatedOnToolsVersion = 7.3;
						LastSwiftMigration = 1020;
						TestTargetID = 418B6CF71D2707F800F974FB;
					};
					41A1B0D1226E9BC400EA0400 = {
						CreatedOnToolsVersion = 10.2.1;
						DevelopmentTeam = S7TJSJXWUZ;
						ProvisioningStyle = Automatic;
					};
					41CE449122712E0F00C900AF = {
						CreatedOnToolsVersion = 10.2.1;
						DevelopmentTeam = S7TJSJXWUZ;
						ProvisioningStyle = Automatic;
						SystemCapabilities = {
							com.apple.ApplicationGroups.iOS = {
								enabled = 1;
							};
						};
					};
				};
			};
			buildConfigurationList = 418B6CF31D2707F700F974FB /* Build configuration list for PBXProject "BookPlayer" */;
			compatibilityVersion = "Xcode 3.2";
			developmentRegion = en;
			hasScannedForEncodings = 0;
			knownRegions = (
				en,
				Base,
				ja,
				es,
				ru,
				sv,
				de,
				cs,
				"zh-Hans",
				da,
				fr,
			);
			mainGroup = 418B6CEF1D2707F700F974FB;
			productRefGroup = 418B6CF91D2707F800F974FB /* Products */;
			projectDirPath = "";
			projectRoot = "";
			targets = (
				418B6CF71D2707F800F974FB /* BookPlayer */,
				418B6D0D1D2707F800F974FB /* BookPlayerTests */,
				41CE449122712E0F00C900AF /* BookPlayerWidget */,
				4140EA2E227288ED0009F794 /* BookPlayerWatch */,
				4140EA3A227288EF0009F794 /* BookPlayerWatch Extension */,
				41A1B0D1226E9BC400EA0400 /* BookPlayerKit */,
				4140EA5D227289720009F794 /* BookPlayerWatchKit */,
				41342CFD24435D9900F0905B /* BookPlayerIntents */,
			);
		};
/* End PBXProject section */

/* Begin PBXResourcesBuildPhase section */
		41342CFC24435D9900F0905B /* Resources */ = {
			isa = PBXResourcesBuildPhase;
			buildActionMask = 2147483647;
			files = (
			);
			runOnlyForDeploymentPostprocessing = 0;
		};
		4140EA2D227288ED0009F794 /* Resources */ = {
			isa = PBXResourcesBuildPhase;
			buildActionMask = 2147483647;
			files = (
				4140EA35227288EF0009F794 /* Assets.xcassets in Resources */,
				41B3425123FB889200E4E3D0 /* Localizable.strings in Resources */,
				4140EA33227288ED0009F794 /* Interface.storyboard in Resources */,
			);
			runOnlyForDeploymentPostprocessing = 0;
		};
		4140EA39227288EF0009F794 /* Resources */ = {
			isa = PBXResourcesBuildPhase;
			buildActionMask = 2147483647;
			files = (
				41A8BAFB227E2991003C9895 /* Assets.xcassets in Resources */,
				419B375E23B8D6DB00128A8F /* Localizable.strings in Resources */,
				4140EA49227288EF0009F794 /* Assets.xcassets in Resources */,
			);
			runOnlyForDeploymentPostprocessing = 0;
		};
		4140EA5C227289720009F794 /* Resources */ = {
			isa = PBXResourcesBuildPhase;
			buildActionMask = 2147483647;
			files = (
			);
			runOnlyForDeploymentPostprocessing = 0;
		};
		418B6CF61D2707F800F974FB /* Resources */ = {
			isa = PBXResourcesBuildPhase;
			buildActionMask = 2147483647;
			files = (
				41E562D622394F8500C06BC9 /* fruit-based@3x.png in Resources */,
				418B6D081D2707F800F974FB /* LaunchScreen.storyboard in Resources */,
				41E563042239570100C06BC9 /* retro-icon-ipad@2x.png in Resources */,
				41AD3D9C221C737F00DC41E1 /* retro-icon@3x.png in Resources */,
				419B373923B8D0C600128A8F /* Player.storyboard in Resources */,
				41E562CE22394F5200C06BC9 /* ayu-light@2x.png in Resources */,
				4149539A21F0D456003C5D27 /* Themes.json in Resources */,
				C37A6873209F0F830063AEAC /* Credits.html in Resources */,
				418B6D051D2707F800F974FB /* Assets.xcassets in Resources */,
				418B6D031D2707F800F974FB /* Main.storyboard in Resources */,
				419B373C23B8D12200128A8F /* AddCellView.xib in Resources */,
				41E562EB2239531E00C06BC9 /* retro-modern-ipad@3x.png in Resources */,
				41E56302223956B800C06BC9 /* retro-icon-ipad@3x.png in Resources */,
				419B375623B8D5A500128A8F /* Localizable.strings in Resources */,
				41E562F92239535D00C06BC9 /* retro-modern-ipad@2x.png in Resources */,
				41E562FB2239535D00C06BC9 /* fruit-based-ipad@2x.png in Resources */,
				41AD3D9E221C750E00DC41E1 /* Icons.json in Resources */,
				41E562ED2239531E00C06BC9 /* neon-ipad@3x.png in Resources */,
				41E562E222394FB900C06BC9 /* songs@3x.png in Resources */,
				C30B66AE20E2D8CF00FC0030 /* ArtworkControl.xib in Resources */,
				41E562DE22394FA800C06BC9 /* retro-modern@2x.png in Resources */,
				41E562DF22394FA800C06BC9 /* retro-modern@3x.png in Resources */,
				41E562EF2239531E00C06BC9 /* ayu-light-ipad@3x.png in Resources */,
				41E562F72239535D00C06BC9 /* ayu-light-ipad@2x.png in Resources */,
				4165EE0C20A7A33500616EDF /* BookCellView.xib in Resources */,
				4142964621F21DAE004356DA /* BulkControlsView.xib in Resources */,
				41E56300223953EB00C06BC9 /* default-icon-ipad@2x.png in Resources */,
				41E562CF22394F5200C06BC9 /* ayu-light@3x.png in Resources */,
				41E562FE223953AE00C06BC9 /* default-icon-ipad@3x.png in Resources */,
				419B374223B8D18000128A8F /* PlusBannerView.xib in Resources */,
				4160A09223F2DE130039166B /* Localizable.stringsdict in Resources */,
				41AD3DAB221C8FF400DC41E1 /* default-icon@3x.png in Resources */,
				41AD3DAC221C8FF400DC41E1 /* default-icon@2x.png in Resources */,
				41E562F82239535D00C06BC9 /* dark-ipad@2x.png in Resources */,
				41AD3D9A221C737F00DC41E1 /* retro-icon@2x.png in Resources */,
				419B373F23B8D14100128A8F /* LoadingView.xib in Resources */,
				C3EA7176218DEC870005D488 /* .swiftformat in Resources */,
				41E562FC2239535D00C06BC9 /* neon-ipad@2x.png in Resources */,
				41E562D222394F5A00C06BC9 /* dark@2x.png in Resources */,
				41B2A5DA21CAE42600917584 /* Settings.storyboard in Resources */,
				41E562E322394FB900C06BC9 /* songs@2x.png in Resources */,
				41E562EC2239531E00C06BC9 /* dark-ipad@3x.png in Resources */,
				41E562D322394F5A00C06BC9 /* dark@3x.png in Resources */,
				41E562D722394F8500C06BC9 /* fruit-based@2x.png in Resources */,
				41E562FA2239535D00C06BC9 /* songs-ipad@2x.png in Resources */,
				41E562DA22394F9900C06BC9 /* neon@2x.png in Resources */,
				41E562EE2239531E00C06BC9 /* songs-ipad@3x.png in Resources */,
				41E562F02239531E00C06BC9 /* fruit-based-ipad@3x.png in Resources */,
				41E562DB22394F9900C06BC9 /* neon@3x.png in Resources */,
			);
			runOnlyForDeploymentPostprocessing = 0;
		};
		418B6D0C1D2707F800F974FB /* Resources */ = {
			isa = PBXResourcesBuildPhase;
			buildActionMask = 2147483647;
			files = (
			);
			runOnlyForDeploymentPostprocessing = 0;
		};
		41A1B0D0226E9BC400EA0400 /* Resources */ = {
			isa = PBXResourcesBuildPhase;
			buildActionMask = 2147483647;
			files = (
			);
			runOnlyForDeploymentPostprocessing = 0;
		};
		41CE449022712E0F00C900AF /* Resources */ = {
			isa = PBXResourcesBuildPhase;
			buildActionMask = 2147483647;
			files = (
				41CE44A522716D9300C900AF /* Assets.xcassets in Resources */,
				41CE449A22712E0F00C900AF /* MainInterface.storyboard in Resources */,
			);
			runOnlyForDeploymentPostprocessing = 0;
		};
/* End PBXResourcesBuildPhase section */

/* Begin PBXShellScriptBuildPhase section */
		413616421D30100100E48944 /* Copy Frameworks managed by Carthage */ = {
			isa = PBXShellScriptBuildPhase;
			buildActionMask = 2147483647;
			files = (
			);
			inputPaths = (
				"$(SRCROOT)/Carthage/Build/iOS/MarqueeLabelSwift.framework",
				"$(SRCROOT)/Carthage/Build/iOS/ColorCube.framework",
				"$(SRCROOT)/Carthage/Build/iOS/DeviceKit.framework",
				"$(SRCROOT)/Carthage/Build/iOS/SwiftReorder.framework",
				"$(SRCROOT)/Carthage/Build/iOS/IDZSwiftCommonCrypto.framework",
				"$(SRCROOT)/Carthage/Build/iOS/DirectoryWatcher.framework",
				"$(SRCROOT)/Carthage/Build/iOS/ZipArchive.framework",
				"$(SRCROOT)/Carthage/Build/iOS/Themeable.framework",
				"$(SRCROOT)/Carthage/Build/iOS/Sentry.framework",
				"$(SRCROOT)/Carthage/Build/iOS/Kingfisher.framework",
				"$(SRCROOT)/Carthage/Build/iOS/SwiftyStoreKit.framework",
				"$(SRCROOT)/Carthage/Build/iOS/Alamofire.framework",
			);
			name = "Copy Frameworks managed by Carthage";
			outputPaths = (
				"$(BUILT_PRODUCTS_DIR)/$(FRAMEWORKS_FOLDER_PATH)/MarqueeLabelSwift.framework",
				"$(BUILT_PRODUCTS_DIR)/$(FRAMEWORKS_FOLDER_PATH)/ColorCube.framework",
				"$(BUILT_PRODUCTS_DIR)/$(FRAMEWORKS_FOLDER_PATH)/DeviceKit.framework",
				"$(BUILT_PRODUCTS_DIR)/$(FRAMEWORKS_FOLDER_PATH)/SwiftReorder.framework",
				"$(BUILT_PRODUCTS_DIR)/$(FRAMEWORKS_FOLDER_PATH)/IDZSwiftCommonCrypto.framework",
				"$(BUILT_PRODUCTS_DIR)/$(FRAMEWORKS_FOLDER_PATH)/DirectoryWatcher.framework",
				"$(BUILT_PRODUCTS_DIR)/$(FRAMEWORKS_FOLDER_PATH)/ZipArchive.framework",
				"$(BUILT_PRODUCTS_DIR)/$(FRAMEWORKS_FOLDER_PATH)/Themeable.framework",
				"$(BUILT_PRODUCTS_DIR)/$(FRAMEWORKS_FOLDER_PATH)/Sentry.framework",
				"$(BUILT_PRODUCTS_DIR)/$(FRAMEWORKS_FOLDER_PATH)/Kingfisher.framework",
				"$(BUILT_PRODUCTS_DIR)/$(FRAMEWORKS_FOLDER_PATH)/SwiftyStoreKit.framework",
				"$(BUILT_PRODUCTS_DIR)/$(FRAMEWORKS_FOLDER_PATH)/Alamofire.framework",
			);
			runOnlyForDeploymentPostprocessing = 0;
			shellPath = /bin/sh;
			shellScript = "/usr/local/bin/carthage copy-frameworks\n";
		};
		C35BADEA20698A6D007687C1 /* Run SwiftLint */ = {
			isa = PBXShellScriptBuildPhase;
			buildActionMask = 2147483647;
			files = (
			);
			inputPaths = (
			);
			name = "Run SwiftLint";
			outputPaths = (
			);
			runOnlyForDeploymentPostprocessing = 0;
			shellPath = /bin/sh;
			shellScript = "if which swiftlint >/dev/null; then\n    swiftlint\nelse\n    echo \"warning: SwiftLint not installed, download from https://github.com/realm/SwiftLint\"\nfi\n";
		};
		C3EA7177218DECC30005D488 /* Run SwiftFormat */ = {
			isa = PBXShellScriptBuildPhase;
			buildActionMask = 2147483647;
			files = (
			);
			inputFileListPaths = (
			);
			inputPaths = (
			);
			name = "Run SwiftFormat";
			outputFileListPaths = (
			);
			outputPaths = (
			);
			runOnlyForDeploymentPostprocessing = 0;
			shellPath = /bin/sh;
			shellScript = "if which swiftformat >/dev/null; then\n    swiftformat .\nelse\n    echo \"warning: SwiftFormat not installed, download from https://github.com/nicklockwood/SwiftFormat\"\nfi\n";
		};
/* End PBXShellScriptBuildPhase section */

/* Begin PBXSourcesBuildPhase section */
		41342CFA24435D9900F0905B /* Sources */ = {
			isa = PBXSourcesBuildPhase;
			buildActionMask = 2147483647;
			files = (
				41342D0C24435EF800F0905B /* SleepTimerHandler.swift in Sources */,
				41342D0A24435DAD00F0905B /* Intents.intentdefinition in Sources */,
				41342D0124435D9900F0905B /* IntentHandler.swift in Sources */,
			);
			runOnlyForDeploymentPostprocessing = 0;
		};
		4140EA37227288EF0009F794 /* Sources */ = {
			isa = PBXSourcesBuildPhase;
			buildActionMask = 2147483647;
			files = (
				4140EA45227288EF0009F794 /* NotificationController.swift in Sources */,
				419F38EE2288B7DE00989E61 /* NowPlayingController.swift in Sources */,
				4140EA47227288EF0009F794 /* ComplicationController.swift in Sources */,
				4140EA43227288EF0009F794 /* ExtensionDelegate.swift in Sources */,
				41893AC82272CBD900576AE4 /* LibraryInterfaceController.swift in Sources */,
				41A8BAFE227E6C88003C9895 /* Notification+BookPlayerWatchApp.swift in Sources */,
				410C46982274EA350040114D /* DataManager+WatchApp.swift in Sources */,
				4140EA8922729EDD0009F794 /* ItemRow.swift in Sources */,
				4140EA8522728A160009F794 /* BookPlayer.xcdatamodeld in Sources */,
			);
			runOnlyForDeploymentPostprocessing = 0;
		};
		4140EA5A227289720009F794 /* Sources */ = {
			isa = PBXSourcesBuildPhase;
			buildActionMask = 2147483647;
			files = (
				4140EA82227289DB0009F794 /* FileItem.swift in Sources */,
				4140EA6C2272898F0009F794 /* DataManager.swift in Sources */,
				4140EA71227289A20009F794 /* UIColor+BookPlayer.swift in Sources */,
				419BD5992443FD04001E50A0 /* Intents.intentdefinition in Sources */,
				4140EA80227289D50009F794 /* Playlist+CoreDataClass.swift in Sources */,
				4140EA78227289BC0009F794 /* PlaybackRecord+CoreDataClass.swift in Sources */,
				4140EA79227289BF0009F794 /* PlaybackRecord+CoreDataProperties.swift in Sources */,
				4140EA7D227289CB0009F794 /* LibraryItem+CoreDataProperties.swift in Sources */,
				4140EA73227289A80009F794 /* Notification+BookPlayerKit.swift in Sources */,
				4140EA702272899D0009F794 /* CommandParser.swift in Sources */,
				4140EA76227289B50009F794 /* Chapter+CoreDataClass.swift in Sources */,
				410C4693227358CD0040114D /* WatchConnectivityService.swift in Sources */,
				4140EA6D227289930009F794 /* Constants.swift in Sources */,
				4140EA72227289A50009F794 /* UIColor+Sweetercolor.swift in Sources */,
				4140EA7F227289D20009F794 /* Library+CoreDataProperties.swift in Sources */,
				4140EA6F2272899A0009F794 /* BookSortService+SortError+PlayListSortOrder.swift in Sources */,
				4140EA7A227289C20009F794 /* Book+CoreDataClass.swift in Sources */,
				4140EA7C227289C70009F794 /* LibraryItem+CoreDataClass.swift in Sources */,
				4140EA74227289AE0009F794 /* Theme+CoreDataClass.swift in Sources */,
				4140EA6E227289960009F794 /* DeleteMode.swift in Sources */,
				4140EA77227289B90009F794 /* Chapter+CoreDataProperties.swift in Sources */,
				4140EA7B227289C40009F794 /* Book+CoreDataProperties.swift in Sources */,
				4140EA81227289D80009F794 /* Playlist+CoreDataProperties.swift in Sources */,
				4140EA75227289B20009F794 /* Theme+CoreDataProperties.swift in Sources */,
				4140EA7E227289CE0009F794 /* Library+CoreDataClass.swift in Sources */,
				416AAC3523F515B0005AD04F /* String+BookPlayer.swift in Sources */,
				4140EA84227289E60009F794 /* BookPlayer.xcdatamodeld in Sources */,
			);
			runOnlyForDeploymentPostprocessing = 0;
		};
		418B6CF41D2707F800F974FB /* Sources */ = {
			isa = PBXSourcesBuildPhase;
			buildActionMask = 2147483647;
			files = (
				410D0FF11EDF659900A52EB9 /* PlayerManager.swift in Sources */,
				41AD3DAF221E678600DC41E1 /* PlusViewController.swift in Sources */,
				41B2A5F121CD857800917584 /* AddCellView.swift in Sources */,
				C30EEEC12079645C00A4ED33 /* PlayerMetaViewController.swift in Sources */,
				41E562C4223896B500C06BC9 /* UserDefaults+BookPlayer.swift in Sources */,
				41AD3DA3221C7DCE00DC41E1 /* IconsViewController.swift in Sources */,
				41B2A5E121CCC21000917584 /* ThemeManager.swift in Sources */,
				C3FE3F8220A090880055B9C6 /* limitPanAngle.swift in Sources */,
				C3FA301E20E0024900393DDA /* BPArtworkView.swift in Sources */,
				41EE378A21BFFBDE00A55F51 /* ItemListAlerts.swift in Sources */,
				4165EE0520A743D500616EDF /* BookPlayer.xcdatamodeld in Sources */,
				41B2A5DC21CAEE0E00917584 /* PlayerSettingsViewController.swift in Sources */,
				41B2A5ED21CCC6D100917584 /* AppNavigationController.swift in Sources */,
				41B2AC8E1D43CCE8005382A9 /* ChaptersViewController.swift in Sources */,
				4109246C21A2019400D5DF11 /* CheckboxSelectionView.swift in Sources */,
				41B2A5EF21CD5AAE00917584 /* StaticCellView.swift in Sources */,
				C3A479132094C8C300D92122 /* rubberBandDistance.swift in Sources */,
				41EE378621BF0FCC00A55F51 /* ItemList.swift in Sources */,
				41A1B137226FED4100EA0400 /* DataManager+CoreData.swift in Sources */,
				4165EE1420A7E8CC00616EDF /* ItemListViewController.swift in Sources */,
				C30EEEC02079645C00A4ED33 /* PlayerControlsViewController.swift in Sources */,
				C318DDBC20A48D4700C3A17B /* BPMarqueeLabel.swift in Sources */,
				41B30A33230232D200025D69 /* CarPlayManager.swift in Sources */,
				C375AF1920DD99E000AC034D /* ArtworkControl.swift in Sources */,
				41544A1421BAF41400740AD2 /* ItemSelectionViewController.swift in Sources */,
				C3A479152094CA3800D92122 /* UIImage+BookPlayer.swift in Sources */,
				413616401D2E21F000E48944 /* LibraryViewController.swift in Sources */,
				418B6CFC1D2707F800F974FB /* AppDelegate.swift in Sources */,
				41964C832220B4F700FF1A2F /* ContributorCellView.swift in Sources */,
				C30EEEBF2079645C00A4ED33 /* PlayerContainerViewController.swift in Sources */,
				41EE378821BFFB9800A55F51 /* ItemListFeedback.swift in Sources */,
				4142964921F2E2BA004356DA /* ThemeCellView.swift in Sources */,
				4160A0A123F304530039166B /* LocalizableLabel.swift in Sources */,
				41A1B139226FEDAD00EA0400 /* Chapter+AVFoundation.swift in Sources */,
				C318D3AD208CF624000666F8 /* PlayerJumpIcon.swift in Sources */,
				C37A6875209F13120063AEAC /* CreditsViewController.swift in Sources */,
				4197240021874D5F00AB1190 /* UserActivityManager.swift in Sources */,
				41D4F2EF21053944009F1B1E /* IndexPath+BookPlayer.swift in Sources */,
				418B6D5D1D2CB76900F974FB /* PlayerViewController.swift in Sources */,
				69343D332133844D000C425E /* VoiceOverService.swift in Sources */,
				C359C30720A9F35B00A626E3 /* SkipDurationViewController.swift in Sources */,
				41A1B133226FE34F00EA0400 /* Constants.swift in Sources */,
				C3A479192094CAF300D92122 /* UIViewController+BookPlayer.swift in Sources */,
				C375AF1720DD81F800AC034D /* ProgressSlider.swift in Sources */,
				415758EA2226E18800DDB9B6 /* PlusBannerView.swift in Sources */,
				41640A3724416EE8004FB97B /* Intents.intentdefinition in Sources */,
				41AD3DA1221C7CAB00DC41E1 /* Icon.swift in Sources */,
				C39401E920DEE83200F3DC71 /* UIView+BookPlayer.swift in Sources */,
				415B274421FAE47200F9D9B7 /* LoadingView.swift in Sources */,
				4193E2002439A1CD004D6A82 /* NetworkService.swift in Sources */,
				4165EE1020A7CBBE00616EDF /* PlaylistViewController.swift in Sources */,
				C3FE94792080086800BCEA37 /* BookCellView.swift in Sources */,
				41AD3DA7221C850F00DC41E1 /* IconCellView.swift in Sources */,
				4142964421F21D95004356DA /* BulkControlsView.swift in Sources */,
				41A1B12C226FC0A200EA0400 /* DataManager+BookPlayer.swift in Sources */,
				41A1B12D226FC7E500EA0400 /* ImportManager.swift in Sources */,
				41EE378C21C0028800A55F51 /* ItemListActions.swift in Sources */,
				C36C4D5C20A23E1800AFDB76 /* MiniPlayerViewController.swift in Sources */,
				C33E843C20C6E179004A0489 /* ItemProgress.swift in Sources */,
				41A1B12E226FC7E500EA0400 /* ImportOperation.swift in Sources */,
				410D0FED1EDCF4B000A52EB9 /* SettingsViewController.swift in Sources */,
				4193E202243A91AE004D6A82 /* ActionParserService.swift in Sources */,
				41B2A5DE21CAF20E00917584 /* ThemesViewController.swift in Sources */,
				C398559C20C492FF00BE9EC0 /* AddButton.swift in Sources */,
				41A1B135226FEB3D00EA0400 /* Book+AVFoundation.swift in Sources */,
				416AAC3323F51031005AD04F /* LocalizableButton.swift in Sources */,
				C3EC372E206EE0650094B4E8 /* SleepTimer.swift in Sources */,
				4165EE1220A7D1E100616EDF /* RootViewController.swift in Sources */,
				41A1B12F226FE0F900EA0400 /* Notification+BookPlayer.swift in Sources */,
			);
			runOnlyForDeploymentPostprocessing = 0;
		};
		418B6D0A1D2707F800F974FB /* Sources */ = {
			isa = PBXSourcesBuildPhase;
			buildActionMask = 2147483647;
			files = (
				69343D36213A07B4000C425E /* VoiceOverServiceTest.swift in Sources */,
				41A1B140226FEF9600EA0400 /* PlaylistTests.swift in Sources */,
				41A1B13F226FEF9300EA0400 /* DataManagerTests.swift in Sources */,
				6906A553217211C600A9E0B2 /* StubFactory.swift in Sources */,
				6906A55021720FDF00A9E0B2 /* BookSortServiceTest.swift in Sources */,
				41A1B13E226FEF8000EA0400 /* DataTestUtils.swift in Sources */,
				4163E313214AC43000072AA2 /* ImportOperationTests.swift in Sources */,
			);
			runOnlyForDeploymentPostprocessing = 0;
		};
		41A1B0CE226E9BC400EA0400 /* Sources */ = {
			isa = PBXSourcesBuildPhase;
			buildActionMask = 2147483647;
			files = (
				41A1B11F226F88C500EA0400 /* Chapter+CoreDataClass.swift in Sources */,
				416AAC3423F515AF005AD04F /* String+BookPlayer.swift in Sources */,
				41A1B126226F88C500EA0400 /* LibraryItem+CoreDataProperties.swift in Sources */,
				41A1B128226F88C500EA0400 /* Library+CoreDataProperties.swift in Sources */,
				41A1B102226E9D4800EA0400 /* BookActivityItemProvider.swift in Sources */,
				41A1B124226F88C500EA0400 /* Book+CoreDataProperties.swift in Sources */,
				41A1B108226E9DF800EA0400 /* DataManager.swift in Sources */,
				41A1B131226FE33500EA0400 /* Constants.swift in Sources */,
				41A1B0F2226E9D1200EA0400 /* BookPlayer.xcdatamodeld in Sources */,
				41A1B125226F88C500EA0400 /* LibraryItem+CoreDataClass.swift in Sources */,
				41A1B120226F88C500EA0400 /* Chapter+CoreDataProperties.swift in Sources */,
				41CE44A9227215B500C900AF /* Notification+BookPlayerKit.swift in Sources */,
				4140EA1F22723CFC0009F794 /* CommandParser.swift in Sources */,
				41A1B122226F88C500EA0400 /* PlaybackRecord+CoreDataProperties.swift in Sources */,
				41640A452441ACE2004FB97B /* Intents.intentdefinition in Sources */,
				41A1B10E226ED97300EA0400 /* BookSortService+SortError+PlayListSortOrder.swift in Sources */,
				41A1B123226F88C500EA0400 /* Book+CoreDataClass.swift in Sources */,
				41A1B105226E9DBD00EA0400 /* UIColor+Sweetercolor.swift in Sources */,
				41A1B10C226E9E9700EA0400 /* DeleteMode.swift in Sources */,
				41A1B101226E9D4500EA0400 /* FileItem.swift in Sources */,
				41A1B121226F88C500EA0400 /* PlaybackRecord+CoreDataClass.swift in Sources */,
				41A1B104226E9DBA00EA0400 /* UIColor+BookPlayer.swift in Sources */,
				41A1B11D226F88C500EA0400 /* Theme+CoreDataClass.swift in Sources */,
				41A1B129226F88C500EA0400 /* Playlist+CoreDataClass.swift in Sources */,
				410C4692227358CD0040114D /* WatchConnectivityService.swift in Sources */,
				41A1B12A226F88C500EA0400 /* Playlist+CoreDataProperties.swift in Sources */,
				41A1B11E226F88C500EA0400 /* Theme+CoreDataProperties.swift in Sources */,
				41A1B127226F88C500EA0400 /* Library+CoreDataClass.swift in Sources */,
			);
			runOnlyForDeploymentPostprocessing = 0;
		};
		41CE448E22712E0F00C900AF /* Sources */ = {
			isa = PBXSourcesBuildPhase;
			buildActionMask = 2147483647;
			files = (
				41CE449722712E0F00C900AF /* TodayViewController.swift in Sources */,
				41CE44A72271965400C900AF /* BookPlayer.xcdatamodeld in Sources */,
			);
			runOnlyForDeploymentPostprocessing = 0;
		};
/* End PBXSourcesBuildPhase section */

/* Begin PBXTargetDependency section */
		4122992024442E7800CDB416 /* PBXTargetDependency */ = {
			isa = PBXTargetDependency;
			target = 41A1B0D1226E9BC400EA0400 /* BookPlayerKit */;
			targetProxy = 4122991F24442E7800CDB416 /* PBXContainerItemProxy */;
		};
		41342D0424435D9900F0905B /* PBXTargetDependency */ = {
			isa = PBXTargetDependency;
			target = 41342CFD24435D9900F0905B /* BookPlayerIntents */;
			targetProxy = 41342D0324435D9900F0905B /* PBXContainerItemProxy */;
		};
		4140EA3E227288EF0009F794 /* PBXTargetDependency */ = {
			isa = PBXTargetDependency;
			target = 4140EA3A227288EF0009F794 /* BookPlayerWatch Extension */;
			targetProxy = 4140EA3D227288EF0009F794 /* PBXContainerItemProxy */;
		};
		4140EA4D227288EF0009F794 /* PBXTargetDependency */ = {
			isa = PBXTargetDependency;
			target = 4140EA2E227288ED0009F794 /* BookPlayerWatch */;
			targetProxy = 4140EA4C227288EF0009F794 /* PBXContainerItemProxy */;
		};
		4140EA64227289720009F794 /* PBXTargetDependency */ = {
			isa = PBXTargetDependency;
			target = 4140EA5D227289720009F794 /* BookPlayerWatchKit */;
			targetProxy = 4140EA63227289720009F794 /* PBXContainerItemProxy */;
		};
		418B6D101D2707F800F974FB /* PBXTargetDependency */ = {
			isa = PBXTargetDependency;
			target = 418B6CF71D2707F800F974FB /* BookPlayer */;
			targetProxy = 418B6D0F1D2707F800F974FB /* PBXContainerItemProxy */;
		};
		41A1B0E6226E9BC500EA0400 /* PBXTargetDependency */ = {
			isa = PBXTargetDependency;
			target = 41A1B0D1226E9BC400EA0400 /* BookPlayerKit */;
			targetProxy = 41A1B0E5226E9BC500EA0400 /* PBXContainerItemProxy */;
		};
		41CE449D22712E0F00C900AF /* PBXTargetDependency */ = {
			isa = PBXTargetDependency;
			target = 41CE449122712E0F00C900AF /* BookPlayerWidget */;
			targetProxy = 41CE449C22712E0F00C900AF /* PBXContainerItemProxy */;
		};
/* End PBXTargetDependency section */

/* Begin PBXVariantGroup section */
		4140EA31227288ED0009F794 /* Interface.storyboard */ = {
			isa = PBXVariantGroup;
			children = (
				4140EA32227288ED0009F794 /* Base */,
			);
			name = Interface.storyboard;
			sourceTree = "<group>";
		};
		4160A09423F2DE130039166B /* Localizable.stringsdict */ = {
			isa = PBXVariantGroup;
			children = (
				4160A09323F2DE130039166B /* en */,
				4160A09523F2DE190039166B /* de */,
				4160A09823F2DE1E0039166B /* es */,
				416AAC2F23F44A88005AD04F /* cs */,
				4136175C24019EEB00D2DDC1 /* sv */,
				416E40F32404BD5C006FA2EF /* zh-Hans */,
				418A2B6A2419EBA70001AEDB /* ru */,
				41E73EFA241D2EFC00D2C1D7 /* da */,
				4193E203243A98AB004D6A82 /* fr */,
			);
			name = Localizable.stringsdict;
			sourceTree = "<group>";
		};
		418B6D011D2707F800F974FB /* Main.storyboard */ = {
			isa = PBXVariantGroup;
			children = (
				418B6D021D2707F800F974FB /* Base */,
			);
			name = Main.storyboard;
			sourceTree = "<group>";
		};
		418B6D061D2707F800F974FB /* LaunchScreen.storyboard */ = {
			isa = PBXVariantGroup;
			children = (
				418B6D071D2707F800F974FB /* Base */,
			);
			name = LaunchScreen.storyboard;
			sourceTree = "<group>";
		};
		419B373B23B8D0C600128A8F /* Player.storyboard */ = {
			isa = PBXVariantGroup;
			children = (
				419B373A23B8D0C600128A8F /* Base */,
			);
			name = Player.storyboard;
			sourceTree = "<group>";
		};
		419B373E23B8D12200128A8F /* AddCellView.xib */ = {
			isa = PBXVariantGroup;
			children = (
				419B373D23B8D12200128A8F /* Base */,
			);
			name = AddCellView.xib;
			sourceTree = "<group>";
		};
		419B374123B8D14100128A8F /* LoadingView.xib */ = {
			isa = PBXVariantGroup;
			children = (
				419B374023B8D14100128A8F /* Base */,
			);
			name = LoadingView.xib;
			sourceTree = "<group>";
		};
		419B374423B8D18000128A8F /* PlusBannerView.xib */ = {
			isa = PBXVariantGroup;
			children = (
				419B374323B8D18000128A8F /* Base */,
			);
			name = PlusBannerView.xib;
			sourceTree = "<group>";
		};
		419B375423B8D5A500128A8F /* Localizable.strings */ = {
			isa = PBXVariantGroup;
			children = (
				419B375523B8D5A500128A8F /* Base */,
				419B375723B8D5B000128A8F /* en */,
				419B377423B92CC100128A8F /* es */,
				419B379523B92E1600128A8F /* de */,
				416AAC3023F44A88005AD04F /* cs */,
				4136175B24019EE700D2DDC1 /* sv */,
				416E40F42404BD5C006FA2EF /* zh-Hans */,
				418A2B692419E5BD0001AEDB /* ru */,
				41E73EFB241D2EFC00D2C1D7 /* da */,
				4193E204243A98AB004D6A82 /* fr */,
			);
			name = Localizable.strings;
			sourceTree = "<group>";
		};
		419B375B23B8D6DB00128A8F /* Localizable.strings */ = {
			isa = PBXVariantGroup;
			children = (
				419B375C23B8D6DB00128A8F /* Base */,
				419B375F23B8D6E200128A8F /* en */,
				419B377523B92CC100128A8F /* es */,
				419B379623B92E1600128A8F /* de */,
				416AAC3123F44A88005AD04F /* cs */,
				4136175D24019EF000D2DDC1 /* sv */,
				416E40F52404BD5C006FA2EF /* zh-Hans */,
				418A2B6B2419EE060001AEDB /* ru */,
				41E73EFC241D2EFC00D2C1D7 /* da */,
				4193E205243A98AB004D6A82 /* fr */,
			);
			name = Localizable.strings;
			sourceTree = "<group>";
		};
		41B2A5D821CAE42600917584 /* Settings.storyboard */ = {
			isa = PBXVariantGroup;
			children = (
				41B2A5D921CAE42600917584 /* Base */,
			);
			name = Settings.storyboard;
			sourceTree = "<group>";
		};
		41CE449822712E0F00C900AF /* MainInterface.storyboard */ = {
			isa = PBXVariantGroup;
			children = (
				41CE449922712E0F00C900AF /* Base */,
			);
			name = MainInterface.storyboard;
			sourceTree = "<group>";
		};
/* End PBXVariantGroup section */

/* Begin XCBuildConfiguration section */
		41342D0724435D9900F0905B /* Debug */ = {
			isa = XCBuildConfiguration;
			buildSettings = {
				CLANG_ANALYZER_NUMBER_OBJECT_CONVERSION = YES_AGGRESSIVE;
				CLANG_CXX_LANGUAGE_STANDARD = "gnu++14";
				CLANG_ENABLE_OBJC_WEAK = YES;
				CLANG_WARN_DOCUMENTATION_COMMENTS = YES;
				CLANG_WARN_UNGUARDED_AVAILABILITY = YES_AGGRESSIVE;
				CODE_SIGN_IDENTITY = "iPhone Developer";
				CODE_SIGN_STYLE = Automatic;
				CURRENT_PROJECT_VERSION = 2;
				DEVELOPMENT_TEAM = S7TJSJXWUZ;
				GCC_C_LANGUAGE_STANDARD = gnu11;
				INFOPLIST_FILE = BookPlayerIntents/Info.plist;
				IPHONEOS_DEPLOYMENT_TARGET = 12.0;
				LD_RUNPATH_SEARCH_PATHS = "$(inherited) @executable_path/Frameworks @executable_path/../../Frameworks";
				MARKETING_VERSION = 3.8.0;
				MTL_ENABLE_DEBUG_INFO = INCLUDE_SOURCE;
				MTL_FAST_MATH = YES;
				PRODUCT_BUNDLE_IDENTIFIER = com.tortugapower.audiobookplayer.BookPlayerIntents;
				PRODUCT_NAME = "$(TARGET_NAME)";
				SKIP_INSTALL = YES;
				SWIFT_ACTIVE_COMPILATION_CONDITIONS = DEBUG;
				SWIFT_VERSION = 5.0;
				TARGETED_DEVICE_FAMILY = "1,2";
			};
			name = Debug;
		};
		41342D0824435D9900F0905B /* Release */ = {
			isa = XCBuildConfiguration;
			buildSettings = {
				CLANG_ANALYZER_NUMBER_OBJECT_CONVERSION = YES_AGGRESSIVE;
				CLANG_CXX_LANGUAGE_STANDARD = "gnu++14";
				CLANG_ENABLE_OBJC_WEAK = YES;
				CLANG_WARN_DOCUMENTATION_COMMENTS = YES;
				CLANG_WARN_UNGUARDED_AVAILABILITY = YES_AGGRESSIVE;
				CODE_SIGN_IDENTITY = "iPhone Developer";
				CODE_SIGN_STYLE = Automatic;
				CURRENT_PROJECT_VERSION = 2;
				DEVELOPMENT_TEAM = S7TJSJXWUZ;
				GCC_C_LANGUAGE_STANDARD = gnu11;
				INFOPLIST_FILE = BookPlayerIntents/Info.plist;
				IPHONEOS_DEPLOYMENT_TARGET = 12.0;
				LD_RUNPATH_SEARCH_PATHS = "$(inherited) @executable_path/Frameworks @executable_path/../../Frameworks";
				MARKETING_VERSION = 3.8.0;
				MTL_FAST_MATH = YES;
				PRODUCT_BUNDLE_IDENTIFIER = com.tortugapower.audiobookplayer.BookPlayerIntents;
				PRODUCT_NAME = "$(TARGET_NAME)";
				SKIP_INSTALL = YES;
				SWIFT_VERSION = 5.0;
				TARGETED_DEVICE_FAMILY = "1,2";
			};
			name = Release;
		};
		41342D0924435D9900F0905B /* Beta */ = {
			isa = XCBuildConfiguration;
			buildSettings = {
				CLANG_ANALYZER_NUMBER_OBJECT_CONVERSION = YES_AGGRESSIVE;
				CLANG_CXX_LANGUAGE_STANDARD = "gnu++14";
				CLANG_ENABLE_OBJC_WEAK = YES;
				CLANG_WARN_DOCUMENTATION_COMMENTS = YES;
				CLANG_WARN_UNGUARDED_AVAILABILITY = YES_AGGRESSIVE;
				CODE_SIGN_IDENTITY = "iPhone Developer";
				CODE_SIGN_STYLE = Automatic;
				CURRENT_PROJECT_VERSION = 2;
				DEVELOPMENT_TEAM = S7TJSJXWUZ;
				GCC_C_LANGUAGE_STANDARD = gnu11;
				INFOPLIST_FILE = BookPlayerIntents/Info.plist;
				IPHONEOS_DEPLOYMENT_TARGET = 12.0;
				LD_RUNPATH_SEARCH_PATHS = "$(inherited) @executable_path/Frameworks @executable_path/../../Frameworks";
				MARKETING_VERSION = 3.8.0;
				MTL_FAST_MATH = YES;
				PRODUCT_BUNDLE_IDENTIFIER = com.tortugapower.audiobookplayer.BookPlayerIntents;
				PRODUCT_NAME = "$(TARGET_NAME)";
				SKIP_INSTALL = YES;
				SWIFT_VERSION = 5.0;
				TARGETED_DEVICE_FAMILY = "1,2";
			};
			name = Beta;
		};
		4140EA4F227288EF0009F794 /* Debug */ = {
			isa = XCBuildConfiguration;
			buildSettings = {
				ALWAYS_EMBED_SWIFT_STANDARD_LIBRARIES = YES;
				ASSETCATALOG_COMPILER_APPICON_NAME = AppIcon;
				CLANG_ANALYZER_NUMBER_OBJECT_CONVERSION = YES_AGGRESSIVE;
				CLANG_CXX_LANGUAGE_STANDARD = "gnu++14";
				CLANG_ENABLE_MODULES = YES;
				CLANG_ENABLE_OBJC_WEAK = YES;
				CLANG_WARN_DOCUMENTATION_COMMENTS = YES;
				CLANG_WARN_UNGUARDED_AVAILABILITY = YES_AGGRESSIVE;
				CODE_SIGN_ENTITLEMENTS = BookPlayerWatch/BookPlayerWatch.entitlements;
				CODE_SIGN_IDENTITY = "iPhone Developer";
				CODE_SIGN_STYLE = Automatic;
				CURRENT_PROJECT_VERSION = 2;
				DEVELOPMENT_TEAM = S7TJSJXWUZ;
				GCC_C_LANGUAGE_STANDARD = gnu11;
				IBSC_MODULE = BookPlayerWatch_Extension;
				INFOPLIST_FILE = BookPlayerWatch/Info.plist;
				LD_RUNPATH_SEARCH_PATHS = "$(inherited) @executable_path/../Frameworks @loader_path/../Frameworks";
				MARKETING_VERSION = 3.8.0;
				MTL_ENABLE_DEBUG_INFO = INCLUDE_SOURCE;
				MTL_FAST_MATH = YES;
				PRODUCT_BUNDLE_IDENTIFIER = com.tortugapower.audiobookplayer.watchkitapp;
				PRODUCT_NAME = "$(TARGET_NAME)";
				SDKROOT = watchos;
				SKIP_INSTALL = YES;
				SWIFT_ACTIVE_COMPILATION_CONDITIONS = DEBUG;
				SWIFT_OPTIMIZATION_LEVEL = "-Onone";
				SWIFT_VERSION = 5.0;
				TARGETED_DEVICE_FAMILY = 4;
				WATCHOS_DEPLOYMENT_TARGET = 5.2;
			};
			name = Debug;
		};
		4140EA50227288EF0009F794 /* Release */ = {
			isa = XCBuildConfiguration;
			buildSettings = {
				ALWAYS_EMBED_SWIFT_STANDARD_LIBRARIES = YES;
				ASSETCATALOG_COMPILER_APPICON_NAME = AppIcon;
				CLANG_ANALYZER_NUMBER_OBJECT_CONVERSION = YES_AGGRESSIVE;
				CLANG_CXX_LANGUAGE_STANDARD = "gnu++14";
				CLANG_ENABLE_MODULES = YES;
				CLANG_ENABLE_OBJC_WEAK = YES;
				CLANG_WARN_DOCUMENTATION_COMMENTS = YES;
				CLANG_WARN_UNGUARDED_AVAILABILITY = YES_AGGRESSIVE;
				CODE_SIGN_ENTITLEMENTS = BookPlayerWatch/BookPlayerWatch.entitlements;
				CODE_SIGN_IDENTITY = "iPhone Developer";
				CODE_SIGN_STYLE = Automatic;
				CURRENT_PROJECT_VERSION = 2;
				DEVELOPMENT_TEAM = S7TJSJXWUZ;
				GCC_C_LANGUAGE_STANDARD = gnu11;
				IBSC_MODULE = BookPlayerWatch_Extension;
				INFOPLIST_FILE = BookPlayerWatch/Info.plist;
				LD_RUNPATH_SEARCH_PATHS = "$(inherited) @executable_path/../Frameworks @loader_path/../Frameworks";
				MARKETING_VERSION = 3.8.0;
				MTL_FAST_MATH = YES;
				PRODUCT_BUNDLE_IDENTIFIER = com.tortugapower.audiobookplayer.watchkitapp;
				PRODUCT_NAME = "$(TARGET_NAME)";
				SDKROOT = watchos;
				SKIP_INSTALL = YES;
				SWIFT_VERSION = 5.0;
				TARGETED_DEVICE_FAMILY = 4;
				WATCHOS_DEPLOYMENT_TARGET = 5.2;
			};
			name = Release;
		};
		4140EA51227288EF0009F794 /* Beta */ = {
			isa = XCBuildConfiguration;
			buildSettings = {
				ALWAYS_EMBED_SWIFT_STANDARD_LIBRARIES = YES;
				ASSETCATALOG_COMPILER_APPICON_NAME = AppIcon;
				CLANG_ANALYZER_NUMBER_OBJECT_CONVERSION = YES_AGGRESSIVE;
				CLANG_CXX_LANGUAGE_STANDARD = "gnu++14";
				CLANG_ENABLE_MODULES = YES;
				CLANG_ENABLE_OBJC_WEAK = YES;
				CLANG_WARN_DOCUMENTATION_COMMENTS = YES;
				CLANG_WARN_UNGUARDED_AVAILABILITY = YES_AGGRESSIVE;
				CODE_SIGN_ENTITLEMENTS = BookPlayerWatch/BookPlayerWatch.entitlements;
				CODE_SIGN_IDENTITY = "iPhone Developer";
				CODE_SIGN_STYLE = Automatic;
				CURRENT_PROJECT_VERSION = 2;
				DEVELOPMENT_TEAM = S7TJSJXWUZ;
				GCC_C_LANGUAGE_STANDARD = gnu11;
				IBSC_MODULE = BookPlayerWatch_Extension;
				INFOPLIST_FILE = BookPlayerWatch/Info.plist;
				LD_RUNPATH_SEARCH_PATHS = "$(inherited) @executable_path/../Frameworks @loader_path/../Frameworks";
				MARKETING_VERSION = 3.8.0;
				MTL_FAST_MATH = YES;
				PRODUCT_BUNDLE_IDENTIFIER = com.tortugapower.audiobookplayer.watchkitapp;
				PRODUCT_NAME = "$(TARGET_NAME)";
				SDKROOT = watchos;
				SKIP_INSTALL = YES;
				SWIFT_VERSION = 5.0;
				TARGETED_DEVICE_FAMILY = 4;
				WATCHOS_DEPLOYMENT_TARGET = 5.2;
			};
			name = Beta;
		};
		4140EA52227288EF0009F794 /* Debug */ = {
			isa = XCBuildConfiguration;
			buildSettings = {
				ASSETCATALOG_COMPILER_COMPLICATION_NAME = Complication;
				CLANG_ANALYZER_NUMBER_OBJECT_CONVERSION = YES_AGGRESSIVE;
				CLANG_CXX_LANGUAGE_STANDARD = "gnu++14";
				CLANG_ENABLE_OBJC_WEAK = YES;
				CLANG_WARN_DOCUMENTATION_COMMENTS = YES;
				CLANG_WARN_UNGUARDED_AVAILABILITY = YES_AGGRESSIVE;
				CODE_SIGN_ENTITLEMENTS = "BookPlayerWatch Extension/BookPlayerWatch Extension.entitlements";
				CODE_SIGN_STYLE = Automatic;
				CURRENT_PROJECT_VERSION = 2;
				DEVELOPMENT_TEAM = S7TJSJXWUZ;
				GCC_C_LANGUAGE_STANDARD = gnu11;
				INFOPLIST_FILE = "BookPlayerWatch Extension/Info.plist";
				LD_RUNPATH_SEARCH_PATHS = "$(inherited) @executable_path/Frameworks @executable_path/../../Frameworks";
				MARKETING_VERSION = 3.8.0;
				MTL_ENABLE_DEBUG_INFO = INCLUDE_SOURCE;
				MTL_FAST_MATH = YES;
				PRODUCT_BUNDLE_IDENTIFIER = com.tortugapower.audiobookplayer.watchkitapp.watchkitextension;
				PRODUCT_NAME = "${TARGET_NAME}";
				SDKROOT = watchos;
				SKIP_INSTALL = YES;
				SWIFT_ACTIVE_COMPILATION_CONDITIONS = DEBUG;
				SWIFT_VERSION = 5.0;
				TARGETED_DEVICE_FAMILY = 4;
				WATCHOS_DEPLOYMENT_TARGET = 5.2;
			};
			name = Debug;
		};
		4140EA53227288EF0009F794 /* Release */ = {
			isa = XCBuildConfiguration;
			buildSettings = {
				ASSETCATALOG_COMPILER_COMPLICATION_NAME = Complication;
				CLANG_ANALYZER_NUMBER_OBJECT_CONVERSION = YES_AGGRESSIVE;
				CLANG_CXX_LANGUAGE_STANDARD = "gnu++14";
				CLANG_ENABLE_OBJC_WEAK = YES;
				CLANG_WARN_DOCUMENTATION_COMMENTS = YES;
				CLANG_WARN_UNGUARDED_AVAILABILITY = YES_AGGRESSIVE;
				CODE_SIGN_ENTITLEMENTS = "BookPlayerWatch Extension/BookPlayerWatch Extension.entitlements";
				CODE_SIGN_STYLE = Automatic;
				CURRENT_PROJECT_VERSION = 2;
				DEVELOPMENT_TEAM = S7TJSJXWUZ;
				GCC_C_LANGUAGE_STANDARD = gnu11;
				INFOPLIST_FILE = "BookPlayerWatch Extension/Info.plist";
				LD_RUNPATH_SEARCH_PATHS = "$(inherited) @executable_path/Frameworks @executable_path/../../Frameworks";
				MARKETING_VERSION = 3.8.0;
				MTL_FAST_MATH = YES;
				PRODUCT_BUNDLE_IDENTIFIER = com.tortugapower.audiobookplayer.watchkitapp.watchkitextension;
				PRODUCT_NAME = "${TARGET_NAME}";
				SDKROOT = watchos;
				SKIP_INSTALL = YES;
				SWIFT_VERSION = 5.0;
				TARGETED_DEVICE_FAMILY = 4;
				WATCHOS_DEPLOYMENT_TARGET = 5.2;
			};
			name = Release;
		};
		4140EA54227288EF0009F794 /* Beta */ = {
			isa = XCBuildConfiguration;
			buildSettings = {
				ASSETCATALOG_COMPILER_COMPLICATION_NAME = Complication;
				CLANG_ANALYZER_NUMBER_OBJECT_CONVERSION = YES_AGGRESSIVE;
				CLANG_CXX_LANGUAGE_STANDARD = "gnu++14";
				CLANG_ENABLE_OBJC_WEAK = YES;
				CLANG_WARN_DOCUMENTATION_COMMENTS = YES;
				CLANG_WARN_UNGUARDED_AVAILABILITY = YES_AGGRESSIVE;
				CODE_SIGN_ENTITLEMENTS = "BookPlayerWatch Extension/BookPlayerWatch Extension.entitlements";
				CODE_SIGN_STYLE = Automatic;
				CURRENT_PROJECT_VERSION = 2;
				DEVELOPMENT_TEAM = S7TJSJXWUZ;
				GCC_C_LANGUAGE_STANDARD = gnu11;
				INFOPLIST_FILE = "BookPlayerWatch Extension/Info.plist";
				LD_RUNPATH_SEARCH_PATHS = "$(inherited) @executable_path/Frameworks @executable_path/../../Frameworks";
				MARKETING_VERSION = 3.8.0;
				MTL_FAST_MATH = YES;
				PRODUCT_BUNDLE_IDENTIFIER = com.tortugapower.audiobookplayer.watchkitapp.watchkitextension;
				PRODUCT_NAME = "${TARGET_NAME}";
				SDKROOT = watchos;
				SKIP_INSTALL = YES;
				SWIFT_VERSION = 5.0;
				TARGETED_DEVICE_FAMILY = 4;
				WATCHOS_DEPLOYMENT_TARGET = 5.2;
			};
			name = Beta;
		};
		4140EA68227289720009F794 /* Debug */ = {
			isa = XCBuildConfiguration;
			buildSettings = {
				APPLICATION_EXTENSION_API_ONLY = YES;
				CLANG_ANALYZER_NUMBER_OBJECT_CONVERSION = YES_AGGRESSIVE;
				CLANG_CXX_LANGUAGE_STANDARD = "gnu++14";
				CLANG_ENABLE_OBJC_WEAK = YES;
				CLANG_WARN_DOCUMENTATION_COMMENTS = YES;
				CLANG_WARN_UNGUARDED_AVAILABILITY = YES_AGGRESSIVE;
				CODE_SIGN_IDENTITY = "";
				CODE_SIGN_STYLE = Automatic;
				CURRENT_PROJECT_VERSION = 1;
				DEFINES_MODULE = YES;
				DEVELOPMENT_TEAM = S7TJSJXWUZ;
				DYLIB_COMPATIBILITY_VERSION = 1;
				DYLIB_CURRENT_VERSION = 1;
				DYLIB_INSTALL_NAME_BASE = "@rpath";
				GCC_C_LANGUAGE_STANDARD = gnu11;
				INFOPLIST_FILE = BookPlayerWatchKit/Info.plist;
				INSTALL_PATH = "$(LOCAL_LIBRARY_DIR)/Frameworks";
				LD_RUNPATH_SEARCH_PATHS = "$(inherited) @executable_path/Frameworks @loader_path/Frameworks";
				MTL_ENABLE_DEBUG_INFO = INCLUDE_SOURCE;
				MTL_FAST_MATH = YES;
				PRODUCT_BUNDLE_IDENTIFIER = com.tortugapower.BookPlayerWatchKit;
				PRODUCT_NAME = "$(TARGET_NAME:c99extidentifier)";
				SDKROOT = watchos;
				SKIP_INSTALL = YES;
				SWIFT_ACTIVE_COMPILATION_CONDITIONS = DEBUG;
				SWIFT_VERSION = 5.0;
				TARGETED_DEVICE_FAMILY = 4;
				VERSIONING_SYSTEM = "apple-generic";
				VERSION_INFO_PREFIX = "";
				WATCHOS_DEPLOYMENT_TARGET = 5.2;
			};
			name = Debug;
		};
		4140EA69227289720009F794 /* Release */ = {
			isa = XCBuildConfiguration;
			buildSettings = {
				APPLICATION_EXTENSION_API_ONLY = YES;
				CLANG_ANALYZER_NUMBER_OBJECT_CONVERSION = YES_AGGRESSIVE;
				CLANG_CXX_LANGUAGE_STANDARD = "gnu++14";
				CLANG_ENABLE_OBJC_WEAK = YES;
				CLANG_WARN_DOCUMENTATION_COMMENTS = YES;
				CLANG_WARN_UNGUARDED_AVAILABILITY = YES_AGGRESSIVE;
				CODE_SIGN_IDENTITY = "";
				CODE_SIGN_STYLE = Automatic;
				CURRENT_PROJECT_VERSION = 1;
				DEFINES_MODULE = YES;
				DEVELOPMENT_TEAM = S7TJSJXWUZ;
				DYLIB_COMPATIBILITY_VERSION = 1;
				DYLIB_CURRENT_VERSION = 1;
				DYLIB_INSTALL_NAME_BASE = "@rpath";
				GCC_C_LANGUAGE_STANDARD = gnu11;
				INFOPLIST_FILE = BookPlayerWatchKit/Info.plist;
				INSTALL_PATH = "$(LOCAL_LIBRARY_DIR)/Frameworks";
				LD_RUNPATH_SEARCH_PATHS = "$(inherited) @executable_path/Frameworks @loader_path/Frameworks";
				MTL_FAST_MATH = YES;
				PRODUCT_BUNDLE_IDENTIFIER = com.tortugapower.BookPlayerWatchKit;
				PRODUCT_NAME = "$(TARGET_NAME:c99extidentifier)";
				SDKROOT = watchos;
				SKIP_INSTALL = YES;
				SWIFT_VERSION = 5.0;
				TARGETED_DEVICE_FAMILY = 4;
				VERSIONING_SYSTEM = "apple-generic";
				VERSION_INFO_PREFIX = "";
				WATCHOS_DEPLOYMENT_TARGET = 5.2;
			};
			name = Release;
		};
		4140EA6A227289720009F794 /* Beta */ = {
			isa = XCBuildConfiguration;
			buildSettings = {
				APPLICATION_EXTENSION_API_ONLY = YES;
				CLANG_ANALYZER_NUMBER_OBJECT_CONVERSION = YES_AGGRESSIVE;
				CLANG_CXX_LANGUAGE_STANDARD = "gnu++14";
				CLANG_ENABLE_OBJC_WEAK = YES;
				CLANG_WARN_DOCUMENTATION_COMMENTS = YES;
				CLANG_WARN_UNGUARDED_AVAILABILITY = YES_AGGRESSIVE;
				CODE_SIGN_IDENTITY = "";
				CODE_SIGN_STYLE = Automatic;
				CURRENT_PROJECT_VERSION = 1;
				DEFINES_MODULE = YES;
				DEVELOPMENT_TEAM = S7TJSJXWUZ;
				DYLIB_COMPATIBILITY_VERSION = 1;
				DYLIB_CURRENT_VERSION = 1;
				DYLIB_INSTALL_NAME_BASE = "@rpath";
				GCC_C_LANGUAGE_STANDARD = gnu11;
				INFOPLIST_FILE = BookPlayerWatchKit/Info.plist;
				INSTALL_PATH = "$(LOCAL_LIBRARY_DIR)/Frameworks";
				LD_RUNPATH_SEARCH_PATHS = "$(inherited) @executable_path/Frameworks @loader_path/Frameworks";
				MTL_FAST_MATH = YES;
				PRODUCT_BUNDLE_IDENTIFIER = com.tortugapower.BookPlayerWatchKit;
				PRODUCT_NAME = "$(TARGET_NAME:c99extidentifier)";
				SDKROOT = watchos;
				SKIP_INSTALL = YES;
				SWIFT_VERSION = 5.0;
				TARGETED_DEVICE_FAMILY = 4;
				VERSIONING_SYSTEM = "apple-generic";
				VERSION_INFO_PREFIX = "";
				WATCHOS_DEPLOYMENT_TARGET = 5.2;
			};
			name = Beta;
		};
		418B6D151D2707F800F974FB /* Debug */ = {
			isa = XCBuildConfiguration;
			buildSettings = {
				ALWAYS_SEARCH_USER_PATHS = NO;
				CLANG_ANALYZER_LOCALIZABILITY_NONLOCALIZED = YES;
				CLANG_ANALYZER_NONNULL = YES;
				CLANG_CXX_LANGUAGE_STANDARD = "gnu++0x";
				CLANG_CXX_LIBRARY = "libc++";
				CLANG_ENABLE_MODULES = YES;
				CLANG_ENABLE_OBJC_ARC = YES;
				CLANG_WARN_BLOCK_CAPTURE_AUTORELEASING = YES;
				CLANG_WARN_BOOL_CONVERSION = YES;
				CLANG_WARN_COMMA = YES;
				CLANG_WARN_CONSTANT_CONVERSION = YES;
				CLANG_WARN_DEPRECATED_OBJC_IMPLEMENTATIONS = YES;
				CLANG_WARN_DIRECT_OBJC_ISA_USAGE = YES_ERROR;
				CLANG_WARN_EMPTY_BODY = YES;
				CLANG_WARN_ENUM_CONVERSION = YES;
				CLANG_WARN_INFINITE_RECURSION = YES;
				CLANG_WARN_INT_CONVERSION = YES;
				CLANG_WARN_NON_LITERAL_NULL_CONVERSION = YES;
				CLANG_WARN_OBJC_IMPLICIT_RETAIN_SELF = YES;
				CLANG_WARN_OBJC_LITERAL_CONVERSION = YES;
				CLANG_WARN_OBJC_ROOT_CLASS = YES_ERROR;
				CLANG_WARN_RANGE_LOOP_ANALYSIS = YES;
				CLANG_WARN_STRICT_PROTOTYPES = YES;
				CLANG_WARN_SUSPICIOUS_MOVE = YES;
				CLANG_WARN_UNREACHABLE_CODE = YES;
				CLANG_WARN__DUPLICATE_METHOD_MATCH = YES;
				"CODE_SIGN_IDENTITY[sdk=iphoneos*]" = "iPhone Developer";
				COPY_PHASE_STRIP = NO;
				DEBUG_INFORMATION_FORMAT = dwarf;
				ENABLE_STRICT_OBJC_MSGSEND = YES;
				ENABLE_TESTABILITY = YES;
				GCC_C_LANGUAGE_STANDARD = gnu99;
				GCC_DYNAMIC_NO_PIC = NO;
				GCC_NO_COMMON_BLOCKS = YES;
				GCC_OPTIMIZATION_LEVEL = 0;
				GCC_PREPROCESSOR_DEFINITIONS = (
					"DEBUG=1",
					"$(inherited)",
				);
				GCC_WARN_64_TO_32_BIT_CONVERSION = YES;
				GCC_WARN_ABOUT_RETURN_TYPE = YES_ERROR;
				GCC_WARN_UNDECLARED_SELECTOR = YES;
				GCC_WARN_UNINITIALIZED_AUTOS = YES_AGGRESSIVE;
				GCC_WARN_UNUSED_FUNCTION = YES;
				GCC_WARN_UNUSED_VARIABLE = YES;
				IPHONEOS_DEPLOYMENT_TARGET = 11.4;
				MTL_ENABLE_DEBUG_INFO = YES;
				ONLY_ACTIVE_ARCH = YES;
				PRODUCT_NAME = BookPlayer;
				SDKROOT = iphoneos;
				SWIFT_OPTIMIZATION_LEVEL = "-Onone";
				TARGETED_DEVICE_FAMILY = "1,2";
			};
			name = Debug;
		};
		418B6D161D2707F800F974FB /* Release */ = {
			isa = XCBuildConfiguration;
			buildSettings = {
				ALWAYS_SEARCH_USER_PATHS = NO;
				CLANG_ANALYZER_LOCALIZABILITY_NONLOCALIZED = YES;
				CLANG_ANALYZER_NONNULL = YES;
				CLANG_CXX_LANGUAGE_STANDARD = "gnu++0x";
				CLANG_CXX_LIBRARY = "libc++";
				CLANG_ENABLE_MODULES = YES;
				CLANG_ENABLE_OBJC_ARC = YES;
				CLANG_WARN_BLOCK_CAPTURE_AUTORELEASING = YES;
				CLANG_WARN_BOOL_CONVERSION = YES;
				CLANG_WARN_COMMA = YES;
				CLANG_WARN_CONSTANT_CONVERSION = YES;
				CLANG_WARN_DEPRECATED_OBJC_IMPLEMENTATIONS = YES;
				CLANG_WARN_DIRECT_OBJC_ISA_USAGE = YES_ERROR;
				CLANG_WARN_EMPTY_BODY = YES;
				CLANG_WARN_ENUM_CONVERSION = YES;
				CLANG_WARN_INFINITE_RECURSION = YES;
				CLANG_WARN_INT_CONVERSION = YES;
				CLANG_WARN_NON_LITERAL_NULL_CONVERSION = YES;
				CLANG_WARN_OBJC_IMPLICIT_RETAIN_SELF = YES;
				CLANG_WARN_OBJC_LITERAL_CONVERSION = YES;
				CLANG_WARN_OBJC_ROOT_CLASS = YES_ERROR;
				CLANG_WARN_RANGE_LOOP_ANALYSIS = YES;
				CLANG_WARN_STRICT_PROTOTYPES = YES;
				CLANG_WARN_SUSPICIOUS_MOVE = YES;
				CLANG_WARN_UNREACHABLE_CODE = YES;
				CLANG_WARN__DUPLICATE_METHOD_MATCH = YES;
				"CODE_SIGN_IDENTITY[sdk=iphoneos*]" = "iPhone Developer";
				COPY_PHASE_STRIP = NO;
				DEBUG_INFORMATION_FORMAT = "dwarf-with-dsym";
				ENABLE_NS_ASSERTIONS = NO;
				ENABLE_STRICT_OBJC_MSGSEND = YES;
				GCC_C_LANGUAGE_STANDARD = gnu99;
				GCC_NO_COMMON_BLOCKS = YES;
				GCC_WARN_64_TO_32_BIT_CONVERSION = YES;
				GCC_WARN_ABOUT_RETURN_TYPE = YES_ERROR;
				GCC_WARN_UNDECLARED_SELECTOR = YES;
				GCC_WARN_UNINITIALIZED_AUTOS = YES_AGGRESSIVE;
				GCC_WARN_UNUSED_FUNCTION = YES;
				GCC_WARN_UNUSED_VARIABLE = YES;
				IPHONEOS_DEPLOYMENT_TARGET = 11.4;
				MTL_ENABLE_DEBUG_INFO = NO;
				PRODUCT_NAME = BookPlayer;
				SDKROOT = iphoneos;
				SWIFT_OPTIMIZATION_LEVEL = "-Owholemodule";
				TARGETED_DEVICE_FAMILY = "1,2";
				VALIDATE_PRODUCT = YES;
			};
			name = Release;
		};
		418B6D181D2707F800F974FB /* Debug */ = {
			isa = XCBuildConfiguration;
			buildSettings = {
				ALWAYS_EMBED_SWIFT_STANDARD_LIBRARIES = YES;
				ASSETCATALOG_COMPILER_APPICON_NAME = "AppIcon${BUNDLE_ID_SUFFIX}";
				BUNDLE_ID_SUFFIX = .debug;
				CLANG_ENABLE_CODE_COVERAGE = NO;
				CODE_SIGN_ENTITLEMENTS = BookPlayer/BookPlayer.entitlements;
				CODE_SIGN_IDENTITY = "iPhone Developer";
				CODE_SIGN_STYLE = Manual;
				CURRENT_PROJECT_VERSION = 2;
				DEBUG_INFORMATION_FORMAT = "dwarf-with-dsym";
				DEVELOPMENT_TEAM = S7TJSJXWUZ;
				FRAMEWORK_SEARCH_PATHS = (
					"$(inherited)",
					"$(PROJECT_DIR)/Carthage/Build/iOS",
					"$(PROJECT_DIR)",
				);
				INFOPLIST_FILE = BookPlayer/Info.plist;
<<<<<<< HEAD
				IPHONEOS_DEPLOYMENT_TARGET = 11.4;
=======
				IPHONEOS_DEPLOYMENT_TARGET = 12.0;
>>>>>>> fd124cc2
				LD_RUNPATH_SEARCH_PATHS = "$(inherited) @executable_path/Frameworks";
				MARKETING_VERSION = 3.8.0;
				PRODUCT_BUNDLE_IDENTIFIER = com.tortugapower.audiobookplayer;
				PRODUCT_NAME = BookPlayer;
				PROVISIONING_PROFILE_SPECIFIER = "BookPlayer 3 with CarPlay";
				SWIFT_ACTIVE_COMPILATION_CONDITIONS = DEBUG;
				SWIFT_VERSION = 5.0;
				TARGETED_DEVICE_FAMILY = 1;
			};
			name = Debug;
		};
		418B6D191D2707F800F974FB /* Release */ = {
			isa = XCBuildConfiguration;
			buildSettings = {
				ALWAYS_EMBED_SWIFT_STANDARD_LIBRARIES = YES;
				ASSETCATALOG_COMPILER_APPICON_NAME = "AppIcon${BUNDLE_ID_SUFFIX}";
				BUNDLE_ID_SUFFIX = "";
				CLANG_ENABLE_CODE_COVERAGE = NO;
				CODE_SIGN_ENTITLEMENTS = BookPlayer/BookPlayer.entitlements;
				CODE_SIGN_IDENTITY = "iPhone Developer";
				CODE_SIGN_STYLE = Manual;
				CURRENT_PROJECT_VERSION = 2;
				DEVELOPMENT_TEAM = S7TJSJXWUZ;
				FRAMEWORK_SEARCH_PATHS = (
					"$(inherited)",
					"$(PROJECT_DIR)/Carthage/Build/iOS",
					"$(PROJECT_DIR)",
				);
				INFOPLIST_FILE = BookPlayer/Info.plist;
<<<<<<< HEAD
				IPHONEOS_DEPLOYMENT_TARGET = 11.4;
=======
				IPHONEOS_DEPLOYMENT_TARGET = 12.0;
>>>>>>> fd124cc2
				LD_RUNPATH_SEARCH_PATHS = "$(inherited) @executable_path/Frameworks";
				MARKETING_VERSION = 3.8.0;
				PRODUCT_BUNDLE_IDENTIFIER = com.tortugapower.audiobookplayer;
				PRODUCT_NAME = BookPlayer;
				PROVISIONING_PROFILE_SPECIFIER = "BookPlayer 3 with CarPlay";
				SWIFT_ACTIVE_COMPILATION_CONDITIONS = RELEASE;
				SWIFT_OPTIMIZATION_LEVEL = "-Owholemodule";
				SWIFT_VERSION = 5.0;
				TARGETED_DEVICE_FAMILY = 1;
			};
			name = Release;
		};
		418B6D1B1D2707F800F974FB /* Debug */ = {
			isa = XCBuildConfiguration;
			buildSettings = {
				BUNDLE_LOADER = "$(TEST_HOST)";
				INFOPLIST_FILE = BookPlayerTests/Info.plist;
				IPHONEOS_DEPLOYMENT_TARGET = 12.0;
				LD_RUNPATH_SEARCH_PATHS = "$(inherited) @executable_path/Frameworks @loader_path/Frameworks";
				PRODUCT_BUNDLE_IDENTIFIER = "com.tortugapower.Audiobook-PlayerTests";
				PRODUCT_NAME = "$(TARGET_NAME)";
				SWIFT_VERSION = 5.0;
				TEST_HOST = "$(BUILT_PRODUCTS_DIR)/BookPlayer.app/BookPlayer";
			};
			name = Debug;
		};
		418B6D1C1D2707F800F974FB /* Release */ = {
			isa = XCBuildConfiguration;
			buildSettings = {
				BUNDLE_LOADER = "$(TEST_HOST)";
				INFOPLIST_FILE = BookPlayerTests/Info.plist;
				IPHONEOS_DEPLOYMENT_TARGET = 12.0;
				LD_RUNPATH_SEARCH_PATHS = "$(inherited) @executable_path/Frameworks @loader_path/Frameworks";
				PRODUCT_BUNDLE_IDENTIFIER = "com.tortugapower.Audiobook-PlayerTests";
				PRODUCT_NAME = "$(TARGET_NAME)";
				SWIFT_VERSION = 5.0;
				TEST_HOST = "$(BUILT_PRODUCTS_DIR)/BookPlayer.app/BookPlayer";
			};
			name = Release;
		};
		41A1B0E9226E9BC500EA0400 /* Debug */ = {
			isa = XCBuildConfiguration;
			buildSettings = {
				APPLICATION_EXTENSION_API_ONLY = YES;
				CLANG_ANALYZER_NUMBER_OBJECT_CONVERSION = YES_AGGRESSIVE;
				CLANG_CXX_LANGUAGE_STANDARD = "gnu++14";
				CLANG_ENABLE_OBJC_WEAK = YES;
				CLANG_WARN_DOCUMENTATION_COMMENTS = YES;
				CLANG_WARN_UNGUARDED_AVAILABILITY = YES_AGGRESSIVE;
				CODE_SIGN_IDENTITY = "";
				CODE_SIGN_STYLE = Automatic;
				CURRENT_PROJECT_VERSION = 1;
				DEFINES_MODULE = YES;
				DEVELOPMENT_TEAM = S7TJSJXWUZ;
				DYLIB_COMPATIBILITY_VERSION = 1;
				DYLIB_CURRENT_VERSION = 1;
				DYLIB_INSTALL_NAME_BASE = "@rpath";
				FRAMEWORK_SEARCH_PATHS = (
					"$(inherited)",
					"$(PROJECT_DIR)/Carthage/Build/iOS",
				);
				GCC_C_LANGUAGE_STANDARD = gnu11;
				INFOPLIST_FILE = BookPlayerKit/Info.plist;
				INSTALL_PATH = "$(LOCAL_LIBRARY_DIR)/Frameworks";
				IPHONEOS_DEPLOYMENT_TARGET = 12.0;
				LD_RUNPATH_SEARCH_PATHS = "$(inherited) @executable_path/Frameworks @loader_path/Frameworks";
				MTL_ENABLE_DEBUG_INFO = INCLUDE_SOURCE;
				MTL_FAST_MATH = YES;
				PRODUCT_BUNDLE_IDENTIFIER = com.tortugapower.BookPlayerKit;
				PRODUCT_NAME = "$(TARGET_NAME:c99extidentifier)";
				SKIP_INSTALL = YES;
				SWIFT_ACTIVE_COMPILATION_CONDITIONS = DEBUG;
				SWIFT_VERSION = 5.0;
				TARGETED_DEVICE_FAMILY = "1,2";
				VERSIONING_SYSTEM = "apple-generic";
				VERSION_INFO_PREFIX = "";
			};
			name = Debug;
		};
		41A1B0EA226E9BC500EA0400 /* Release */ = {
			isa = XCBuildConfiguration;
			buildSettings = {
				APPLICATION_EXTENSION_API_ONLY = YES;
				CLANG_ANALYZER_NUMBER_OBJECT_CONVERSION = YES_AGGRESSIVE;
				CLANG_CXX_LANGUAGE_STANDARD = "gnu++14";
				CLANG_ENABLE_OBJC_WEAK = YES;
				CLANG_WARN_DOCUMENTATION_COMMENTS = YES;
				CLANG_WARN_UNGUARDED_AVAILABILITY = YES_AGGRESSIVE;
				CODE_SIGN_IDENTITY = "";
				CODE_SIGN_STYLE = Automatic;
				CURRENT_PROJECT_VERSION = 1;
				DEFINES_MODULE = YES;
				DEVELOPMENT_TEAM = S7TJSJXWUZ;
				DYLIB_COMPATIBILITY_VERSION = 1;
				DYLIB_CURRENT_VERSION = 1;
				DYLIB_INSTALL_NAME_BASE = "@rpath";
				FRAMEWORK_SEARCH_PATHS = (
					"$(inherited)",
					"$(PROJECT_DIR)/Carthage/Build/iOS",
				);
				GCC_C_LANGUAGE_STANDARD = gnu11;
				INFOPLIST_FILE = BookPlayerKit/Info.plist;
				INSTALL_PATH = "$(LOCAL_LIBRARY_DIR)/Frameworks";
				IPHONEOS_DEPLOYMENT_TARGET = 12.0;
				LD_RUNPATH_SEARCH_PATHS = "$(inherited) @executable_path/Frameworks @loader_path/Frameworks";
				MTL_FAST_MATH = YES;
				PRODUCT_BUNDLE_IDENTIFIER = com.tortugapower.BookPlayerKit;
				PRODUCT_NAME = "$(TARGET_NAME:c99extidentifier)";
				SKIP_INSTALL = YES;
				SWIFT_VERSION = 5.0;
				TARGETED_DEVICE_FAMILY = "1,2";
				VERSIONING_SYSTEM = "apple-generic";
				VERSION_INFO_PREFIX = "";
			};
			name = Release;
		};
		41A1B0EB226E9BC500EA0400 /* Beta */ = {
			isa = XCBuildConfiguration;
			buildSettings = {
				APPLICATION_EXTENSION_API_ONLY = YES;
				CLANG_ANALYZER_NUMBER_OBJECT_CONVERSION = YES_AGGRESSIVE;
				CLANG_CXX_LANGUAGE_STANDARD = "gnu++14";
				CLANG_ENABLE_OBJC_WEAK = YES;
				CLANG_WARN_DOCUMENTATION_COMMENTS = YES;
				CLANG_WARN_UNGUARDED_AVAILABILITY = YES_AGGRESSIVE;
				CODE_SIGN_IDENTITY = "";
				CODE_SIGN_STYLE = Automatic;
				CURRENT_PROJECT_VERSION = 1;
				DEFINES_MODULE = YES;
				DEVELOPMENT_TEAM = S7TJSJXWUZ;
				DYLIB_COMPATIBILITY_VERSION = 1;
				DYLIB_CURRENT_VERSION = 1;
				DYLIB_INSTALL_NAME_BASE = "@rpath";
				FRAMEWORK_SEARCH_PATHS = (
					"$(inherited)",
					"$(PROJECT_DIR)/Carthage/Build/iOS",
				);
				GCC_C_LANGUAGE_STANDARD = gnu11;
				INFOPLIST_FILE = BookPlayerKit/Info.plist;
				INSTALL_PATH = "$(LOCAL_LIBRARY_DIR)/Frameworks";
				IPHONEOS_DEPLOYMENT_TARGET = 12.0;
				LD_RUNPATH_SEARCH_PATHS = "$(inherited) @executable_path/Frameworks @loader_path/Frameworks";
				MTL_FAST_MATH = YES;
				PRODUCT_BUNDLE_IDENTIFIER = com.tortugapower.BookPlayerKit;
				PRODUCT_NAME = "$(TARGET_NAME:c99extidentifier)";
				SKIP_INSTALL = YES;
				SWIFT_VERSION = 5.0;
				TARGETED_DEVICE_FAMILY = "1,2";
				VERSIONING_SYSTEM = "apple-generic";
				VERSION_INFO_PREFIX = "";
			};
			name = Beta;
		};
		41CE449F22712E0F00C900AF /* Debug */ = {
			isa = XCBuildConfiguration;
			buildSettings = {
				CLANG_ANALYZER_NUMBER_OBJECT_CONVERSION = YES_AGGRESSIVE;
				CLANG_CXX_LANGUAGE_STANDARD = "gnu++14";
				CLANG_ENABLE_OBJC_WEAK = YES;
				CLANG_WARN_DOCUMENTATION_COMMENTS = YES;
				CLANG_WARN_UNGUARDED_AVAILABILITY = YES_AGGRESSIVE;
				CODE_SIGN_ENTITLEMENTS = BookPlayerWidget/BookPlayerWidget.entitlements;
				CODE_SIGN_IDENTITY = "iPhone Developer";
				CODE_SIGN_STYLE = Automatic;
				CURRENT_PROJECT_VERSION = 2;
				DEVELOPMENT_TEAM = S7TJSJXWUZ;
				GCC_C_LANGUAGE_STANDARD = gnu11;
				INFOPLIST_FILE = BookPlayerWidget/Info.plist;
				IPHONEOS_DEPLOYMENT_TARGET = 12.0;
				LD_RUNPATH_SEARCH_PATHS = "$(inherited) @executable_path/Frameworks @executable_path/../../Frameworks";
				MARKETING_VERSION = 3.8.0;
				MTL_ENABLE_DEBUG_INFO = INCLUDE_SOURCE;
				MTL_FAST_MATH = YES;
				PRODUCT_BUNDLE_IDENTIFIER = com.tortugapower.audiobookplayer.BookPlayerWidget;
				PRODUCT_NAME = "$(TARGET_NAME)";
				SKIP_INSTALL = YES;
				SWIFT_ACTIVE_COMPILATION_CONDITIONS = DEBUG;
				SWIFT_VERSION = 5.0;
				TARGETED_DEVICE_FAMILY = "1,2";
			};
			name = Debug;
		};
		41CE44A022712E0F00C900AF /* Release */ = {
			isa = XCBuildConfiguration;
			buildSettings = {
				CLANG_ANALYZER_NUMBER_OBJECT_CONVERSION = YES_AGGRESSIVE;
				CLANG_CXX_LANGUAGE_STANDARD = "gnu++14";
				CLANG_ENABLE_OBJC_WEAK = YES;
				CLANG_WARN_DOCUMENTATION_COMMENTS = YES;
				CLANG_WARN_UNGUARDED_AVAILABILITY = YES_AGGRESSIVE;
				CODE_SIGN_ENTITLEMENTS = BookPlayerWidget/BookPlayerWidget.entitlements;
				CODE_SIGN_IDENTITY = "iPhone Developer";
				CODE_SIGN_STYLE = Automatic;
				CURRENT_PROJECT_VERSION = 2;
				DEVELOPMENT_TEAM = S7TJSJXWUZ;
				GCC_C_LANGUAGE_STANDARD = gnu11;
				INFOPLIST_FILE = BookPlayerWidget/Info.plist;
				IPHONEOS_DEPLOYMENT_TARGET = 12.0;
				LD_RUNPATH_SEARCH_PATHS = "$(inherited) @executable_path/Frameworks @executable_path/../../Frameworks";
				MARKETING_VERSION = 3.8.0;
				MTL_FAST_MATH = YES;
				PRODUCT_BUNDLE_IDENTIFIER = com.tortugapower.audiobookplayer.BookPlayerWidget;
				PRODUCT_NAME = "$(TARGET_NAME)";
				SKIP_INSTALL = YES;
				SWIFT_VERSION = 5.0;
				TARGETED_DEVICE_FAMILY = "1,2";
			};
			name = Release;
		};
		41CE44A122712E0F00C900AF /* Beta */ = {
			isa = XCBuildConfiguration;
			buildSettings = {
				CLANG_ANALYZER_NUMBER_OBJECT_CONVERSION = YES_AGGRESSIVE;
				CLANG_CXX_LANGUAGE_STANDARD = "gnu++14";
				CLANG_ENABLE_OBJC_WEAK = YES;
				CLANG_WARN_DOCUMENTATION_COMMENTS = YES;
				CLANG_WARN_UNGUARDED_AVAILABILITY = YES_AGGRESSIVE;
				CODE_SIGN_ENTITLEMENTS = BookPlayerWidget/BookPlayerWidget.entitlements;
				CODE_SIGN_IDENTITY = "iPhone Developer";
				CODE_SIGN_STYLE = Automatic;
				CURRENT_PROJECT_VERSION = 2;
				DEVELOPMENT_TEAM = S7TJSJXWUZ;
				GCC_C_LANGUAGE_STANDARD = gnu11;
				INFOPLIST_FILE = BookPlayerWidget/Info.plist;
				IPHONEOS_DEPLOYMENT_TARGET = 12.0;
				LD_RUNPATH_SEARCH_PATHS = "$(inherited) @executable_path/Frameworks @executable_path/../../Frameworks";
				MARKETING_VERSION = 3.8.0;
				MTL_FAST_MATH = YES;
				PRODUCT_BUNDLE_IDENTIFIER = com.tortugapower.audiobookplayer.BookPlayerWidget;
				PRODUCT_NAME = "$(TARGET_NAME)";
				SKIP_INSTALL = YES;
				SWIFT_VERSION = 5.0;
				TARGETED_DEVICE_FAMILY = "1,2";
			};
			name = Beta;
		};
		C30C6B8820C68EDD0085218A /* Beta */ = {
			isa = XCBuildConfiguration;
			buildSettings = {
				ALWAYS_SEARCH_USER_PATHS = NO;
				CLANG_ANALYZER_LOCALIZABILITY_NONLOCALIZED = YES;
				CLANG_ANALYZER_NONNULL = YES;
				CLANG_CXX_LANGUAGE_STANDARD = "gnu++0x";
				CLANG_CXX_LIBRARY = "libc++";
				CLANG_ENABLE_MODULES = YES;
				CLANG_ENABLE_OBJC_ARC = YES;
				CLANG_WARN_BLOCK_CAPTURE_AUTORELEASING = YES;
				CLANG_WARN_BOOL_CONVERSION = YES;
				CLANG_WARN_COMMA = YES;
				CLANG_WARN_CONSTANT_CONVERSION = YES;
				CLANG_WARN_DEPRECATED_OBJC_IMPLEMENTATIONS = YES;
				CLANG_WARN_DIRECT_OBJC_ISA_USAGE = YES_ERROR;
				CLANG_WARN_EMPTY_BODY = YES;
				CLANG_WARN_ENUM_CONVERSION = YES;
				CLANG_WARN_INFINITE_RECURSION = YES;
				CLANG_WARN_INT_CONVERSION = YES;
				CLANG_WARN_NON_LITERAL_NULL_CONVERSION = YES;
				CLANG_WARN_OBJC_IMPLICIT_RETAIN_SELF = YES;
				CLANG_WARN_OBJC_LITERAL_CONVERSION = YES;
				CLANG_WARN_OBJC_ROOT_CLASS = YES_ERROR;
				CLANG_WARN_RANGE_LOOP_ANALYSIS = YES;
				CLANG_WARN_STRICT_PROTOTYPES = YES;
				CLANG_WARN_SUSPICIOUS_MOVE = YES;
				CLANG_WARN_UNREACHABLE_CODE = YES;
				CLANG_WARN__DUPLICATE_METHOD_MATCH = YES;
				"CODE_SIGN_IDENTITY[sdk=iphoneos*]" = "iPhone Developer";
				COPY_PHASE_STRIP = NO;
				DEBUG_INFORMATION_FORMAT = "dwarf-with-dsym";
				ENABLE_NS_ASSERTIONS = NO;
				ENABLE_STRICT_OBJC_MSGSEND = YES;
				GCC_C_LANGUAGE_STANDARD = gnu99;
				GCC_NO_COMMON_BLOCKS = YES;
				GCC_WARN_64_TO_32_BIT_CONVERSION = YES;
				GCC_WARN_ABOUT_RETURN_TYPE = YES_ERROR;
				GCC_WARN_UNDECLARED_SELECTOR = YES;
				GCC_WARN_UNINITIALIZED_AUTOS = YES_AGGRESSIVE;
				GCC_WARN_UNUSED_FUNCTION = YES;
				GCC_WARN_UNUSED_VARIABLE = YES;
				IPHONEOS_DEPLOYMENT_TARGET = 11.4;
				MTL_ENABLE_DEBUG_INFO = NO;
				PRODUCT_NAME = BookPlayer;
				SDKROOT = iphoneos;
				SWIFT_OPTIMIZATION_LEVEL = "-Owholemodule";
				TARGETED_DEVICE_FAMILY = "1,2";
				VALIDATE_PRODUCT = YES;
			};
			name = Beta;
		};
		C30C6B8920C68EDD0085218A /* Beta */ = {
			isa = XCBuildConfiguration;
			buildSettings = {
				ALWAYS_EMBED_SWIFT_STANDARD_LIBRARIES = YES;
				ASSETCATALOG_COMPILER_APPICON_NAME = "AppIcon${BUNDLE_ID_SUFFIX}";
				BUNDLE_ID_SUFFIX = .beta;
				CLANG_ENABLE_CODE_COVERAGE = NO;
				CODE_SIGN_ENTITLEMENTS = BookPlayer/BookPlayer.entitlements;
				CODE_SIGN_IDENTITY = "iPhone Developer";
				CODE_SIGN_STYLE = Manual;
				CURRENT_PROJECT_VERSION = 2;
				DEVELOPMENT_TEAM = S7TJSJXWUZ;
				FRAMEWORK_SEARCH_PATHS = (
					"$(inherited)",
					"$(PROJECT_DIR)/Carthage/Build/iOS",
					"$(PROJECT_DIR)",
				);
				INFOPLIST_FILE = BookPlayer/Info.plist;
<<<<<<< HEAD
				IPHONEOS_DEPLOYMENT_TARGET = 11.4;
=======
				IPHONEOS_DEPLOYMENT_TARGET = 12.0;
>>>>>>> fd124cc2
				LD_RUNPATH_SEARCH_PATHS = "$(inherited) @executable_path/Frameworks";
				MARKETING_VERSION = 3.8.0;
				PRODUCT_BUNDLE_IDENTIFIER = com.tortugapower.audiobookplayer;
				PRODUCT_NAME = BookPlayer;
				PROVISIONING_PROFILE_SPECIFIER = "BookPlayer 3 with CarPlay";
				SWIFT_ACTIVE_COMPILATION_CONDITIONS = RELEASE;
				SWIFT_OPTIMIZATION_LEVEL = "-Owholemodule";
				SWIFT_VERSION = 5.0;
				TARGETED_DEVICE_FAMILY = 1;
			};
			name = Beta;
		};
		C30C6B8A20C68EDD0085218A /* Beta */ = {
			isa = XCBuildConfiguration;
			buildSettings = {
				BUNDLE_LOADER = "$(TEST_HOST)";
				INFOPLIST_FILE = BookPlayerTests/Info.plist;
				IPHONEOS_DEPLOYMENT_TARGET = 12.0;
				LD_RUNPATH_SEARCH_PATHS = "$(inherited) @executable_path/Frameworks @loader_path/Frameworks";
				PRODUCT_BUNDLE_IDENTIFIER = "com.tortugapower.Audiobook-PlayerTests";
				PRODUCT_NAME = "$(TARGET_NAME)";
				SWIFT_VERSION = 5.0;
				TEST_HOST = "$(BUILT_PRODUCTS_DIR)/BookPlayer.app/BookPlayer";
			};
			name = Beta;
		};
/* End XCBuildConfiguration section */

/* Begin XCConfigurationList section */
		41342D0624435D9900F0905B /* Build configuration list for PBXNativeTarget "BookPlayerIntents" */ = {
			isa = XCConfigurationList;
			buildConfigurations = (
				41342D0724435D9900F0905B /* Debug */,
				41342D0824435D9900F0905B /* Release */,
				41342D0924435D9900F0905B /* Beta */,
			);
			defaultConfigurationIsVisible = 0;
			defaultConfigurationName = Release;
		};
		4140EA55227288EF0009F794 /* Build configuration list for PBXNativeTarget "BookPlayerWatch Extension" */ = {
			isa = XCConfigurationList;
			buildConfigurations = (
				4140EA52227288EF0009F794 /* Debug */,
				4140EA53227288EF0009F794 /* Release */,
				4140EA54227288EF0009F794 /* Beta */,
			);
			defaultConfigurationIsVisible = 0;
			defaultConfigurationName = Release;
		};
		4140EA57227288EF0009F794 /* Build configuration list for PBXNativeTarget "BookPlayerWatch" */ = {
			isa = XCConfigurationList;
			buildConfigurations = (
				4140EA4F227288EF0009F794 /* Debug */,
				4140EA50227288EF0009F794 /* Release */,
				4140EA51227288EF0009F794 /* Beta */,
			);
			defaultConfigurationIsVisible = 0;
			defaultConfigurationName = Release;
		};
		4140EA67227289720009F794 /* Build configuration list for PBXNativeTarget "BookPlayerWatchKit" */ = {
			isa = XCConfigurationList;
			buildConfigurations = (
				4140EA68227289720009F794 /* Debug */,
				4140EA69227289720009F794 /* Release */,
				4140EA6A227289720009F794 /* Beta */,
			);
			defaultConfigurationIsVisible = 0;
			defaultConfigurationName = Release;
		};
		418B6CF31D2707F700F974FB /* Build configuration list for PBXProject "BookPlayer" */ = {
			isa = XCConfigurationList;
			buildConfigurations = (
				418B6D151D2707F800F974FB /* Debug */,
				418B6D161D2707F800F974FB /* Release */,
				C30C6B8820C68EDD0085218A /* Beta */,
			);
			defaultConfigurationIsVisible = 0;
			defaultConfigurationName = Release;
		};
		418B6D171D2707F800F974FB /* Build configuration list for PBXNativeTarget "BookPlayer" */ = {
			isa = XCConfigurationList;
			buildConfigurations = (
				418B6D181D2707F800F974FB /* Debug */,
				418B6D191D2707F800F974FB /* Release */,
				C30C6B8920C68EDD0085218A /* Beta */,
			);
			defaultConfigurationIsVisible = 0;
			defaultConfigurationName = Release;
		};
		418B6D1A1D2707F800F974FB /* Build configuration list for PBXNativeTarget "BookPlayerTests" */ = {
			isa = XCConfigurationList;
			buildConfigurations = (
				418B6D1B1D2707F800F974FB /* Debug */,
				418B6D1C1D2707F800F974FB /* Release */,
				C30C6B8A20C68EDD0085218A /* Beta */,
			);
			defaultConfigurationIsVisible = 0;
			defaultConfigurationName = Release;
		};
		41A1B0EF226E9BC500EA0400 /* Build configuration list for PBXNativeTarget "BookPlayerKit" */ = {
			isa = XCConfigurationList;
			buildConfigurations = (
				41A1B0E9226E9BC500EA0400 /* Debug */,
				41A1B0EA226E9BC500EA0400 /* Release */,
				41A1B0EB226E9BC500EA0400 /* Beta */,
			);
			defaultConfigurationIsVisible = 0;
			defaultConfigurationName = Release;
		};
		41CE44A222712E0F00C900AF /* Build configuration list for PBXNativeTarget "BookPlayerWidget" */ = {
			isa = XCConfigurationList;
			buildConfigurations = (
				41CE449F22712E0F00C900AF /* Debug */,
				41CE44A022712E0F00C900AF /* Release */,
				41CE44A122712E0F00C900AF /* Beta */,
			);
			defaultConfigurationIsVisible = 0;
			defaultConfigurationName = Release;
		};
/* End XCConfigurationList section */

/* Begin XCVersionGroup section */
		4165EDF920A743D500616EDF /* BookPlayer.xcdatamodeld */ = {
			isa = XCVersionGroup;
			children = (
				4165EDFA20A743D500616EDF /* Audiobook Player.xcdatamodel */,
			);
			currentVersion = 4165EDFA20A743D500616EDF /* Audiobook Player.xcdatamodel */;
			path = BookPlayer.xcdatamodeld;
			sourceTree = "<group>";
			versionGroupType = wrapper.xcdatamodel;
		};
/* End XCVersionGroup section */
	};
	rootObject = 418B6CF01D2707F700F974FB /* Project object */;
}<|MERGE_RESOLUTION|>--- conflicted
+++ resolved
@@ -2526,11 +2526,7 @@
 					"$(PROJECT_DIR)",
 				);
 				INFOPLIST_FILE = BookPlayer/Info.plist;
-<<<<<<< HEAD
-				IPHONEOS_DEPLOYMENT_TARGET = 11.4;
-=======
 				IPHONEOS_DEPLOYMENT_TARGET = 12.0;
->>>>>>> fd124cc2
 				LD_RUNPATH_SEARCH_PATHS = "$(inherited) @executable_path/Frameworks";
 				MARKETING_VERSION = 3.8.0;
 				PRODUCT_BUNDLE_IDENTIFIER = com.tortugapower.audiobookplayer;
@@ -2560,11 +2556,7 @@
 					"$(PROJECT_DIR)",
 				);
 				INFOPLIST_FILE = BookPlayer/Info.plist;
-<<<<<<< HEAD
-				IPHONEOS_DEPLOYMENT_TARGET = 11.4;
-=======
 				IPHONEOS_DEPLOYMENT_TARGET = 12.0;
->>>>>>> fd124cc2
 				LD_RUNPATH_SEARCH_PATHS = "$(inherited) @executable_path/Frameworks";
 				MARKETING_VERSION = 3.8.0;
 				PRODUCT_BUNDLE_IDENTIFIER = com.tortugapower.audiobookplayer;
@@ -2871,11 +2863,7 @@
 					"$(PROJECT_DIR)",
 				);
 				INFOPLIST_FILE = BookPlayer/Info.plist;
-<<<<<<< HEAD
-				IPHONEOS_DEPLOYMENT_TARGET = 11.4;
-=======
 				IPHONEOS_DEPLOYMENT_TARGET = 12.0;
->>>>>>> fd124cc2
 				LD_RUNPATH_SEARCH_PATHS = "$(inherited) @executable_path/Frameworks";
 				MARKETING_VERSION = 3.8.0;
 				PRODUCT_BUNDLE_IDENTIFIER = com.tortugapower.audiobookplayer;
